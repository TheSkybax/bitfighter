--- conflicted
+++ resolved
@@ -68,8 +68,6 @@
 ////////////////////////////////////////
 ////////////////////////////////////////
 
-<<<<<<< HEAD
-=======
 class DbQuery
 {
 public:
@@ -88,7 +86,6 @@
 ////////////////////////////////////////
 ////////////////////////////////////////
 
->>>>>>> 873f6937
 class DatabaseWriter 
 {
 private:
@@ -98,7 +95,6 @@
    char mDb[64];
    char mUser[64];
    char mPassword[64];
-
    Vector<ServerInfo> cachedServers;
 
    S32 lastGameID;
@@ -111,7 +107,6 @@
 
    void addToServerCache(U64 id, const string &serverName, const string &serverIPAddr);         // Add database ID to our cache
    U64 getServerIDFromCache(const string &serverName, const string &serverIPAddr);              // And get it back out again
-
 public:
    DatabaseWriter();
 

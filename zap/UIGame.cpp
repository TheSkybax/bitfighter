//-----------------------------------------------------------------------------------
//
// Bitfighter - A multiplayer vector graphics space game
// Based on Zap demo released for Torque Network Library by GarageGames.com
//
// Derivative work copyright (C) 2008-2009 Chris Eykamp
// Original work copyright (C) 2004 GarageGames.com, Inc.
// Other code copyright as noted
//
// This program is free software; you can redistribute it and/or modify
// it under the terms of the GNU General Public License as published by
// the Free Software Foundation; either version 2 of the License, or
// (at your option) any later version.
//
// This program is distributed in the hope that it will be useful (and fun!),
// but WITHOUT ANY WARRANTY; without even the implied warranty of
// MERCHANTABILITY or FITNESS FOR A PARTICULAR PURPOSE.  See the
// GNU General Public License for more details.
//
// You should have received a copy of the GNU General Public License
// along with this program; if not, write to the Free Software
// Foundation, Inc., 59 Temple Place, Suite 330, Boston, MA  02111-1307  USA
//
//------------------------------------------------------------------------------------

#include "UIGame.h"
#include "gameConnection.h"
#include "game.h"
#include "UIMenus.h"
#include "UIInstructions.h"
#include "UIChat.h"
#include "UIMessage.h"
#include "UIDiagnostics.h"
#include "UIErrorMessage.h"
#include "robot.h"               // For robot stuff
#include "gameType.h"
#include "IniFile.h"             // For access to gINI functions
#include "EngineeredItem.h"   // For EngineerModuleDeployer
#include "ship.h"
#include "shipItems.h"           // For EngineerBuildObjects
#include "gameObjectRender.h"
#include "input.h"
#include "config.h"
#include "loadoutHelper.h"
#include "gameNetInterface.h"
#include "SoundSystem.h"
#include "md5wrapper.h"          // For submission of passwords
#include "oglconsole.h"          // Our console object
#include "config.h"              // for Getmap level dir
#include "ScreenInfo.h"
#include "ClientGame.h"
#include "Colors.h"

#include "../tnl/tnlEndian.h"

#include "SDL/SDL.h"
#include "SDL/SDL_opengl.h"

#include <ctype.h>
#include <stdio.h>
#include <stdarg.h>
#include <math.h>

namespace Zap
{

//GameUserInterface mGameUserInterface;

// TODO: Make these static like privateF5MessageDisplayedInGameColor!
Color gGlobalChatColor(0.9, 0.9, 0.9);
Color gTeamChatColor(Colors::green);
extern Color gCmdChatColor;


Color GameUserInterface::privateF5MessageDisplayedInGameColor(Colors::blue);


static void makeCommandCandidateList();      // Forward delcaration

// Constructor
GameUserInterface::GameUserInterface(ClientGame *game) : Parent(game), 
                                                         mQuickChatHelper(game), 
                                                         mLoadoutHelper(game), 
                                                         mEngineerHelper(game),
                                                         mVoiceRecorder(game),
                                                         mLineEditor(200)
                                                         
{
   //mOutputFile = NULL;
   bool mLeftDisabled = false; // Fix some uninitalized variables (randomly was true)
   bool mRightDisabled = false;
   bool mUpDisabled = false;
   bool mDownDisabled = false;
   mInScoreboardMode = false;
   mFPSVisible = false;
   mHelper = NULL;
   displayInputModeChangeAlert = false;
   mMissionOverlayActive = false;

   setMenuID(GameUI);
   enterMode(PlayMode);
   mInScoreboardMode = false;

#if 0 //defined(TNL_OS_XBOX)
   mFPSVisible = true;
#else
   mFPSVisible = false;
#endif

   mFPSAvg = 0;
   mPingAvg = 0;
   mFrameIndex = 0;

   for(S32 i = 0; i < FPS_AVG_COUNT; i++)
   {
      mIdleTimeDelta[i] = 50;
      mPing[i] = 100;
   }


   // Initialize message buffers
   for(S32 i = 0; i < MessageDisplayCount; i++)
      mDisplayMessage[i][0] = 0;

   for(S32 i = 0; i < ChatMessageStoreCount; i++)
      mStoreChatMessage[i][0] = 0;

   for(S32 i = 0; i < ChatMessageDisplayCount; i++)
      mDisplayChatMessage[i][0] = 0;

   mGotControlUpdate = false;
   mRecalcFPSTimer = 0;

   mFiring = false;
   for (U32 i = 0; i < (U32)ShipModuleCount; i++)
   {
      mModPrimaryActivated[i] = false;
      mModSecondaryActivated[i] = false;
   }

   mDisplayMessageTimer.setPeriod(DisplayMessageTimeout);    // Set the period of our message timeout timer
   mDisplayChatMessageTimer.setPeriod(DisplayChatMessageTimeout);
   mModuleOneDoubleClickTimer.setPeriod(DoubleClickTimeout);
   mModuleTwoDoubleClickTimer.setPeriod(DoubleClickTimeout);
   //populateChatCmdList();

   makeCommandCandidateList();
}


// Destructor
GameUserInterface::~GameUserInterface()
{
   // Do nothing
}


void processGameConsoleCommand(void *gamePtr, OGLCONSOLE_Console console, char *cmd)
{
   if(!strncmp(cmd, "quit", 4) || !strncmp(cmd, "exit", 4)) 
      OGLCONSOLE_HideConsole();

   else if(!strncmp(cmd, "help", 4) || !strncmp(cmd, "?", 1)) 
      OGLCONSOLE_Output(console, "Commands: help; quit\n");

   else if(!strncmp(cmd, "add", 3))
   {
      int a, b;
      if(sscanf(cmd, "add %i %i", &a, &b) == 2)
      {
         OGLCONSOLE_Output(console, "%i + %i = %i\n", a, b, a+b);
         return;
      }

      OGLCONSOLE_Output(console, "usage: add INT INT\n");
    }

    else
      OGLCONSOLE_Output(console, "Unknown command: %s\n", cmd);
}


void GameUserInterface::onActivate()
{
   mDisableShipKeyboardInput = false;  // Make sure our ship controls are active
   mMissionOverlayActive = false;      // Turn off the mission overlay (if it was on)
   SDL_ShowCursor(SDL_DISABLE);        // Turn off cursor
   onMouseMoved();                     // Make sure ship pointed is towards mouse

   // Clear out any lingering chat messages
   for(S32 i = 0; i < ChatMessageStoreCount; i++)
      mDisplayMessage[i][0] = 0;

   for(S32 i = 0; i < MessageDisplayCount; i++)
      mStoreChatMessage[i][0] = 0;

   mMessageDisplayMode = ShortTimeout;          // Start with normal chat msg display
   enterMode(PlayMode);                         // Make sure we're not in chat or loadout-select mode

   for(S32 i = 0; i < ShipModuleCount; i++)
   {
      mModPrimaryActivated[i] = false;
      mModSecondaryActivated[i] = false;
   }

   mShutdownMode = None;

   getGame()->unsuspendGame();                            // Never suspended when we start

   OGLCONSOLE_EnterKey(processGameConsoleCommand);        // Setup callback for processing console commands
}


void GameUserInterface::onReactivate()
{
   if(getGame()->isSuspended())
      unsuspendGame();

   mDisableShipKeyboardInput = false;
   SDL_ShowCursor(SDL_DISABLE);    // Turn off cursor
   enterMode(PlayMode);

   for(S32 i = 0; i < ShipModuleCount; i++)
   {
      mModPrimaryActivated[i] = false;
      mModSecondaryActivated[i] = false;
   }

   onMouseMoved();   // Call onMouseMoved to get ship pointed at current cursor location
}


static char stringBuffer[256];

void GameUserInterface::displayErrorMessage(const char *format, ...)
{
   va_list args;

   va_start(args, format);
   vsnprintf(stringBuffer, sizeof(stringBuffer), format, args);
   va_end(args);

   displayMessage(gCmdChatColor, stringBuffer);
}


void GameUserInterface::displaySuccessMessage(const char *format, ...)
{
   va_list args;

   va_start(args, format);
   vsnprintf(stringBuffer, sizeof(stringBuffer), format, args);
   va_end(args);

   displayMessage(Color(0.6, 1, 0.8), stringBuffer);
}


// A new server message is here!  We don't actually display anything here, despite the name...
// just add it to the list, will be displayed in render()
void GameUserInterface::displayMessagef(const Color &msgColor, const char *format, ...)
{
   va_list args;
   char message[MAX_CHAT_MSG_LENGTH]; 

   va_start(args, format);
   vsnprintf(message, sizeof(message), format, args); 
   va_end(args);
    
   displayMessage(msgColor, message);
}


void GameUserInterface::displayMessage(const Color &msgColor, const char *message)
{
   // Ignore empty message
   if(!strcmp(message, ""))
      return;

   // Create a slot for our new message
   if(mDisplayMessage[0][0])
      for(S32 i = MessageDisplayCount - 1; i > 0; i--)
      {
         strcpy(mDisplayMessage[i], mDisplayMessage[i-1]);
         mDisplayMessageColor[i] = mDisplayMessageColor[i-1];
      }

   strncpy(mDisplayMessage[0], message, sizeof(mDisplayMessage[0]));    // Use strncpy to avoid buffer overflows
   mDisplayMessageColor[0] = msgColor;
   mDisplayMessageTimer.reset();
}


// A new chat message is here!  We don't actually display anything here, despite the name...
// just add it to the list, will be displayed in render()
void GameUserInterface::displayChatMessage(const Color &msgColor, const char *format, ...)
{
   // Ignore empty message
   if(!strcmp(format, ""))
      return;

   // Create a slot for our new message
   if(mDisplayChatMessage[0][0])
      for(S32 i = ChatMessageDisplayCount - 1; i > 0; i--)
      {
         strcpy(mDisplayChatMessage[i], mDisplayChatMessage[i-1]);
         mDisplayChatMessageColor[i] = mDisplayChatMessageColor[i-1];
      }

   for(S32 i = ChatMessageStoreCount - 1; i > 0; i--)
   {
      strcpy(mStoreChatMessage[i], mStoreChatMessage[i-1]);
      mStoreChatMessageColor[i] = mStoreChatMessageColor[i-1];
   }

   va_list args;

   va_start(args, format);
   vsnprintf(mDisplayChatMessage[0], sizeof(mDisplayChatMessage[0]), format, args);
   va_end(args);
   mDisplayChatMessageColor[0] = msgColor;

   va_start(args, format);
   vsnprintf(mStoreChatMessage[0], sizeof(mStoreChatMessage[0]), format, args);
   va_end(args);
   mStoreChatMessageColor[0] = msgColor;

   mDisplayChatMessageTimer.reset();
}


void GameUserInterface::idle(U32 timeDelta)
{
   // Update some timers
   mShutdownTimer.update(timeDelta);
   mInputModeChangeAlertDisplayTimer.update(timeDelta);
   mWrongModeMsgDisplay.update(timeDelta);
   mProgressBarFadeTimer.update(timeDelta);
   mLevelInfoDisplayTimer.update(timeDelta);
   mModuleOneDoubleClickTimer.update(timeDelta);
   mModuleTwoDoubleClickTimer.update(timeDelta);

   // Server messages
   if(mDisplayMessageTimer.update(timeDelta))
   {
      for(S32 i = MessageDisplayCount - 1; i > 0; i--)
      {
         strcpy(mDisplayMessage[i], mDisplayMessage[i-1]);
         mDisplayMessageColor[i] = mDisplayMessageColor[i-1];
      }

      mDisplayMessage[0][0] = 0;    // Null, that is
      mDisplayMessageTimer.reset();
   }

   // Chat messages
   if(mDisplayChatMessageTimer.update(timeDelta))
   {
      for(S32 i = ChatMessageDisplayCount - 1; i > 0; i--)
      {
         strcpy(mDisplayChatMessage[i], mDisplayChatMessage[i-1]);
         mDisplayChatMessageColor[i] = mDisplayChatMessageColor[i-1];
      }

      mDisplayChatMessage[0][0] = 0;    // Null, that is
      mDisplayChatMessageTimer.reset();
   }

   // Time to recalc FPS?
   if(mFPSVisible)        // Only bother if we're displaying the value...
   {
      if(timeDelta > mRecalcFPSTimer)
      {
         U32 sum = 0, sumping = 0;

         for(S32 i = 0; i < FPS_AVG_COUNT; i++)
         {
            sum += mIdleTimeDelta[i];
            sumping += mPing[i];
         }

         mFPSAvg = (1000 * FPS_AVG_COUNT) / F32(sum);
         mPingAvg = F32(sumping) / 32;
         mRecalcFPSTimer = 750;
      }
      else
         mRecalcFPSTimer -= timeDelta;
   }

   if(mCurrentMode == ChatMode)
      LineEditor::updateCursorBlink(timeDelta);    // Blink the cursor if in ChatMode

   else if(mHelper)
      mHelper->idle(timeDelta);

   mVoiceRecorder.idle(timeDelta);

   U32 indx = mFrameIndex % FPS_AVG_COUNT;
   mIdleTimeDelta[indx] = timeDelta;

   if(getGame()->getConnectionToServer())
      mPing[indx] = (U32)getGame()->getConnectionToServer()->getRoundTripTime();

   mFrameIndex++;

   // Should we move this timer over to UIGame??
   HostMenuUserInterface *ui = getUIManager()->getHostMenuUserInterface();
   if(ui->levelLoadDisplayFadeTimer.update(timeDelta))
      ui->clearLevelLoadDisplay();
}


#ifdef TNL_OS_WIN32
extern void checkMousePos(S32 maxdx, S32 maxdy);
#endif


// Draw main game screen (client only)
void GameUserInterface::render()
{
   glColor(Colors::black);

   if(!getGame()->isConnectedToServer())
   {
      glColor(Colors::white);
      drawCenteredString(260, 30, "Connecting to server...");

      glColor(Colors::green);
      if(getGame()->getConnectionToServer())
         drawCenteredString(310, 16, gConnectStatesTable[getGame()->getConnectionToServer()->getConnectionState()]);

      glColor(Colors::white);
      drawCenteredString(346, 20, "Press <ESC> to abort");
   }

   getGame()->render();

   if(!getGame()->isSuspended())
   {
      renderReticle();           // Draw crosshairs if using mouse
      renderMessageDisplay();    // Render incoming server msgs
      renderChatMessageDisplay();    // Render incoming chat msgs
      renderCurrentChat();       // Render any chat msg user is composing
      renderLoadoutIndicators(); // Draw indicators for the various loadout items

      getUIManager()->getHostMenuUserInterface()->renderProgressListItems();  // This is the list of levels loaded while hosting

      renderProgressBar();       // This is the status bar that shows progress of loading this level

      mVoiceRecorder.render();   // This is the indicator that someone is sending a voice msg

      // Display running average FPS
      if(mFPSVisible)
      {
         glColor(Colors::white);
         drawStringf(gScreenInfo.getGameCanvasWidth() - horizMargin - 220, vertMargin, 20, "%4.1f fps | %1.0f ms", mFPSAvg, mPingAvg);
      }

      // Render QuickChat / Loadout menus
      if(mHelper)
         mHelper->render();

      GameType *gameType = getGame()->getGameType();

      if(gameType)
         gameType->renderInterfaceOverlay(mInScoreboardMode);

      renderLostConnectionMessage();      // Renders message overlay if we're losing our connection to the server
   }

   renderShutdownMessage();

   renderConsole();  // Rendered last, so it's always on top

#if 0
// Some code for outputting the position of the ship for finding good spawns
GameConnection *con = getGame()->getConnectionToServer();

if(con)
{
   GameObject *co = con->getControlObject();
   if(co)
   {
      Point pos = co->getActualPos() * F32(1 / 300.0f);
      drawStringf(10, 550, 30, "%0.2g, %0.2g", pos.x, pos.y);
   }
}

if(mGotControlUpdate)
   drawString(710, 10, 30, "CU");
#endif
}


void GameUserInterface::renderLostConnectionMessage()
{
   GameConnection *connection = getGame()->getConnectionToServer();
   if(connection && connection->lostContact())
   {
      static const char *msg[] = { "", 
                                   "We may have lost contact with the server...", 
                                   "",
                                   " You can't play until the connection has been re-established ", 
                                   "" };
      renderMessageBox("SERVER CONNECTION PROBLEMS", "", msg, 5, -30);
   }
}


void GameUserInterface::renderShutdownMessage()
{
   if(mShutdownMode == None)
      return;

   else if(mShutdownMode == ShuttingDown)
   {
      char timemsg[255];
      dSprintf(timemsg, sizeof(timemsg), "Server is shutting down in %d seconds.", (S32) (mShutdownTimer.getCurrent() / 1000));

      if(mShutdownInitiator)     // Local client intitiated the shutdown
      {
         static const char *msg[] = { "", timemsg, "", "Shutdown sequence intitated by you.", "", mShutdownReason.getString(), "" };
         renderMessageBox("SERVER SHUTDOWN INITIATED", "Press <ESC> to cancel shutdown", msg, 7);
      }
      else                       // Remote user intiated the shutdown
      {
         char whomsg[255];
         dSprintf(whomsg, sizeof(whomsg), "Shutdown sequence initiated by %s.", mShutdownName.getString());

         static const char *msg[] = { "", timemsg, "", whomsg, "", mShutdownReason.getString(), "" };
         renderMessageBox("SHUTDOWN INITIATED", "Press <ESC> to dismiss", msg, 7);
      }
   }
   else if(mShutdownMode == Canceled)
   {
      // Keep same number of messages as above, so if message changes, it will be a smooth transition
      static const char *msg[] = { "", "", "Server shutdown sequence canceled.", "", "Play on!", "", "" };     

      renderMessageBox("SHUTDOWN CANCELED", "Press <ESC> to dismiss", msg, 7);
   }
}


void GameUserInterface::shutdownInitiated(U16 time, const StringTableEntry &who, const StringPtr &why, bool initiator)
{
   mShutdownMode = ShuttingDown;
   mShutdownName = who;
   mShutdownReason = why;
   mShutdownInitiator = initiator;
   mShutdownTimer.reset(time * 1000);
}


void GameUserInterface::cancelShutdown()
{
   mShutdownMode = Canceled;
}


// Draws level-load progress bar across the bottom of the screen
void GameUserInterface::renderProgressBar()
{
   GameType *gt = getGame()->getGameType();
   if((mShowProgressBar || mProgressBarFadeTimer.getCurrent() > 0) && gt && gt->mObjectsExpected > 0)
   {
      bool disableBlending = false;

      if(!glIsEnabled(GL_BLEND))
      {
         glEnable(GL_BLEND);
         disableBlending = true; 
      }

      glColor(Colors::green, mShowProgressBar ? 1 : mProgressBarFadeTimer.getFraction());

      // Outline
      const S32 left = 200;
      const S32 width = gScreenInfo.getGameCanvasWidth() - 2 * left;
      const S32 height = 10;

      // For some reason, there are occasions where the status bar doesn't progress all the way over during the load process.
      // The problem is that, for some reason, some objects do not add themselves to the loaded object counter, and this creates
      // a disconcerting effect, as if the level did not fully load.  Rather than waste any more time on this problem, we'll just
      // fill in the status bar while it's fading, to make it look like the level fully loaded.  Since the only thing that this
      // whole mechanism is used for is to display something to the user, this should work fine.
      S32 barWidth = mShowProgressBar ? S32((F32) width * (F32) getGame()->mObjectsLoaded / (F32) gt->mObjectsExpected) : width;

      for(S32 i = 1; i >= 0; i--)
      {
         S32 w = i ? width : barWidth;

         glBegin(i ? GL_LINE_LOOP : GL_POLYGON);
            glVertex2i(left,     gScreenInfo.getGameCanvasHeight() - vertMargin);
            glVertex2i(left + w, gScreenInfo.getGameCanvasHeight() - vertMargin);
            glVertex2i(left + w, gScreenInfo.getGameCanvasHeight() - vertMargin - height);
            glVertex2i(left,     gScreenInfo.getGameCanvasHeight() - vertMargin - height);
         glEnd();
      }

      if(disableBlending)
         glDisable(GL_BLEND);
   }
}


// Draw the reticle (i.e. the mouse cursor) if we are using keyboard/mouse
void GameUserInterface::renderReticle()
{
   if(getGame()->getSettings()->getIniSettings()->inputMode == InputModeKeyboard)
   {
#if 0 // TNL_OS_WIN32
      Point realMousePoint = mMousePoint;
      if(!getGame()->getSettings()->getIniSettings()->controlsRelative)
      {
         F32 len = mMousePoint.len();
         checkMousePos(gScreenInfo.getWindowWidth()  * 100 / canvasWidth,
                       gScreenInfo.getWindowHeight() * 100 / canvasHeight);

         if(len > 100)
            realMousePoint *= 100 / len;
      }
#endif
      Point offsetMouse = mMousePoint + Point(gScreenInfo.getGameCanvasWidth() / 2, gScreenInfo.getGameCanvasHeight() / 2);

      bool disableBlending = false;

      if(!glIsEnabled(GL_BLEND))
      {
         glEnable(GL_BLEND);
         disableBlending = true; 
      }

      glColor(Colors::green, 0.7f);
      glBegin(GL_LINES);
         glVertex2f(offsetMouse.x - 15, offsetMouse.y);
         glVertex2f(offsetMouse.x + 15, offsetMouse.y);
         glVertex2f(offsetMouse.x, offsetMouse.y - 15);
         glVertex2f(offsetMouse.x, offsetMouse.y + 15);

         if(offsetMouse.x > 30)
         {
            glColor(Colors::green, 0);
            glVertex2f(0, offsetMouse.y);
            glColor(Colors::green, 0.7f);
            glVertex2f(offsetMouse.x - 30, offsetMouse.y);
         }
         if(offsetMouse.x < gScreenInfo.getGameCanvasWidth() - 30)
         {
            glColor(Colors::green, 0.7f);
            glVertex2f(offsetMouse.x + 30, offsetMouse.y);
            glColor(Colors::green, 0);
            glVertex2f((F32)gScreenInfo.getGameCanvasWidth(), offsetMouse.y);
         }
         if(offsetMouse.y > 30)
         {
            glColor(Colors::green, 0);
            glVertex2f(offsetMouse.x, 0);
            glColor(Colors::green, 0.7f);
            glVertex2f(offsetMouse.x, offsetMouse.y - 30);
         }
         if(offsetMouse.y < gScreenInfo.getGameCanvasHeight() - 30)
         {
            glColor(Colors::green, 0.7f);
            glVertex2f(offsetMouse.x, offsetMouse.y + 30);
            glColor(Colors::green, 0);
            glVertex2f(offsetMouse.x, (F32)gScreenInfo.getGameCanvasHeight());
         }

      glEnd();

      if(disableBlending)
         glDisable(GL_BLEND);
   }

   if(mWrongModeMsgDisplay.getCurrent())
   {
      glColor(Colors::paleRed);
      drawCenteredString(225, 20, "You are in joystick mode.");
      drawCenteredString(250, 20, "You can change to Keyboard input with the Options menu.");
   }
}

static const S32 fontSize = 15;
static const S32 gapSize = 3;       // Gap between text and box

S32 gLoadoutIndicatorHeight = fontSize + gapSize * 2;


S32 renderIndicator(S32 xPos, const char *name)
{
   S32 width = UserInterface::getStringWidth(fontSize, name);

   glBegin(GL_LINE_LOOP);
      glVertex2i(xPos, UserInterface::vertMargin);
      glVertex2i(xPos + width + 2 * gapSize, UserInterface::vertMargin);
      glVertex2i(xPos + width + 2 * gapSize, UserInterface::vertMargin + fontSize + 2 * gapSize + 1);
      glVertex2i(xPos, UserInterface::vertMargin + fontSize + 2 * gapSize + 1);
   glEnd();

   // Add the weapon name
   UserInterface::drawString(xPos + gapSize, UserInterface::vertMargin + gapSize, fontSize, name);

   return width;
}


// Draw weapon indicators at top of the screen, runs on client
void GameUserInterface::renderLoadoutIndicators()
{
   if(!getGame()->getSettings()->getIniSettings()->showWeaponIndicators)      // If we're not drawing them, we've got nothing to do
      return;

   if(!getGame()->getConnectionToServer())     // Can happen when first joining a game.  This was XelloBlue's crash...
      return;

   Ship *localShip = dynamic_cast<Ship *>(getGame()->getConnectionToServer()->getControlObject());
   if(!localShip)
      return;

   const Color INDICATOR_INACTIVE_COLOR(0, .8, 0);          // greenish
   const Color INDICATOR_ACTIVE_COLOR  (.8, 0, 0);          // redish
   const Color INDICATOR_PASSIVE_COLOR = Colors::yellow;

   U32 xPos = UserInterface::horizMargin;

   // First, the weapons
   for(U32 i = 0; i < (U32)ShipWeaponCount; i++)
   {
      glColor(i == localShip->mActiveWeaponIndx ? INDICATOR_ACTIVE_COLOR : INDICATOR_INACTIVE_COLOR);

      S32 width = renderIndicator(xPos, gWeapons[localShip->getWeapon(i)].name.getString());

      xPos += UserInterface::vertMargin + width - 2 * gapSize;
   }

   xPos += 20;    // Small horizontal gap to seperate the weapon indicators from the module indicators

   // Next, loadout modules
   for(U32 i = 0; i < (U32)ShipModuleCount; i++)
   {
<<<<<<< HEAD
      if( getGame()->getModuleInfo(localShip->getModule(i))->getUseType() == ModuleUsePassive ||
          getGame()->getModuleInfo(localShip->getModule(i))->getUseType() == ModuleUseHybrid )
         glColor(INDICATOR_PASSIVE_COLOR);      

      else if(localShip->isModuleActive(localShip->getModule(i)))
=======
      if( gModuleInfo[localShip->getModule(i)].getPrimaryUseType() != ModulePrimaryUseActive )
         glColor(Colors::yellow);      // yellow = passive indicator
      else if(localShip->isModulePrimaryActive(localShip->getModule(i)))
>>>>>>> 05344a0a
         glColor(INDICATOR_ACTIVE_COLOR);

      else 
         glColor(INDICATOR_INACTIVE_COLOR);

      // Always change to orange if module secondary is fired
      if(gModuleInfo[localShip->getModule(i)].hasSecondary() &&
            localShip->isModuleSecondaryActive(localShip->getModule(i)))
         glColor(Colors::orange67);

      S32 width = renderIndicator(xPos, getGame()->getModuleInfo(localShip->getModule(i))->getName());

      xPos += UserInterface::vertMargin + width - 2 * gapSize;
   }
}


// Render any incoming server msgs
void GameUserInterface::renderMessageDisplay()
{
   glColor(Colors::white);

   S32 y = getGame()->getSettings()->getIniSettings()->showWeaponIndicators ? UserInterface::messageMargin : UserInterface::vertMargin;
   S32 msgCount;

   msgCount = MessageDisplayCount;  // Short form

   S32 y_end = y + msgCount * (SERVER_MSG_FONT_SIZE + SERVER_MSG_FONT_GAP);

   for(S32 i = msgCount - 1; i >= 0; i--)
   {
      if(mDisplayMessage[i][0])
      {
         glColor(mDisplayMessageColor[i]);
         //drawString(UserInterface::horizMargin, y, FONTSIZE, mDisplayMessage[i]);
         //y += FONTSIZE + FONT_GAP;
         y += (SERVER_MSG_FONT_SIZE + SERVER_MSG_FONT_GAP)
            * UserInterface::drawWrapText(mDisplayMessage[i], UserInterface::horizMargin, y,
               750, // wrap width
               y_end, // ypos_end
               SERVER_MSG_FONT_SIZE + SERVER_MSG_FONT_GAP, // line height
               SERVER_MSG_FONT_SIZE, // font size
               false); // align top
      }
   }
}


// Render any incoming player chat msgs
void GameUserInterface::renderChatMessageDisplay()
{
   glColor(Colors::white);

   S32 y = UserInterface::chatMessageMargin;
   S32 msgCount;

   if(mMessageDisplayMode == LongFixed)
      msgCount = ChatMessageStoreCount;    // Long form
   else
      msgCount = ChatMessageDisplayCount;  // Short form

   S32 y_end = y - msgCount * (CHAT_FONT_SIZE + CHAT_FONT_GAP);


   bool disableBlending = false;

   if(mHelper && !glIsEnabled(GL_BLEND))
   {
      glEnable(GL_BLEND);
      disableBlending = true; 
   }

   if(mMessageDisplayMode == ShortTimeout)
      for(S32 i = 0; i < msgCount; i++)
      {
         if(mDisplayChatMessage[i][0])
         {
            if (mHelper)   // fade out text if a helper menu is active
               glColor(mDisplayChatMessageColor[i], 0.2f);
            else
               glColor(mDisplayChatMessageColor[i]);

            //drawString(UserInterface::horizMargin, y, CHAT_FONTSIZE, mDisplayChatMessage[i]);
            y -= (CHAT_FONT_SIZE + CHAT_FONT_GAP)
               * UserInterface::drawWrapText(mDisplayChatMessage[i], UserInterface::horizMargin, y,
                  700, // wrap width
                  y_end, // ypos_end
                  CHAT_FONT_SIZE + CHAT_FONT_GAP, // line height
                  CHAT_FONT_SIZE, // font size
                  CHAT_MULTILINE_INDENT, // how much extra to indent if chat has muliple lines
                  true); // align bottom
         }
      }
   else
      for(S32 i = 0; i < msgCount; i++)
      {
         if(mStoreChatMessage[i][0])
         {
            if (mHelper)   // fade out text if a helper menu is active
               glColor(mStoreChatMessageColor[i], 0.2f);
            else
               glColor(mStoreChatMessageColor[i]);

            //drawString(UserInterface::horizMargin, y, CHAT_FONTSIZE, mStoreChatMessage[i]);
            y -= (CHAT_FONT_SIZE + CHAT_FONT_GAP)
               * UserInterface::drawWrapText(mStoreChatMessage[i], UserInterface::horizMargin, y,
                  700, // wrap width
                  y_end, // ypos_end
                  CHAT_FONT_SIZE + CHAT_FONT_GAP, // line height
                  CHAT_FONT_SIZE, // font size
                  CHAT_MULTILINE_INDENT, // how much extra to indent if chat has muliple lines
                  true); // align bottom
         }
      }

      if(disableBlending)
         glDisable(GL_BLEND);
}


bool GameUserInterface::isCmdChat()
{
   return mLineEditor.at(0) == '/' || mCurrentChatType == CmdChat;
}


void GameUserInterface::onMouseDragged(S32 x, S32 y)
{
   onMouseMoved();
}


void GameUserInterface::onMouseMoved(S32 x, S32 y)
{
   onMouseMoved();
}


void GameUserInterface::onMouseMoved()
{
   mMousePoint.set(gScreenInfo.getMousePos()->x - gScreenInfo.getGameCanvasWidth()  / 2,
                   gScreenInfo.getMousePos()->y - gScreenInfo.getGameCanvasHeight() / 2);

   if(getGame()->getInCommanderMap())     // Ship not in center of the screen in cmdrs map.  Where is it?
   {
      // If we join a server while in commander's map, we'll be here without a gameConnection and we'll get a crash without this check
      GameConnection *gameConnection = getGame()->getConnectionToServer();
      if(!gameConnection)
         return;

      // Here's our ship...
      Ship *ship = dynamic_cast<Ship *>(gameConnection->getControlObject());
      if(!ship)      // Can sometimes happen when switching levels. This will stop the ensuing crashing.
         return;

      Point o = ship->getRenderPos();  // To avoid taking address of temporary
      Point p = getGame()->worldToScreenPoint( &o );

      mCurrentMove.angle = atan2(mMousePoint.y + gScreenInfo.getGameCanvasHeight() / 2 - p.y, 
                                 mMousePoint.x + gScreenInfo.getGameCanvasWidth() / 2 - p.x);
   }

   else     // Ship is at center of the screen
      mCurrentMove.angle = atan2(mMousePoint.y, mMousePoint.x);
}


// Enter QuickChat, Loadout, or Engineer mode
void GameUserInterface::enterMode(UIMode mode)
{
   playBoop();
   mCurrentMode = mode;

   if(mode == QuickChatMode)
      mHelper = &mQuickChatHelper;
   else if(mode == LoadoutMode)
      mHelper = &mLoadoutHelper;
   else if(mode == EngineerMode)
      mHelper = &mEngineerHelper;
   else 
   {
      if(mode == PlayMode)
      {
         setBusyChatting(false);
         mUpDisabled = false;
         mDownDisabled = false;
         mLeftDisabled = false;
         mRightDisabled = false;
      }

      mHelper = NULL;
   }

   if(mHelper)
      mHelper->onMenuShow();
}


void GameUserInterface::renderEngineeredItemDeploymentMarker(Ship *ship)
{
   if(mCurrentMode == EngineerMode)
      mEngineerHelper.renderDeploymentMarker(ship);
}


// Runs on client
void GameUserInterface::dropItem()
{
   if(!getGame()->getConnectionToServer())
      return;

   Ship *ship = dynamic_cast<Ship *>(getGame()->getConnectionToServer()->getControlObject());
   if(!ship)
      return;

   GameType *gt = getGame()->getGameType();
   if(!gt)
      return;

   if(!gt->isCarryingItems(ship))
   {
      displayMessage(Colors::paleRed, "You don't have any items to drop!");
      return;
   }

   gt->c2sDropItem();
}


// Send a message to the server that we are (or are not) busy chatting
void GameUserInterface::setBusyChatting(bool busy)
{
   if(getGame()->getConnectionToServer())
      getGame()->getConnectionToServer()->c2sSetIsBusy(busy);
}


// Select next weapon
void GameUserInterface::advanceWeapon()
{
   GameType *gameType = getGame()->getGameType();
   if(gameType)
      gameType->c2sAdvanceWeapon();
}


// Select a weapon by its index
void GameUserInterface::selectWeapon(U32 indx)
{
   GameType *gameType = getGame()->getGameType();
   if(gameType)
      gameType->c2sSelectWeapon(indx);
}


// Temporarily disable the effects of a movement key to avoid unpleasant interactions between ship movement and loadout/quick chat entry
void GameUserInterface::disableMovementKey(KeyCode keyCode)
{
   InputMode inputMode = getGame()->getSettings()->getIniSettings()->inputMode;

   if(keyCode == keyUP[inputMode])
      mUpDisabled = true;
   else if(keyCode == keyDOWN[inputMode])
      mDownDisabled = true;
   else if(keyCode == keyLEFT[inputMode])
      mLeftDisabled = true;
   else if(keyCode == keyRIGHT[inputMode])
      mRightDisabled = true;
}


// Key pressed --> take action!
// Handles all keypress events, including mouse clicks and controller button presses
void GameUserInterface::onKeyDown(KeyCode keyCode, char ascii)
{
   if(OGLCONSOLE_ProcessBitfighterKeyEvent(keyCode, ascii))   // Pass the key on to the console for processing
   {
      // Do nothing... key processed
   }
   else if(keyCode == keyHELP)          // Turn on help screen
   {
      playBoop();

      InstructionsUserInterface *instrUI = getUIManager()->getInstructionsUserInterface();

      if(mCurrentMode == ChatMode)
         instrUI->activateInCommandMode();
      else
         instrUI->activate();
   }
   // Shift-/ toggles console window for the moment  (Ctrl-/ fails in glut!)
   // Don't want to open console while chatting, do we?  Only open when not in any special mode.
   else if(mCurrentMode == PlayMode && keyCode == KEY_SLASH && getKeyState(KEY_SHIFT))   
   {
      OGLCONSOLE_ShowConsole();
   }
   else if(keyCode == keyOUTGAMECHAT)
   {
      setBusyChatting(true);
      getUIManager()->getChatUserInterface()->activate();
   }
   else if(keyCode == keyDIAG)            // Turn on diagnostic overlay
      getUIManager()->getDiagnosticUserInterface()->activate();
   else if(keyCode == keyMISSION)
   {
      mMissionOverlayActive = true;
      getUIManager()->getGameUserInterface()->clearLevelInfoDisplayTimer();    // Clear level-start display if user hits F2
   }
   else if(keyCode == KEY_M && getKeyState(KEY_CTRL))    // Ctrl-M, for now, to cycle through message dispaly modes
   {
      S32 m = mMessageDisplayMode + 1;
      if(m >= MessageDisplayModes)
         m = 0;
      mMessageDisplayMode = MessageDisplayMode(m);
   }
   else if(mHelper && mHelper->processKeyCode(keyCode))   // Will return true if key was processed
   {
      disableMovementKey(keyCode);
   }
   else 
   {
      // If we're in play mode, and we apply the engineer module, then we can handle that locally by throwing up a menu or message
      if(mCurrentMode == PlayMode)
      {
         Ship *ship = NULL;
         if(getGame()->getConnectionToServer())   // Prevents errors, getConnectionToServer() might be NULL, and getControlObject may crash if NULL
            ship = dynamic_cast<Ship *>(getGame()->getConnectionToServer()->getControlObject());
         if(ship)
         {
            InputMode inputMode = getGame()->getSettings()->getIniSettings()->inputMode;

            if( (keyCode == keyMOD1[inputMode] && ship->getModule(0) == ModuleEngineer) ||
                (keyCode == keyMOD2[inputMode] && ship->getModule(1) == ModuleEngineer) )
            {
               string msg = EngineerModuleDeployer::checkResourcesAndEnergy(ship);      // Returns "" if ok, error message otherwise

               if(msg != "")
                  displayErrorMessage(msg.c_str());
               else
                  enterMode(EngineerMode);

               return;
            }
         }
      }

      if(mCurrentMode == ChatMode)
         processChatModeKey(keyCode, ascii);
      else   
         processPlayModeKey(keyCode, ascii);    // A non-chat key, really
   }
}


// Helper function...
static void saveLoadoutPreset(ClientGame *game, S32 slot)
{
   GameConnection *conn = game->getConnectionToServer();
   if(!conn)
      return;

   Ship *ship = dynamic_cast<Ship *>(conn->getControlObject());
   if(!ship)
      return;

   Vector<U32> loadout(ShipModuleCount + ShipWeaponCount);
   ship->getLoadout(loadout);

   game->getSettings()->setLoadoutPreset(slot, loadout);
   game->displaySuccessMessage(("Current loadout saved as preset " + itos(slot + 1)).c_str());
}


static void loadLoadoutPreset(ClientGame *game, S32 slot)
{
   Vector<U32> loadout(ShipModuleCount + ShipWeaponCount);     // Define it
   game->getSettings()->getLoadoutPreset(slot, loadout);       // Fill it

   if(loadout.size() == 0)    // Looks like the preset might be empty!
   {
      string msg = "Preset " + itos(slot + 1) + " is undefined -- to define it, try Ctrl-" + itos(slot + 1);
      game->displayErrorMessage(msg.c_str());
      return;
   }

   GameType *gameType = game->getGameType();
   if(!gameType)
      return;
   
   string err = gameType->validateLoadout(loadout);
   
   if(err != "")
   {
      game->displayErrorMessage((err + "; loadout not set").c_str());
      return;
   }

   GameConnection *conn = game->getConnectionToServer();
   if(!conn)
      return;

   if(game->getSettings()->getIniSettings()->verboseHelpMessages)
      game->displayShipDesignChangedMessage(loadout, "Preset same as the current design");

   // Request loadout even if it was the same -- if I have loadout A, with on-deck loadout B, and I enter a new loadout
   // that matches A, it would be better to have loadout remain unchanged if I entered a loadout zone.
   // Tell server loadout has changed.  Server will activate it when we enter a loadout zone.
   conn->c2sRequestLoadout(loadout);    
}


void GameUserInterface::processPlayModeKey(KeyCode keyCode, char ascii)
{
   InputMode inputMode = getGame()->getSettings()->getIniSettings()->inputMode;
   // The following keys are allowed in both play mode and in
   // loadout or engineering menu modes if not used in the loadout
   // menu above

   if(keyCode == KEY_CLOSEBRACKET && getKeyState(KEY_ALT))           // Alt-] advances bots by one step if frozen
   {
      if(Robot::isPaused())
         Robot::addSteps(1);
   }
   else if(keyCode == KEY_CLOSEBRACKET && getKeyState(KEY_CTRL))     // Ctrl-] advances bots by 10 steps if frozen
   {
      if(Robot::isPaused())
         Robot::addSteps(10);
   }
   else if(keyCode == KEY_1 && checkModifier(KEY_CTRL))              // Ctrl-1 saves loadout preset in slot 1 (with index 0, of course!)
      saveLoadoutPreset(getGame(), 0);
   else if(keyCode == KEY_1 && checkModifier(KEY_ALT))               // Alt-1 loads preset from slot 1 (with index 0, of course!)
      loadLoadoutPreset(getGame(), 0);
   else if(keyCode == KEY_2 && checkModifier(KEY_CTRL))              
      saveLoadoutPreset(getGame(), 1);
   else if(keyCode == KEY_2 && checkModifier(KEY_ALT))             
      loadLoadoutPreset(getGame(), 1);
   else if(keyCode == KEY_3 && checkModifier(KEY_CTRL))              
      saveLoadoutPreset(getGame(), 2);
   else if(keyCode == KEY_3 && checkModifier(KEY_ALT))             
      loadLoadoutPreset(getGame(), 2);

   else if(keyCode == keyMOD1[inputMode])
   {
      mModPrimaryActivated[0] = true;
      // If double-click timer hasn't run out, activate the secondary active component
      if (mModuleOneDoubleClickTimer.getCurrent() != 0)
      {
         mModSecondaryActivated[0] = true;
         mModuleOneDoubleClickTimer.clear();
      }
   }
   else if(keyCode == keyMOD2[inputMode])
   {
      mModPrimaryActivated[1] = true;
      // If double-click timer hasn't run out, activate the secondary active component
      if (mModuleTwoDoubleClickTimer.getCurrent() != 0)
      {
         mModSecondaryActivated[1] = true;
         mModuleTwoDoubleClickTimer.clear();
      }
   }
   else if(keyCode == keyFIRE[inputMode])
      mFiring = true;
   else if(keyCode == keySELWEAP1[inputMode])
      selectWeapon(0);
   else if(keyCode == keySELWEAP2[inputMode])
      selectWeapon(1);
   else if(keyCode == keySELWEAP3[inputMode])
      selectWeapon(2);
   else if(keyCode == keyFPS)
      mFPSVisible = !mFPSVisible;
   else if(keyCode == keyADVWEAP[inputMode])
      advanceWeapon();
   else if(keyCode == KEY_ESCAPE || keyCode == BUTTON_BACK)
   {
      if(mShutdownMode == ShuttingDown)
      {
         if(mShutdownInitiator)
         {
            getGame()->getConnectionToServer()->c2sRequestCancelShutdown();
            mShutdownMode = Canceled;
         }
         else
            mShutdownMode = None;

         return;
      }
      else if(mShutdownMode == Canceled)
      {
         mShutdownMode = None;
         return;
      }

      playBoop();

      if(!getGame()->isConnectedToServer())      // Perhaps we're still joining?
      {
         getGame()->closeConnectionToGameServer();
         getUIManager()->getMainMenuUserInterface()->activate();     // Back to main menu
      }
      else
      {
         setBusyChatting(true);
         getUIManager()->getGameMenuUserInterface()->activate();
      }
   }     
   else if(keyCode == keyCMDRMAP[inputMode])
      getGame()->zoomCommanderMap();

   else if(keyCode == keySCRBRD[inputMode])
   {     // (braces needed)
      if(!mInScoreboardMode)    // We're activating the scoreboard
      {
         mInScoreboardMode = true;
         GameType *gameType = getGame()->getGameType();
         if(gameType)
            gameType->c2sRequestScoreboardUpdates(true);
      }
   }
   else if(keyCode == keyTOGVOICE[inputMode])
   {     // (braces needed)
      if(!mVoiceRecorder.mRecordingAudio)  // Turning recorder on
         mVoiceRecorder.start();
   }
   else if(mCurrentMode != LoadoutMode && mCurrentMode != QuickChatMode && mCurrentMode != EngineerMode)
   {
      // The following keys are only allowed in PlayMode, and never work in LoadoutMode
      if(keyCode == keyTEAMCHAT[inputMode])
      {
         mCurrentChatType = TeamChat;
         mCurrentMode = ChatMode;
         setBusyChatting(true);
      }
      else if(keyCode == keyGLOBCHAT[inputMode])
      {
         mCurrentChatType = GlobalChat;
         mCurrentMode = ChatMode;
         setBusyChatting(true);
      }
      else if(keyCode == keyCMDCHAT[inputMode])
      {
         mCurrentChatType = CmdChat;
         mCurrentMode = ChatMode;
         setBusyChatting(true);
      }
      else if(keyCode == keyQUICKCHAT[inputMode])
         enterMode(QuickChatMode);
      else if(keyCode == keyLOADOUT[inputMode])
         enterMode(LoadoutMode);
      else if(keyCode == keyDROPITEM[inputMode])
         dropItem();
      else if(inputMode == InputModeJoystick)      // Check if the user is trying to use keyboard to move when in joystick mode
         if(keyCode == keyUP[InputModeKeyboard] || keyCode == keyDOWN[InputModeKeyboard] || keyCode == keyLEFT[InputModeKeyboard] || keyCode == keyRIGHT[InputModeKeyboard])
            mWrongModeMsgDisplay.reset(WRONG_MODE_MSG_DISPLAY_TIME);
   }
}


// Returns a pointer of string of chars, after "count" number of args
static const char *findPointerOfArg(const char *message, S32 count)
{
   S32 spacecount = 0;
   S32 cur = 0;
   char prevchar = 0;

   // Message needs to include everything including multiple spaces.  Message starts after second space.
   while(message[cur] != '\0' && spacecount != count)
   {
      if(message[cur] == ' ' && prevchar != ' ')
         spacecount++;        // Double space does not count as a seperate parameter
      prevchar = message[cur];
      cur++;
   }
   return &message[cur];
}


// static method
void GameUserInterface::addTimeHandler(ClientGame *game, const Vector<string> &words)
{
   if(words.size() < 2 || words[1] == "")
      game->displayErrorMessage("!!! Need to supply a time (in minutes)");
   else
   {
      U8 mins;    // Use U8 to limit number of mins that can be added, while nominally having no limit!
                  // Parse 2nd arg -- if first digit isn't a number, user probably screwed up.
                  // atoi will return 0, but this probably isn't what the user wanted.

      bool err = false;
      if(words[1][0] >= '0' && words[1][0] <= '9')
         mins = atoi(words[1].c_str());
      else
         err = true;

      if(err || mins == 0)
         game->displayErrorMessage("!!! Invalid value... game time not changed");
      else
      {
         if(game->getGameType())
         {
            game->displayMessage(gCmdChatColor, "Extended game by %d minute%s", mins, (mins == 1) ? "" : "s");
            game->getGameType()->addTime(mins * 60 * 1000);
         }
      }
   }
}


void GameUserInterface::sVolHandler(ClientGame *game, const Vector<string> &words)
{
   game->setVolume(SfxVolumeType, words);
}

void GameUserInterface::mVolHandler(ClientGame *game, const Vector<string> &words)
{
   game->setVolume(MusicVolumeType, words);
}

void GameUserInterface::vVolHandler(ClientGame *game, const Vector<string> &words)
{
   game->setVolume(VoiceVolumeType, words);
}

void GameUserInterface::servVolHandler(ClientGame *game, const Vector<string> &words)
{
   game->setVolume(ServerAlertVolumeType, words);
}


void GameUserInterface::getMapHandler(ClientGame *game, const Vector<string> &words)
{
   GameConnection *gc = game->getConnectionToServer();

   if(gc->isLocalConnection())
      game->displayErrorMessage("!!! Can't download levels from a local server");
   else
   {
      string filename;

      if(words.size() > 1 && words[1] != "")
         filename = words[1];
      else
         filename = "downloaded_" + makeFilenameFromString(game->getGameType() ?
               game->getGameType()->getLevelName()->getString() : "Level");

      // Add an extension if needed
      if(filename.find(".") == string::npos)
         filename += ".level";

      game->setRemoteLevelDownloadFilename(filename);

      gc->c2sRequestCurrentLevel();
   }
}


void GameUserInterface::nextLevelHandler(ClientGame *game, const Vector<string> &words)
{
   if(game->hasLevelChange("!!! You don't have permission to change levels"))
      game->getConnectionToServer()->c2sRequestLevelChange(ServerGame::NEXT_LEVEL, false);
}


void GameUserInterface::prevLevelHandler(ClientGame *game, const Vector<string> &words)
{
   if(game->hasLevelChange("!!! You don't have permission to change levels"))
      game->getConnectionToServer()->c2sRequestLevelChange(ServerGame::PREVIOUS_LEVEL, false);
}


void GameUserInterface::restartLevelHandler(ClientGame *game, const Vector<string> &words)
{
   if(game->hasLevelChange("!!! You don't have permission to change levels"))
      game->getConnectionToServer()->c2sRequestLevelChange(ServerGame::REPLAY_LEVEL, false);
}


void GameUserInterface::shutdownServerHandler(ClientGame *game, const Vector<string> &words)
{
   if(game->hasAdmin("!!! You don't have permission to shut the server down"))
   {
      U16 time = 0;
      bool timefound = true;
      string reason;

      if(words.size() > 1)
         time = (U16) atoi(words[1].c_str());
      if(time <= 0)
      {
         time = 10;
         timefound = false;
      }

      S32 first = timefound ? 2 : 1;
      for(S32 i = first; i < words.size(); i++)
      {
         if(i != first)
            reason = reason + " ";
         reason = reason + words[i];
      }

      game->getConnectionToServer()->c2sRequestShutdown(time, reason.c_str());
   }
}


void GameUserInterface::kickPlayerHandler(ClientGame *game, const Vector<string> &words)
{
   if(game->hasAdmin("!!! You don't have permission to kick players"))
   {
      if(words.size() < 2 || words[1] == "")
         game->displayErrorMessage("!!! Need to specify who to kick");
      else
      {
         // Did user provide a valid, known name?
         string name = words[1];
         
         if(!game->checkName(name))
            game->displayErrorMessage("!!! Could not find player: %s", words[1].c_str());
         else
            game->getConnectionToServer()->c2sAdminPlayerAction(words[1].c_str(), PlayerMenuUserInterface::Kick, 0);     // Team doesn't matter with kick!
      }
   }
}


void GameUserInterface::adminPassHandler(ClientGame *game, const Vector<string> &words)
{
   GameConnection *conn = game->getConnectionToServer();

   if(conn->getClientInfo()->isAdmin())
      game->displayErrorMessage("!!! You are already an admin");
   else if(words.size() < 2 || words[1] == "")
      game->displayErrorMessage("!!! Need to supply a password");
   else
      conn->submitAdminPassword(words[1].c_str());
}


void GameUserInterface::levelPassHandler(ClientGame *game, const Vector<string> &words)
{
   GameConnection *gc = game->getConnectionToServer();

   if(gc->getClientInfo()->isLevelChanger())
      game->displayErrorMessage("!!! You can already change levels");
   else if(words.size() < 2 || words[1] == "")
      game->displayErrorMessage("!!! Need to supply a password");
   else
      gc->submitLevelChangePassword(words[1].c_str());
}


void GameUserInterface::showCoordsHandler(ClientGame *game, const Vector<string> &words)
{
   game->toggleShowingShipCoords();
}


void GameUserInterface::showZonesHandler(ClientGame *game, const Vector<string> &words)
{
   if(!(gServerGame))// && gServerGame->isTestServer()))  sam: problem with not being able to test from editor due to editor crashing and loading improperly...
      game->displayErrorMessage("!!! Zones can only be displayed on a local host");
   else
      game->toggleShowingMeshZones();
}


extern bool showDebugBots;  // in game.cpp

void GameUserInterface::showPathsHandler(ClientGame *game, const Vector<string> &words)
{
   if(!(gServerGame && gServerGame->isTestServer())) 
      game->displayErrorMessage("!!! Robots can only be shown on a test server");
   else
      showDebugBots = !showDebugBots;
}


void GameUserInterface::pauseBotsHandler(ClientGame *game, const Vector<string> &words)
{
   if(!(gServerGame && gServerGame->isTestServer())) 
      game->displayErrorMessage("!!! Robots can only be frozen on a test server");
   else
      Robot::togglePauseStatus();
}


void GameUserInterface::stepBotsHandler(ClientGame *game, const Vector<string> &words)
{
   if(!(gServerGame && gServerGame->isTestServer())) 
      game->displayErrorMessage("!!! Robots can only be stepped on a test server");
   else
   {
      S32 steps = words.size() > 1 ? atoi(words[1].c_str()) : 1;
      Robot::addSteps(steps);
   }
}


void GameUserInterface::setAdminPassHandler(ClientGame *game, const Vector<string> &words)
{
   if(game->hasAdmin("!!! You don't have permission to set the admin password"))
      game->changePassword(GameConnection::AdminPassword, words, true);
}


void GameUserInterface::setServerPassHandler(ClientGame *game, const Vector<string> &words)
{
   if(game->hasAdmin("!!! You don't have permission to set the server password"))
      game->changePassword(GameConnection::ServerPassword, words, false);
}


void GameUserInterface::setLevPassHandler(ClientGame *game, const Vector<string> &words)
{
   if(game->hasAdmin("!!! You don't have permission to set the level change password"))
      game->changePassword(GameConnection::LevelChangePassword, words, false);
}


void GameUserInterface::setServerNameHandler(ClientGame *game, const Vector<string> &words)
{
   if(game->hasAdmin("!!! You don't have permission to set the server name"))
      game->changeServerParam(GameConnection::ServerName, words);
}


void GameUserInterface::setServerDescrHandler(ClientGame *game, const Vector<string> &words)
{
   if(game->hasAdmin("!!! You don't have permission to set the server description"))
      game->changeServerParam(GameConnection::ServerDescr, words);
}


void GameUserInterface::setLevelDirHandler(ClientGame *game, const Vector<string> &words)
{
   if(game->hasAdmin("!!! You don't have permission to set the leveldir param"))
      game->changeServerParam(GameConnection::LevelDir, words);
}


void GameUserInterface::deleteCurrentLevelHandler(ClientGame *game, const Vector<string> &words)
{
   if(game->hasAdmin("!!! You don't have permission to delete the current level"))
      game->changeServerParam(GameConnection::DeleteLevel, words);    // handles deletes too
}


void GameUserInterface::suspendHandler(ClientGame *game, const Vector<string> &words)
{
   if(game->getPlayerCount() > 1)
      game->displayErrorMessage("!!! Can't suspend when others are playing");
   else
      game->suspendGame();
}


extern S32 LOADOUT_PRESETS;

void GameUserInterface::showPresetsHandler(ClientGame *game, const Vector<string> &words)
{
   Vector<U32> preset(ShipModuleCount + ShipWeaponCount);

   for(S32 i = 0; i < LOADOUT_PRESETS; i++)
   {
      preset.clear();
      game->getSettings()->getLoadoutPreset(i, preset);

      string loadoutStr = Ship::loadoutToString(preset);
      
      string display;
      
      if(loadoutStr != "")
         display = "Preset " + itos(i + 1) + ": " + replaceString(loadoutStr, ",", "; ");
      else
         display = "Preset " + itos(i + 1) + " is undefined";

      game->displayMessage(Colors::cyan, display.c_str());
   }
}


void GameUserInterface::lineWidthHandler(ClientGame *game, const Vector<string> &words)
{
   F32 linewidth;
   if(words.size() < 2 || words[1] == "")
      game->displayErrorMessage("!!! Need to supply line width");
   else
   {
      linewidth = (F32)atof(words[1].c_str());
      if(linewidth < 0.125f)
         linewidth = 0.125f;

      gDefaultLineWidth = linewidth;
      gLineWidth1 = linewidth * 0.5f;
      gLineWidth3 = linewidth * 1.5f;
      gLineWidth4 = linewidth * 2;

      glLineWidth(gDefaultLineWidth);    //make this change happen instantly
   }
}


void GameUserInterface::lineSmoothHandler(ClientGame *game, const Vector<string> &words)
{
   game->getSettings()->getIniSettings()->useLineSmoothing = !game->getSettings()->getIniSettings()->useLineSmoothing;

   if(game->getSettings()->getIniSettings()->useLineSmoothing)
   {
      glEnable(GL_LINE_SMOOTH);
      glEnable(GL_BLEND);
   }
   else
   {
      glDisable(GL_LINE_SMOOTH);
      glDisable(GL_BLEND);
   }
}


void GameUserInterface::maxFpsHandler(ClientGame *game, const Vector<string> &words)
{
   S32 number = words.size() > 1 ? atoi(words[1].c_str()) : 0;

   if(number < 1)                              // Don't allow zero or negative numbers
      game->displayErrorMessage("!!! Usage: /maxfps <frame rate>, default = 100");
   else
      game->getSettings()->getIniSettings()->maxFPS = number;
}


void GameUserInterface::pmHandler(ClientGame *game, const Vector<string> &words)
{
   if(words.size() < 3)
      game->displayErrorMessage("!!! Usage: /pm <player name> <message>");
   else
   {
      if(!game->checkName(words[1]))
         game->displayErrorMessage("!!! Unknown name: %s", words[1].c_str());
      else
      {
         S32 argCount = 2 + countCharInString(words[1], ' ');  // Set pointer after 2 args + number of spaces in player name
         const char *message = game->getUIManager()->getGameUserInterface()->mLineEditor.c_str();      // Get the original line
         message = findPointerOfArg(message, argCount);        // Get the rest of the message

         GameType *gt = game->getGameType();

         if(gt)
            gt->c2sSendChatPM(words[1], message);
      }
   }
}


void GameUserInterface::muteHandler(ClientGame *game, const Vector<string> &words)
{
   if(words.size() < 2)
      game->displayErrorMessage("!!! Usage: /mute <player name>");
   else
   {
      if(!game->checkName(words[1]))
         game->displayErrorMessage("!!! Unknown name: %s", words[1].c_str());
      else
      {
         game->addToMuteList(words[1]);
         game->displaySuccessMessage("Player %s has been muted", words[1].c_str());
      }
   }
}


void GameUserInterface::serverCommandHandler(ClientGame *game, const Vector<string> &words)
{
   GameType *gameType = game->getGameType();

   if(gameType)
   {
      Vector<StringPtr> args;

      for(S32 i = 1; i < words.size(); i++)
         args.push_back(StringPtr(words[i]));

      gameType->c2sSendCommand(StringTableEntry(words[0], false), args);
   }
}


CommandInfo chatCmds[] = {   
   //  cmdName              cmdCallback               cmdArgInfo cmdArgCount   helpCategory helpGroup   helpArgString            helpTextSstring
   { "admin",       GameUserInterface::adminPassHandler, { STR },      1,       ADV_COMMANDS,    0,      {"<password>"},         "Request admin permissions"  },
   { "levpass",     GameUserInterface::levelPassHandler, { STR },      1,       ADV_COMMANDS,    0,      {"<password>"},         "Request level change permissions"  },
   { "servvol",     GameUserInterface::servVolHandler,   { INT },      1,       ADV_COMMANDS,    0,      {"<0-10>"},             "Set volume of server"  },
   { "getmap",      GameUserInterface::getMapHandler,    { STR },      1,       ADV_COMMANDS,    1,      {"[file]"},             "Save currently playing level in [file], if allowed" },
   { "suspend",     GameUserInterface::suspendHandler,   {  },         0,       ADV_COMMANDS,    1,      {  },                   "Place game on hold while waiting for players" },
   { "pm",          GameUserInterface::pmHandler,        { NAME, STR },2,       ADV_COMMANDS,    1,      {"<name>","<message>"}, "Send private message to player" },
   { "mvol",        GameUserInterface::mVolHandler,      { INT },      1,       ADV_COMMANDS,    2,      {"<0-10>"},             "Set music volume"      },
   { "svol",        GameUserInterface::sVolHandler,      { INT },      1,       ADV_COMMANDS,    2,      {"<0-10>"},             "Set SFX volume"        },
   { "vvol",        GameUserInterface::vVolHandler,      { INT },      1,       ADV_COMMANDS,    2,      {"<0-10>"},             "Set voice chat volume" },
   { "mute",        GameUserInterface::muteHandler,      { NAME },     1,       ADV_COMMANDS,    3,      {"<name>"},             "Hide chat messages from <name> until you quit" },
   { "showpresets", GameUserInterface::showPresetsHandler, {  },       0,       ADV_COMMANDS,    0,      {  },                   "Show loadout presets" },


   { "add",         GameUserInterface::addTimeHandler,       { INT },           0,       LEVEL_COMMANDS,  0,      {"<time in minutes>"},        "Add time to the current game" },
   { "next",        GameUserInterface::nextLevelHandler,     {  },              0,       LEVEL_COMMANDS,  0,      {  },                         "Start next level" },
   { "prev",        GameUserInterface::prevLevelHandler,     {  },              0,       LEVEL_COMMANDS,  0,      {  },                         "Replay previous level" },
   { "restart",     GameUserInterface::restartLevelHandler,  {  },              0,       LEVEL_COMMANDS,  0,      {  },                         "Restart current level" },
   { "settime",     GameUserInterface::serverCommandHandler, { INT },           1,       LEVEL_COMMANDS,  0,      {"<time in minutes>"},        "Set play time for the level" },
   { "setwinscore", GameUserInterface::serverCommandHandler, { INT },           1,       LEVEL_COMMANDS,  0,      {"<score>"},                  "Set score to win the level" },
   { "resetscore",  GameUserInterface::serverCommandHandler, {  },              0,       LEVEL_COMMANDS,  0,      {  },                         "Reset all scores to zero" },
   { "addbot",      GameUserInterface::serverCommandHandler, { TEAM, STR, STR },3,       LEVEL_COMMANDS,  1,      {"[team]","[file]","[args]"}, "Add a bot from [file] to [team], pass [args] to bot" },
   { "kickbot",     GameUserInterface::serverCommandHandler, {  },              1,       LEVEL_COMMANDS,  1,      {  },                         "Kick most recently added bot" },
   { "kickbots",    GameUserInterface::serverCommandHandler, {  },              1,       LEVEL_COMMANDS,  1,      {  },                         "Kick all bots" },

   { "kick",               GameUserInterface::kickPlayerHandler,         { NAME },    1,  ADMIN_COMMANDS, 0, {"<player name>"},      "Kick a player from the game" },
   { "shutdown",           GameUserInterface::shutdownServerHandler,     {INT, STR }, 2,  ADMIN_COMMANDS, 0, {"[time]","[message]"}, "Start orderly shutdown of server (def. = 10 secs)" },
   { "setlevpass",         GameUserInterface::setLevPassHandler,         { STR },     1,  ADMIN_COMMANDS, 0, {"[passwd]"},           "Set server password  (use blank to clear)" },
   { "setadminpass",       GameUserInterface::setAdminPassHandler,       { STR },     1,  ADMIN_COMMANDS, 0, {"[passwd]"},           "Set level change password (use blank to clear)" },
   { "setserverpass",      GameUserInterface::setServerPassHandler,      { STR },     1,  ADMIN_COMMANDS, 0, {"<passwd>"},           "Set admin password" },
   { "leveldir",           GameUserInterface::setLevelDirHandler,        { STR },     1,  ADMIN_COMMANDS, 0, {"<new level folder>"}, "Set leveldir param on the server (changes levels available)" },
   { "setservername",      GameUserInterface::setServerNameHandler,      { STR },     1,  ADMIN_COMMANDS, 0, {"<name>"},             "Set server name" },
   { "setserverdescr",     GameUserInterface::setServerDescrHandler,     { STR },     1,  ADMIN_COMMANDS, 0, {"<descr>"},            "Set server description" },
   { "deletecurrentlevel", GameUserInterface::deleteCurrentLevelHandler, { },         0,  ADMIN_COMMANDS, 0, {""},                   "Remove current level from server" },

   { "showcoords", GameUserInterface::showCoordsHandler,    {  },    0, DEBUG_COMMANDS, 0, {  },         "Show ship coordinates" },
   { "showzones",  GameUserInterface::showZonesHandler,     {  },    0, DEBUG_COMMANDS, 0, {  },         "Show bot nav mesh zones" },
   { "showpaths",  GameUserInterface::showPathsHandler,     {  },    0, DEBUG_COMMANDS, 0, {  },         "Show robot paths" },
   { "showbots",   GameUserInterface::serverCommandHandler, {  },    0, DEBUG_COMMANDS, 0, {  },         "Show all robots" },
   { "pausebots",  GameUserInterface::pauseBotsHandler,     {  },    0, DEBUG_COMMANDS, 0, {  },         "Pause all bots.  Reissue to start again" },
   { "stepbots",   GameUserInterface::stepBotsHandler,      { INT }, 1, DEBUG_COMMANDS, 1, {"[steps]"},  "Advance bots by number of steps (def. = 1)"},
   { "linewidth",  GameUserInterface::lineWidthHandler,     { INT }, 1, DEBUG_COMMANDS, 1, {"[number]"}, "Change width of all lines (def. = 2)" },
   { "linesmooth", GameUserInterface::lineSmoothHandler,    {  },    0, DEBUG_COMMANDS, 1, {  },         "Enable line smoothing, might look better" },
   { "maxfps",     GameUserInterface::maxFpsHandler,        { INT }, 1, DEBUG_COMMANDS, 1, {"<number>"}, "Set maximum speed of game in frames per second" },
};


S32 chatCmdSize = ARRAYSIZE(chatCmds);    // So instructions will now how big chatCmds is

// Render chat msg that user is composing
void GameUserInterface::renderCurrentChat()
{
   if(mCurrentMode != ChatMode)
      return;

   const char *promptStr;

   Color baseColor;

   if(isCmdChat())      // Whatever the underlying chat mode, seems we're entering a command here
   {
      baseColor = gCmdChatColor;
      promptStr = mCurrentChatType ? "(Command): /" : "(Command): ";
   }
   else if(mCurrentChatType == TeamChat)    // Team chat (goes to all players on team)
   {
      baseColor = gTeamChatColor;
      promptStr = "(Team): ";
   }
   else                                     // Global in-game chat (goes to all players in game)
   {
      baseColor = gGlobalChatColor;
      promptStr = "(Global): ";
   }

   // Protect against crashes while game is initializing... is this really needed??
   if(!getGame()->getConnectionToServer())
      return;

   S32 promptSize = getStringWidth(CHAT_FONT_SIZE, promptStr);
   S32 nameSize = getStringWidthf(CHAT_FONT_SIZE, "%s: ", getGame()->getClientInfo()->getName().getString());
   S32 nameWidth = max(nameSize, promptSize);
   // Above block repeated below...

   const S32 ypos = chatMessageMargin + CHAT_FONT_SIZE + (2 * CHAT_FONT_GAP) + 5;

   S32 boxWidth = gScreenInfo.getGameCanvasWidth() - 2 * horizMargin - (nameWidth - promptSize) - 230;

   // Render text entry box like thingy
   bool disableBlending = false;

   if(!glIsEnabled(GL_BLEND))
   {
      glEnable(GL_BLEND);
      disableBlending = true; 
   }

   for(S32 i = 1; i >= 0; i--)
   {
      glColor(baseColor, i ? .25f : .4f);

      glBegin(i ? GL_POLYGON : GL_LINE_LOOP);
         glVertex2i(horizMargin, ypos - 3);
         glVertex2i(horizMargin + boxWidth, ypos - 3);
         glVertex2i(horizMargin + boxWidth, ypos + CHAT_FONT_SIZE + 7);
         glVertex2i(horizMargin, ypos + CHAT_FONT_SIZE + 7);
      glEnd();
   }
   
   if(disableBlending)
      glDisable(GL_BLEND);

   glColor(baseColor);

   // Display prompt
   S32 promptWidth = getStringWidth(CHAT_FONT_SIZE, promptStr);
   S32 xStartPos = horizMargin + 3 + promptWidth;

   drawString(horizMargin + 3, ypos, CHAT_FONT_SIZE, promptStr);  // draw prompt

   // Display typed text
   string displayString = mLineEditor.getString();
   S32 displayWidth = getStringWidth(CHAT_FONT_SIZE, displayString.c_str());

   // If the string goes too far out of bounds, display it chopped off at the front to give more room to type
   while (displayWidth > boxWidth - promptWidth - 16)  // 16 -> Account for margin and cursor
   {
      displayString = displayString.substr(25, string::npos);  // 25 -> # chars to chop off displayed text if overflow
      displayWidth = getStringWidth(CHAT_FONT_SIZE, displayString.c_str());
   }

   drawString(xStartPos, ypos, CHAT_FONT_SIZE, displayString.c_str());

   // If we've just finished entering a chat cmd, show next parameter
   if(isCmdChat())
   {
      string line = mLineEditor.getString();
      Vector<string> words = parseStringx(line.c_str());

      if(words.size() > 0)
      {
         for(S32 i = 0; i < chatCmdSize; i++)
         {
            const char *cmd = words[0].c_str();

            if(!stricmp(cmd, chatCmds[i].cmdName.c_str()))
            {
               if(chatCmds[i].cmdArgCount >= words.size() && line[line.size() - 1] == ' ')
               {
                  glColor(baseColor * .5);
                  drawString(xStartPos + displayWidth, ypos, CHAT_FONT_SIZE, chatCmds[i].helpArgString[words.size() - 1].c_str());
               }

               break;
            }
         }
      }
   }

   glColor(baseColor);
   mLineEditor.drawCursor(xStartPos, ypos, CHAT_FONT_SIZE, displayWidth);
}


extern S32 QSORT_CALLBACK alphaSort(string *a, string *b);     // Sort alphanumerically

static Vector<string> commandCandidateList;

static void makeCommandCandidateList()
{
   for(S32 i = 0; i < chatCmdSize; i++)
      commandCandidateList.push_back(chatCmds[i].cmdName);

   commandCandidateList.sort(alphaSort);
}


// Make a list of all players in the game
static void makePlayerNameList(Game *game, Vector<string> &nameCandidateList)
{
   nameCandidateList.clear();

   for(S32 i = 0; i < game->getClientCount(); i++)
      nameCandidateList.push_back(((Game *)game)->getClientInfo(i)->getName().getString());
}


static void makeTeamNameList(const Game *game, Vector<string> &nameCandidateList)
{
   nameCandidateList.clear();

   if(game->getGameType())
      for(S32 i = 0; i < game->getTeamCount(); i++)
         nameCandidateList.push_back(game->getTeamName(i).getString());
}


static Vector<string> *getCandidateList(Game *game, const char *first, S32 arg)
{
   if(arg == 0)         // Command completion
      return &commandCandidateList;

   else if(arg > 0)     // Arg completion
   {
      // Figure out which command we're entering, so we know what kind of args to expect
      S32 cmd = -1;

      for(S32 i = 0; i < chatCmdSize; i++)
         if(!stricmp(chatCmds[i].cmdName.c_str(), first))
         {
            cmd = i;
            break;
         }

      if(cmd != -1 && arg <= chatCmds[cmd].cmdArgCount)     // Found a command
      {
         ArgTypes argType = chatCmds[cmd].cmdArgInfo[arg - 1];  // What type of arg are we expecting?

         static Vector<string> nameCandidateList;     // Reusable container

         if(argType == NAME)           // Player names
         {  
            makePlayerNameList(game, nameCandidateList);    // Creates a list of all player names
            return &nameCandidateList;
         }

         else if(argType == TEAM)      // Team names
         {
            makeTeamNameList(game, nameCandidateList);
            return &nameCandidateList;
         }
         else
            TNLAssert(false, "Invalid argType!");
      }
   }
   
   return NULL;                        // No completion options
}


void GameUserInterface::processChatModeKey(KeyCode keyCode, char ascii)
{
   if(keyCode == KEY_ENTER)
      issueChat();
   else if(keyCode == KEY_BACKSPACE)
      mLineEditor.backspacePressed();
   else if(keyCode == KEY_DELETE)
      mLineEditor.deletePressed();
   else if(keyCode == KEY_ESCAPE || keyCode == BUTTON_BACK)
      cancelChat();
   else if(keyCode == KEY_TAB)      // Auto complete any commands
   {
      if(isCmdChat())     // It's a command!  Complete!  Complete!
      {
         // First, parse line into words
         Vector<string> words = parseString(mLineEditor.getString());

         bool needLeadingSlash = false;

         // Handle leading slash when command is entered from ordinary chat prompt
         if(words.size() > 0 && words[0][0] == '/')
         {
            // Special case: User has entered process by starting with global chat, and has typed "/" then <tab>
            if(mLineEditor.getString() == "/")
               words.clear();          // Clear -- it's as if we're at a fresh "/" prompt where the user has typed nothing
            else
               words[0].erase(0, 1);   // Strip -- remove leading "/" so it's as if were at a regular "/" prompt

            needLeadingSlash = true;   // We'll need to add the stripped "/" back in later
         }
               
         S32 arg;                      // Which word we're looking at
         const char *partial;          // The partially typed word we're trying to match against
         const char *first;            // First arg we entered (will match partial if we're still entering the first one)
         
         // Check for trailing space --> http://www.suodenjoki.dk/us/archive/2010/basic-string-back.htm
         if(words.size() > 0 && *mLineEditor.getString().rbegin() != ' ')   
         {
            arg = words.size() - 1;          // No trailing space --> current arg is the last word we've been typing
            partial = words[arg].c_str();    // We'll be matching against what we've typed so far
            first = words[0].c_str();      
         }
         else if(words.size() > 0)           // We've entered a word, pressed space indicating word is complete, 
         {                                   // but have not started typing the next word.  We'll let user cycle through every
            arg = words.size();              // possible value for next argument.
            partial = "";
            first = words[0].c_str(); 
         }
         else     // If the editor is empty, or if final character is a space, then we need to set these params differently
         {
            arg = words.size();              // Trailing space --> current arg is the next word we've not yet started typing
            partial = "";
            first = "";                      // We'll be matching against an empty list since we've typed nothing so far
         }
         
         Vector<string> *candidates = getCandidateList(getGame(), first, arg);     // Could return NULL

         // Now we have our candidates list... let's compare to what the player has already typed to generate completion string
         if(candidates && candidates->size() > 0)
         {
            mLineEditor.buildMatchList(candidates, partial);    // Filter candidates by what we've typed so far

            if(mLineEditor.matchList.size() == 0)               // Found no matches... no expansion possible
               return;

            const string *str = mLineEditor.getStringPtr();     // Convenient shortcut

            // if the command string has quotes in it use the last space up to the first quote
            size_t lastChar = string::npos;
            if (str->find_first_of("\"") != string::npos)
               lastChar = str->find_first_of("\"");

            size_t pos = str->find_last_of(' ', lastChar);
            string space = " ";

            if(pos == string::npos)    // i.e. string does not contain a space, requires special handling
            {
               pos = 0;
               if(words.size() <= 1 && needLeadingSlash)    // ugh!  More special cases!
                  space = "/";
               else
                  space = "";
            }

            mLineEditor.matchIndex++;     // Advance to next potential match

            if(mLineEditor.matchIndex >= mLineEditor.matchList.size())     // Handle wrap-around
               mLineEditor.matchIndex = 0;

            // if match contains a space, wrap in quotes
            string matchedString = mLineEditor.matchList[mLineEditor.matchIndex];
            if (matchedString.find_first_of(" ") != string::npos)
               matchedString = "\"" + matchedString +"\"";

            mLineEditor.setString(str->substr(0, pos).append(space + matchedString));    // Add match to the command
         }
      }
   }
   else if(ascii)     // Append any other keys to the chat message
   {
      // Protect against crashes while game is initializing (because we look at the ship for the player's name)
      if(getGame()->getConnectionToServer())     // clientGame cannot be NULL here
      {
         S32 promptSize = getStringWidth(CHAT_FONT_SIZE, mCurrentChatType == TeamChat ? "(Team): " : "(Global): ");

         S32 nameSize = getStringWidthf(CHAT_FONT_SIZE, "%s: ", getGame()->getClientInfo()->getName().getString());
         S32 nameWidth = max(nameSize, promptSize);
         // Above block repeated above

         mLineEditor.addChar(ascii);
      }
   }
}


void GameUserInterface::onKeyUp(KeyCode keyCode)
{
   S32 inputMode = getGame()->getSettings()->getIniSettings()->inputMode;

   // These keys works in any mode!  And why not??

   if(keyCode == keyMISSION)
      mMissionOverlayActive = false;
   else if (keyCode == keyMOD1[inputMode])
   {
      mModPrimaryActivated[0] = false;
      mModSecondaryActivated[0] = false;
      mModuleOneDoubleClickTimer.reset();
   }
   else if (keyCode == keyMOD2[inputMode])
   {
      mModPrimaryActivated[1] = false;
      mModSecondaryActivated[1] = false;
      mModuleTwoDoubleClickTimer.reset();
   }
   else if (keyCode == keyFIRE[inputMode])
      mFiring = false;
   else if(keyCode == keySCRBRD[inputMode])
   {     // (braces required)
      if(mInScoreboardMode)     // We're turning scoreboard off
      {
         mInScoreboardMode = false;
         GameType *gameType = getGame()->getGameType();
         if(gameType)
            gameType->c2sRequestScoreboardUpdates(false);
      }
   }
   else if(keyCode == keyTOGVOICE[inputMode])
   {     // (braces required)
      if(mVoiceRecorder.mRecordingAudio)  // Turning recorder off
         mVoiceRecorder.stop();
   }
   else if(keyCode == keyUP[inputMode])
      mUpDisabled = false;
   else if(keyCode == keyDOWN[inputMode])
      mDownDisabled = false;
   else if(keyCode == keyLEFT[inputMode])
      mLeftDisabled = false;
   else if(keyCode == keyRIGHT[inputMode])
      mRightDisabled = false;
}


// Return current move (actual move processing in ship.cpp)
// Will also transform move into "relative" mode if needed
// Note that all input supplied here will be overwritten if
// we are using a game controller. 
// Runs only on client
Move *GameUserInterface::getCurrentMove()
{
   if((mCurrentMode != ChatMode) && !mDisableShipKeyboardInput && !OGLCONSOLE_GetVisibility())
   {
      InputMode inputMode = getGame()->getSettings()->getIniSettings()->inputMode;

      mCurrentMove.x = F32((!mRightDisabled && getKeyState(keyRIGHT[inputMode]) ? 1 : 0) - (!mLeftDisabled && getKeyState(keyLEFT[inputMode]) ? 1 : 0));
      mCurrentMove.y = F32((!mDownDisabled && getKeyState(keyDOWN[inputMode]) ? 1 : 0) - (!mUpDisabled && getKeyState(keyUP[inputMode]) ? 1 : 0));

      mCurrentMove.fire = mFiring;

      for(U32 i = 0; i < (U32)ShipModuleCount; i++)
      {
         mCurrentMove.modulePrimary[i] = mModPrimaryActivated[i];
         mCurrentMove.moduleSecondary[i] = mModSecondaryActivated[i];
      }
   }
   else
   {
      mCurrentMove.x = 0;
      mCurrentMove.y = 0;

      mCurrentMove.fire = mFiring;     // should be false?

      for(U32 i = 0; i < (U32)ShipModuleCount; i++)
      {
         mCurrentMove.modulePrimary[i] = false;
         mCurrentMove.moduleSecondary[i] = false;
      }
   }

   if(!getGame()->getSettings()->getIniSettings()->controlsRelative)
      return &mCurrentMove;

   else     // Using relative controls -- all turning is done relative to the direction of the ship.
   {
      mTransformedMove = mCurrentMove;

      Point moveDir(mCurrentMove.x, -mCurrentMove.y);

      Point angleDir(cos(mCurrentMove.angle), sin(mCurrentMove.angle));

      Point rightAngleDir(-angleDir.y, angleDir.x);
      Point newMoveDir = angleDir * moveDir.y + rightAngleDir * moveDir.x;

      mTransformedMove.x = newMoveDir.x;
      mTransformedMove.y = newMoveDir.y;

      // Sanity checks
      mTransformedMove.x = min(1.0f, mTransformedMove.x);
      mTransformedMove.y = min(1.0f, mTransformedMove.y);
      mTransformedMove.x = max(-1.0f, mTransformedMove.x);
      mTransformedMove.y = max(-1.0f, mTransformedMove.y);

      return &mTransformedMove;
   }
}


// User has finished entering a chat message and pressed <enter>
void GameUserInterface::issueChat()
{
   if(!mLineEditor.isEmpty())
   {
      // Check if chat buffer holds a message or a command
      if(mLineEditor.at(0) != '/' && mCurrentChatType != CmdChat)                   // It's a normal chat message
      {
         GameType *gameType = getGame()->getGameType();
         if(gameType)
            gameType->c2sSendChat(mCurrentChatType == GlobalChat, mLineEditor.c_str());   // Broadcast message
      }
      else    // It's a command
         runCommand(mLineEditor.c_str());
   }

   cancelChat();     // Hide chat display
}


Vector<string> GameUserInterface::parseStringx(const char *str)
{
   Vector<string> words = parseString(str);

   if(words.size() > 0)
      if(words[0][0] == '/')
         words[0].erase(0, 1);      // Remove leading /

   return words;
}


// Process a command entered at the chat prompt
// Returns true if command was handled (even if it was bogus); returning false will cause command to be passed on to the server
// Runs on client
void GameUserInterface::runCommand(const char *input)
{
   Vector<string> words = parseStringx(input);  // yes

   if(words.size() == 0)            // Just in case, must have 1 or more words to check the first word as command.
      return;

   GameConnection *gc = getGame()->getConnectionToServer();
   if(!gc)
   {
      displayErrorMessage("!!! Not connected to server");
      return;
   }

   for(U32 i = 0; i < ARRAYSIZE(chatCmds); i++)
      if(words[0] == chatCmds[i].cmdName)
      {
         chatCmds[i].cmdCallback(getGame(), words);
         return;
      }

   serverCommandHandler(getGame(), words);     // Command unknown to client, will pass it on to server
}


// Set specified volume to the specefied level
void GameUserInterface::setVolume(VolumeType volType, const Vector<string> &words)
{
   S32 vol;

   if(words.size() < 2)
   {
      displayErrorMessage("!!! Need to specify volume");
      return;
   }

   string volstr = words[1];

   // Parse volstr -- if first digit isn't a number, user probably screwed up.
   // atoi will return 0, but this probably isn't what the user wanted.
   if(volstr[0] >= '0' && volstr[0] <= '9')
      vol = max(min(atoi(volstr.c_str()), 10), 0);
   else
   {
      displayErrorMessage("!!! Invalid value... volume not changed");
      return;
   }

  switch(volType)
  {
   case SfxVolumeType:
      getGame()->getSettings()->getIniSettings()->sfxVolLevel = (F32) vol / 10.f;
      displayMessagef(gCmdChatColor, "SFX volume changed to %d %s", vol, vol == 0 ? "[MUTE]" : "");
      return;

   case MusicVolumeType:
      getGame()->getSettings()->getIniSettings()->musicVolLevel = (F32) vol / 10.f;
      displayMessagef(gCmdChatColor, "Music volume changed to %d %s", vol, vol == 0 ? "[MUTE]" : "");
      return;

   case VoiceVolumeType:
      getGame()->getSettings()->getIniSettings()->voiceChatVolLevel = (F32) vol / 10.f;
      displayMessagef(gCmdChatColor, "Voice chat volume changed to %d %s", vol, vol == 0 ? "[MUTE]" : "");
      return;

   case ServerAlertVolumeType:
      getGame()->getConnectionToServer()->c2sSetServerAlertVolume((S8) vol);
      displayMessagef(gCmdChatColor, "Server alerts chat volume changed to %d %s", vol, vol == 0 ? "[MUTE]" : "");
      return;
  }
}


void GameUserInterface::cancelChat()
{
   mLineEditor.clear();
   enterMode(PlayMode);
}


// Constructor
GameUserInterface::VoiceRecorder::VoiceRecorder(ClientGame *game)
{
   mRecordingAudio = false;
   mMaxAudioSample = 0;
   mMaxForGain = 0;
   mVoiceEncoder = new SpeexVoiceEncoder;

   mGame = game;
}


GameUserInterface::VoiceRecorder::~VoiceRecorder()
{
   stopNow();
}


void GameUserInterface::VoiceRecorder::idle(U32 timeDelta)
{
   if(mRecordingAudio)
   {
      if(mVoiceAudioTimer.update(timeDelta))
      {
         mVoiceAudioTimer.reset(VoiceAudioSampleTime);
         process();
      }
   }
}


void GameUserInterface::VoiceRecorder::render()
{
   if(mRecordingAudio)
   {
      F32 amt = mMaxAudioSample / F32(0x7FFF);
      U32 totalLineCount = 50;

      glColor3f(1, 1 ,1);
      glBegin(GL_LINES);
      glVertex2i(10, 130);
      glVertex2i(10, 145);
      glVertex2i(10 + totalLineCount * 2, 130);
      glVertex2i(10 + totalLineCount * 2, 145);

      F32 halfway = totalLineCount * 0.5f;
      F32 full = amt * totalLineCount;
      for(U32 i = 1; i < full; i++)
      {
         if(i < halfway)
            glColor3f(i / halfway, 1, 0);
         else
            glColor3f(1, 1 - (i - halfway) / halfway, 0);

         glVertex2i(10 + i * 2, 130);
         glVertex2i(10 + i * 2, 145);
      }
      glEnd();
   }
}


void GameUserInterface::VoiceRecorder::start()
{
   mWantToStopRecordingAudio = 0; // linux repeadedly sends key-up / key-down when only holding key down
   if(!mRecordingAudio)
   {
      mRecordingAudio = SoundSystem::startRecording();
      if(!mRecordingAudio)
         return;

      mUnusedAudio = new ByteBuffer(0);
      mRecordingAudio = true;
      mMaxAudioSample = 0;
      mVoiceAudioTimer.reset(FirstVoiceAudioSampleTime);

      // trim the start of the capture buffer:
      SoundSystem::captureSamples(mUnusedAudio);
      mUnusedAudio->resize(0);
   }
}

void GameUserInterface::VoiceRecorder::stopNow()
{
   if(mRecordingAudio)
   {
      process();

      mRecordingAudio = false;
      SoundSystem::stopRecording();
      mVoiceSfx = NULL;
      mUnusedAudio = NULL;
   }
}
void GameUserInterface::VoiceRecorder::stop()
{
   mWantToStopRecordingAudio = 2;
}


void GameUserInterface::VoiceRecorder::process()
{
   if(mWantToStopRecordingAudio != 0)
   {
      mWantToStopRecordingAudio--;
      if(mWantToStopRecordingAudio == 0)
      {
         stopNow();
         return;
      }
   }
   U32 preSampleCount = mUnusedAudio->getBufferSize() / 2;
   SoundSystem::captureSamples(mUnusedAudio);

   U32 sampleCount = mUnusedAudio->getBufferSize() / 2;
   if(sampleCount == preSampleCount)
      return;

   S16 *samplePtr = (S16 *) mUnusedAudio->getBuffer();
   mMaxAudioSample = 0;

   for(U32 i = preSampleCount; i < sampleCount; i++)
   {
      if(samplePtr[i] > mMaxAudioSample)
         mMaxAudioSample = samplePtr[i];
      else if(-samplePtr[i] > mMaxAudioSample)
         mMaxAudioSample = -samplePtr[i];
   }
   mMaxForGain = U32(mMaxForGain * 0.95f);
   S32 boostedMax = mMaxAudioSample + 2048;

   if(boostedMax > mMaxForGain)
      mMaxForGain = boostedMax;

   if(mMaxForGain > MaxDetectionThreshold)
   {
      // Apply some gain to the buffer:
      F32 gain = 0x7FFF / F32(mMaxForGain);
      for(U32 i = preSampleCount; i < sampleCount; i++)
      {
         F32 sample = gain * samplePtr[i];
         if(sample > 0x7FFF)
            samplePtr[i] = 0x7FFF;
         else if(sample < -0x7FFF)
            samplePtr[i] = -0x7FFF;
         else
            samplePtr[i] = S16(sample);
      }
      mMaxAudioSample = U32(mMaxAudioSample * gain);
   }

   ByteBufferPtr sendBuffer = mVoiceEncoder->compressBuffer(mUnusedAudio);

   if(sendBuffer.isValid())
   {
      GameType *gameType = mGame->getGameType();

      if(gameType && sendBuffer->getBufferSize() < 1024)      // Don't try to send too big
         gameType->c2sVoiceChat(mGame->getSettings()->getIniSettings()->echoVoice, sendBuffer);
   }
}


void GameUserInterface::suspendGame()
{
   getGame()->getConnectionToServer()->suspendGame();     // Tell server we're suspending
   getGame()->suspendGame();                              // Suspend locally
   getUIManager()->getSuspendedUserInterface()->activate();          // And enter chat mode
}


void GameUserInterface::unsuspendGame()
{
   getGame()->unsuspendGame();                            // Unsuspend locally
   getGame()->getConnectionToServer()->unsuspendGame();   // Tell the server we're unsuspending
}


void GameUserInterface::renderScoreboard()
{
   // This is probably not needed... if gameType were NULL, we'd have crashed and burned long ago
   GameType *gameType = getGame()->getGameType();
   if(!gameType)
      return;

   S32 canvasHeight = gScreenInfo.getGameCanvasHeight();

   if(mInputModeChangeAlertDisplayTimer.getCurrent() != 0)
   {
      // Display alert about input mode changing
      F32 alpha = 1;
      if(mInputModeChangeAlertDisplayTimer.getCurrent() < 1000)
         alpha = mInputModeChangeAlertDisplayTimer.getCurrent() * 0.001f;

      bool disableBlending = false;

      if(!glIsEnabled(GL_BLEND))
      {
         glEnable(GL_BLEND);
         disableBlending = true; 
      }

      glColor(Colors::paleRed, alpha);
      UserInterface::drawCenteredStringf(UserInterface::vertMargin + 130, 20, "Input mode changed to %s", 
                                         getGame()->getSettings()->getIniSettings()->inputMode == InputModeJoystick ? "Joystick" : "Keyboard");
      if(disableBlending)
         glDisable(GL_BLEND);
   }

   U32 totalWidth = gScreenInfo.getGameCanvasWidth() - UserInterface::horizMargin * 2;

   bool isTeamGame = gameType->isTeamGame();

   S32 teams = isTeamGame ? getGame()->getTeamCount() : 1;

   U32 columnCount = min(teams, 2);

   U32 teamWidth = totalWidth / columnCount;
   S32 maxTeamPlayers = 0;
   getGame()->countTeamPlayers();

   S32 teamCount = getGame()->getTeamCount();

   // Check to make sure at least one team has at least one player...
   for(S32 i = 0; i < teamCount; i++)
   {
      Team *team = (Team *)getGame()->getTeam(i);

      if(!isTeamGame)
         maxTeamPlayers += team->getPlayerBotCount();

      else if(team->getPlayerBotCount() > maxTeamPlayers)
            maxTeamPlayers = team->getPlayerBotCount();
   }
   // ...if not, then go home!
   if(!maxTeamPlayers)
      return;

   U32 teamAreaHeight = isTeamGame ? 40 : 0;
   U32 numTeamRows = (teamCount + 1) >> 1;

   U32 totalHeight = (gScreenInfo.getGameCanvasHeight() - UserInterface::vertMargin * 2) / numTeamRows - (numTeamRows - 1) * 2;
   U32 maxHeight = MIN(30, (totalHeight - teamAreaHeight) / maxTeamPlayers);

   U32 sectionHeight = (teamAreaHeight + maxHeight * maxTeamPlayers);
   totalHeight = sectionHeight * numTeamRows + (numTeamRows - 1) * 2;

   for(S32 i = 0; i < teams; i++)
   {
      S32 yt = (gScreenInfo.getGameCanvasHeight() - totalHeight) / 2 + (i >> 1) * (sectionHeight + 2);  // y-top
      S32 yb = yt + sectionHeight;     // y-bottom
      S32 xl = 10 + (i & 1) * teamWidth;
      S32 xr = xl + teamWidth - 2;

      const Color *teamColor = getGame()->getTeamColor(i);

      bool disableBlending = false;

      if(!glIsEnabled(GL_BLEND))
      {
         glEnable(GL_BLEND);
         disableBlending = true; 
      }

      glColor(teamColor, 0.6f);
      glBegin(GL_POLYGON);
         glVertex2i(xl, yt);
         glVertex2i(xr, yt);
         glVertex2i(xr, yb);
         glVertex2i(xl, yb);
      glEnd();

      if(disableBlending)
         glDisable(GL_BLEND);

      glColor(Colors::white);
      if(isTeamGame)     // Render team scores
      {
         renderFlag(F32(xl + 20), F32(yt + 18), teamColor);
         renderFlag(F32(xr - 20), F32(yt + 18), teamColor);

         glColor(Colors::white);
         glBegin(GL_LINES);
            glVertex2i(xl, yt + S32(teamAreaHeight));
            glVertex2i(xr, yt + S32(teamAreaHeight));
         glEnd();

         UserInterface::drawString(xl + 40, yt + 2, 30, getGame()->getTeamName(i).getString());
         UserInterface::drawStringf(xr - 140, yt + 2, 30, "%d", ((Team *)(getGame()->getTeam(i)))->getScore());
      }

      // Now for player scores.  First build a list, then sort it, then display it.
      Vector<ClientInfo *> playerScores;
      gameType->getSortedPlayerScores(i, playerScores);     // Fills playerScores

      S32 curRowY = yt + teamAreaHeight + 1;
      S32 fontSize = U32(maxHeight * 0.8f);

      for(S32 j = 0; j < playerScores.size(); j++)
      {
         static const char *bot = "B ";
         S32 botsize = UserInterface::getStringWidth(fontSize / 2, bot);
         S32 x = xl + 40;

         // Add the mark of the bot
         if(playerScores[j]->isRobot())
            UserInterface::drawString(x - botsize, curRowY + fontSize / 4 + 2, fontSize / 2, bot); 

         UserInterface::drawString(x, curRowY, fontSize, playerScores[j]->getName().getString());

         static char buff[255] = "";

         if(isTeamGame)
            dSprintf(buff, sizeof(buff), "%2.2f", (F32)playerScores[j]->getRating());
         else
            dSprintf(buff, sizeof(buff), "%d", playerScores[j]->getScore());

         UserInterface::drawString(xr - (120 + S32(UserInterface::getStringWidth(F32(fontSize), buff))), curRowY, fontSize, buff);
         UserInterface::drawStringf(xr - 70, curRowY, fontSize, "%d", playerScores[j]->getPing());
         curRowY += maxHeight;
      }
   }
}


// Sorts teams by score, high to low
S32 QSORT_CALLBACK teamScoreSort(Team **a, Team **b)
{
   return (*b)->getScore() - (*a)->getScore();  
}


void GameUserInterface::renderBasicInterfaceOverlay(const GameType *gameType, bool scoreboardVisible)
{
   S32 canvasHeight = gScreenInfo.getGameCanvasHeight();

   if(mLevelInfoDisplayTimer.getCurrent() || mMissionOverlayActive)
   {
      // Fade message out
      F32 alpha = 1;
      if(mLevelInfoDisplayTimer.getCurrent() < 1000 && !mMissionOverlayActive)
         alpha = mLevelInfoDisplayTimer.getCurrent() * 0.001f;

      bool disableBlending = false;

      if(!glIsEnabled(GL_BLEND))
      {
         glEnable(GL_BLEND);
         disableBlending = true; 
      }

      glColor(Colors::white, alpha);
      UserInterface::drawCenteredStringf(canvasHeight / 2 - 180, 30, "Level: %s", gameType->getLevelName()->getString());
      UserInterface::drawCenteredStringf(canvasHeight / 2 - 140, 30, "Game Type: %s", gameType->getGameTypeString());

      glColor(Colors::cyan, alpha);
      UserInterface::drawCenteredString(canvasHeight / 2 - 100, 20, gameType->getInstructionString());

      glColor(Colors::magenta, alpha);
      UserInterface::drawCenteredString(canvasHeight / 2 - 75, 20, gameType->getLevelDescription()->getString());

      glColor(Colors::green, alpha);
      UserInterface::drawCenteredStringf(canvasHeight - 100, 20, "Press [%s] to see this information again", keyCodeToString(keyMISSION));

      if(gameType->getLevelCredits()->isNotNull())    // Only render credits string if it's is not empty
      {
         glColor(Colors::red, alpha);
         UserInterface::drawCenteredStringf(canvasHeight / 2 + 50, 20, "%s", gameType->getLevelCredits()->getString());
      }

      glColor(Colors::yellow, alpha);
      UserInterface::drawCenteredStringf(canvasHeight / 2 - 50, 20, "Score to Win: %d", gameType->getWinningScore());

      if(disableBlending)
         glDisable(GL_BLEND);

      mInputModeChangeAlertDisplayTimer.reset(0);     // Supress mode change alert if this message is displayed...
   }

   if(mInputModeChangeAlertDisplayTimer.getCurrent() != 0)
   {
      // Display alert about input mode changing
      F32 alpha = 1;
      if(mInputModeChangeAlertDisplayTimer.getCurrent() < 1000)
         alpha = mInputModeChangeAlertDisplayTimer.getCurrent() * 0.001f;

      bool disableBlending = false;

      if(!glIsEnabled(GL_BLEND))
      {
         glEnable(GL_BLEND);
         disableBlending = true; 
      }

      glColor(Colors::paleRed, alpha);
      UserInterface::drawCenteredStringf(UserInterface::vertMargin + 130, 20, "Input mode changed to %s", 
                                         getGame()->getSettings()->getIniSettings()->inputMode == InputModeJoystick ? "Joystick" : "Keyboard");
      if(disableBlending)
         glDisable(GL_BLEND);
   }

   Game *game = gameType->getGame();
   S32 teamCount = game->getTeamCount();

   if((gameType->isGameOver() || scoreboardVisible) && teamCount > 0)      // Render scoreboard
      renderScoreboard();

   else if(teamCount > 1 && gameType->isTeamGame())  // Render team scores in lower-right corner when scoreboard is off
   {
      S32 lroff = gameType->getLowerRightCornerScoreboardOffsetFromBottom();

      // Build a list of teams, so we can sort by score
      Vector<Team *> teams;
      teams.reserve(teamCount);

      for(S32 i = 0; i < teamCount; i++)
      {
         teams.push_back((Team *)gameType->getGame()->getTeam(i));
         teams[i]->mId = i;
      }

      teams.sort(teamScoreSort);    

      S32 maxScore = gameType->getLeadingScore();

      const S32 textsize = 32;
      S32 xpos = gScreenInfo.getGameCanvasWidth() - UserInterface::horizMargin - gameType->getDigitsNeededToDisplayScore() * 
                                                                                 UserInterface::getStringWidth(textsize, "0");

      for(S32 i = 0; i < teams.size(); i++)
      {
         S32 ypos = gScreenInfo.getGameCanvasHeight() - UserInterface::vertMargin - lroff - (teams.size() - i - 1) * 38;

         Team *team = (Team *)game->getTeam(i);

         glColor(Colors::magenta);
         if( gameType->teamHasFlag(team->getId()) )
            UserInterface::drawString(xpos - 50, ypos + 3, 18, "*");

         renderFlag(F32(xpos - 20), F32(ypos + 18), team->getColor());

         glColor(Colors::white);
         UserInterface::drawStringf(xpos, ypos, textsize, "%d", team->getScore());
      }
   }

   //else if(mGame->getTeamCount() > 0 && !isTeamGame())   // Render leaderboard for non-team games
   //{
   //   S32 lroff = getLowerRightCornerScoreboardOffsetFromBottom();

   //   // Build a list of teams, so we can sort by score
   //   Vector<RefPtr<ClientRef> > leaderboardList;

   //   // Add you to the leaderboard
   //   if(getGame()->getConnectionToServer())
   //   {
   //      leaderboardList.push_back(getGame()->getConnectionToServer());
   //      logprintf("Score = %d", getGame()->getConnectionToServer()->getScore());
   //   }

   //   // Get leading player
   //   ClientRef *winningClient = mClientList[0];
   //   for(S32 i = 1; i < mClientList.size(); i++)
   //   {
   //      if(mClientList[i]->getScore() > winningClient->getScore())
   //      {
   //         winningClient = mClientList[i];
   //      }
   //   }

   //   // Add leader to the leaderboard
   //   leaderboardList.push_back(winningClient);

   //   const S32 textsize = 20;

   //   for(S32 i = 0; i < leaderboardList.size(); i++)
   //   {
   //      const char* prefix = "";
   //      if(i == leaderboardList.size() - 1)
   //      {
   //         prefix = "Leader:";
   //      }
   //      const char* name = leaderboardList[i]->name.getString();
   //      S32 score = leaderboardList[i]->getScore();

   //      S32 xpos = gScreenInfo.getGameCanvasWidth() - UserInterface::horizMargin - 
   //                 UserInterface::getStringWidthf(textsize, "%s %s %d", prefix, name, score);
   //      S32 ypos = gScreenInfo.getGameCanvasHeight() - UserInterface::vertMargin - lroff - i * 24;

   //      glColor3f(1, 1, 1);
   //      UserInterface::drawStringf(xpos, ypos, textsize, "%s %s %d", prefix, name, score);
   //   }
   //}

   renderTimeLeft();
   renderTalkingClients();
   renderDebugStatus();
}



void GameUserInterface::renderTimeLeft()
{
   const S32 size = 20;       // Size of time
   const S32 gtsize = 12;     // Size of game type/score indicator
   
   GameType *gameType = getGame()->getGameType();

   S32 len = UserInterface::getStringWidthf(gtsize, "[%s/%d]", gameType->getShortName(), gameType->getWinningScore());

   glColor(Colors::cyan);
   UserInterface::drawStringf(gScreenInfo.getGameCanvasWidth() - UserInterface::horizMargin - 65 - len - 5,
                              gScreenInfo.getGameCanvasHeight() - UserInterface::vertMargin - 20 + ((size - gtsize) / 2) + 2, 
                              gtsize, "[%s/%d]", gameType->getShortName(), gameType->getWinningScore());

   S32 x = gScreenInfo.getGameCanvasWidth() - UserInterface::horizMargin - 65;
   S32 y = gScreenInfo.getGameCanvasHeight() - UserInterface::vertMargin - 20;

   glColor(Colors::white);

   if(gameType->getTotalGameTime() == 0)
      UserInterface::drawString(x, y, size, "Unlim.");
   else
   {
      U32 timeLeft = gameType->getRemainingGameTime();      // Time remaining in game
      U32 minsRemaining = timeLeft / 60;
      U32 secsRemaining = timeLeft - (minsRemaining * 60);

      UserInterface::drawStringf(x, y, size, "%02d:%02d", minsRemaining, secsRemaining);
   }
}


void GameUserInterface::renderTalkingClients()
{
   S32 y = 150;

   for(S32 i = 0; i < getGame()->getClientCount(); i++)
   {
      ClientInfo *client = ((Game *)getGame())->getClientInfo(i);

      if(client->getVoiceSFX()->isPlaying())
      {
         const S32 TEXT_HEIGHT = 20;

         glColor( getGame()->getTeamColor(client->getTeamIndex()) );
         UserInterface::drawString(10, y, TEXT_HEIGHT, client->getName().getString());
         y += TEXT_HEIGHT + 5;
      }
   }
}


void GameUserInterface::renderDebugStatus()
{
   // When bots are frozen, render large pause icon in lower left
   if(Robot::isPaused())
   {
      glColor(Colors::white);

      const S32 PAUSE_HEIGHT = 40;
      const S32 PAUSE_WIDTH = 15;
      const S32 PAUSE_GAP = 8;
      const S32 BOX_INSET = 5;
      const S32 BOX_THICKNESS = 4;
      const S32 BOX_HEIGHT = PAUSE_HEIGHT + 2 * PAUSE_GAP + BOX_THICKNESS;
      const S32 BOX_WIDTH = 280;
      const S32 TEXT_SIZE = 20;

      S32 x, y;

      // Draw box
      x = UserInterface::vertMargin + BOX_THICKNESS / 2 - 3;
      y = gScreenInfo.getGameCanvasHeight() - UserInterface::vertMargin;

      for(S32 i = 1; i >= 0; i--)
      {
         glColor(i ? Colors::black : Colors::white);
         glBegin(i ? GL_POLYGON: GL_LINE_LOOP); 
            glVertex2i(x,             y);
            glVertex2i(x + BOX_WIDTH, y);
            glVertex2i(x + BOX_WIDTH, y - BOX_HEIGHT);
            glVertex2i(x,             y - BOX_HEIGHT);
         glEnd();
      }


      // Draw Pause symbol
      x = UserInterface::vertMargin + BOX_THICKNESS + BOX_INSET;
      y = gScreenInfo.getGameCanvasHeight() - UserInterface::vertMargin - BOX_THICKNESS - BOX_INSET;

      for(S32 i = 0; i < 2; i++)
      {
         glBegin(GL_POLYGON);    // Filled rectangle
            glVertex2i(x,               y);
            glVertex2i(x + PAUSE_WIDTH, y);
            glVertex2i(x + PAUSE_WIDTH, y - PAUSE_HEIGHT);
            glVertex2i(x,               y - PAUSE_HEIGHT);
         glEnd();

         x += PAUSE_WIDTH + PAUSE_GAP;
      }

      x += BOX_INSET;
      y -= (TEXT_SIZE + BOX_INSET + BOX_THICKNESS + 3);
      UserInterface::drawString(x, y, TEXT_SIZE, "STEP: Alt-], Ctrl-]");
   }
}



};
<|MERGE_RESOLUTION|>--- conflicted
+++ resolved
@@ -1,2933 +1,2911 @@
-//-----------------------------------------------------------------------------------
-//
-// Bitfighter - A multiplayer vector graphics space game
-// Based on Zap demo released for Torque Network Library by GarageGames.com
-//
-// Derivative work copyright (C) 2008-2009 Chris Eykamp
-// Original work copyright (C) 2004 GarageGames.com, Inc.
-// Other code copyright as noted
-//
-// This program is free software; you can redistribute it and/or modify
-// it under the terms of the GNU General Public License as published by
-// the Free Software Foundation; either version 2 of the License, or
-// (at your option) any later version.
-//
-// This program is distributed in the hope that it will be useful (and fun!),
-// but WITHOUT ANY WARRANTY; without even the implied warranty of
-// MERCHANTABILITY or FITNESS FOR A PARTICULAR PURPOSE.  See the
-// GNU General Public License for more details.
-//
-// You should have received a copy of the GNU General Public License
-// along with this program; if not, write to the Free Software
-// Foundation, Inc., 59 Temple Place, Suite 330, Boston, MA  02111-1307  USA
-//
-//------------------------------------------------------------------------------------
-
-#include "UIGame.h"
-#include "gameConnection.h"
-#include "game.h"
-#include "UIMenus.h"
-#include "UIInstructions.h"
-#include "UIChat.h"
-#include "UIMessage.h"
-#include "UIDiagnostics.h"
-#include "UIErrorMessage.h"
-#include "robot.h"               // For robot stuff
-#include "gameType.h"
-#include "IniFile.h"             // For access to gINI functions
-#include "EngineeredItem.h"   // For EngineerModuleDeployer
-#include "ship.h"
-#include "shipItems.h"           // For EngineerBuildObjects
-#include "gameObjectRender.h"
-#include "input.h"
-#include "config.h"
-#include "loadoutHelper.h"
-#include "gameNetInterface.h"
-#include "SoundSystem.h"
-#include "md5wrapper.h"          // For submission of passwords
-#include "oglconsole.h"          // Our console object
-#include "config.h"              // for Getmap level dir
-#include "ScreenInfo.h"
-#include "ClientGame.h"
-#include "Colors.h"
-
-#include "../tnl/tnlEndian.h"
-
-#include "SDL/SDL.h"
-#include "SDL/SDL_opengl.h"
-
-#include <ctype.h>
-#include <stdio.h>
-#include <stdarg.h>
-#include <math.h>
-
-namespace Zap
-{
-
-//GameUserInterface mGameUserInterface;
-
-// TODO: Make these static like privateF5MessageDisplayedInGameColor!
-Color gGlobalChatColor(0.9, 0.9, 0.9);
-Color gTeamChatColor(Colors::green);
-extern Color gCmdChatColor;
-
-
-Color GameUserInterface::privateF5MessageDisplayedInGameColor(Colors::blue);
-
-
-static void makeCommandCandidateList();      // Forward delcaration
-
-// Constructor
-GameUserInterface::GameUserInterface(ClientGame *game) : Parent(game), 
-                                                         mQuickChatHelper(game), 
-                                                         mLoadoutHelper(game), 
-                                                         mEngineerHelper(game),
-                                                         mVoiceRecorder(game),
-                                                         mLineEditor(200)
-                                                         
-{
-   //mOutputFile = NULL;
-   bool mLeftDisabled = false; // Fix some uninitalized variables (randomly was true)
-   bool mRightDisabled = false;
-   bool mUpDisabled = false;
-   bool mDownDisabled = false;
-   mInScoreboardMode = false;
-   mFPSVisible = false;
-   mHelper = NULL;
-   displayInputModeChangeAlert = false;
-   mMissionOverlayActive = false;
-
-   setMenuID(GameUI);
-   enterMode(PlayMode);
-   mInScoreboardMode = false;
-
-#if 0 //defined(TNL_OS_XBOX)
-   mFPSVisible = true;
-#else
-   mFPSVisible = false;
-#endif
-
-   mFPSAvg = 0;
-   mPingAvg = 0;
-   mFrameIndex = 0;
-
-   for(S32 i = 0; i < FPS_AVG_COUNT; i++)
-   {
-      mIdleTimeDelta[i] = 50;
-      mPing[i] = 100;
-   }
-
-
-   // Initialize message buffers
-   for(S32 i = 0; i < MessageDisplayCount; i++)
-      mDisplayMessage[i][0] = 0;
-
-   for(S32 i = 0; i < ChatMessageStoreCount; i++)
-      mStoreChatMessage[i][0] = 0;
-
-   for(S32 i = 0; i < ChatMessageDisplayCount; i++)
-      mDisplayChatMessage[i][0] = 0;
-
-   mGotControlUpdate = false;
-   mRecalcFPSTimer = 0;
-
-   mFiring = false;
-   for (U32 i = 0; i < (U32)ShipModuleCount; i++)
-   {
-      mModPrimaryActivated[i] = false;
-      mModSecondaryActivated[i] = false;
-   }
-
-   mDisplayMessageTimer.setPeriod(DisplayMessageTimeout);    // Set the period of our message timeout timer
-   mDisplayChatMessageTimer.setPeriod(DisplayChatMessageTimeout);
-   mModuleOneDoubleClickTimer.setPeriod(DoubleClickTimeout);
-   mModuleTwoDoubleClickTimer.setPeriod(DoubleClickTimeout);
-   //populateChatCmdList();
-
-   makeCommandCandidateList();
-}
-
-
-// Destructor
-GameUserInterface::~GameUserInterface()
-{
-   // Do nothing
-}
-
-
-void processGameConsoleCommand(void *gamePtr, OGLCONSOLE_Console console, char *cmd)
-{
-   if(!strncmp(cmd, "quit", 4) || !strncmp(cmd, "exit", 4)) 
-      OGLCONSOLE_HideConsole();
-
-   else if(!strncmp(cmd, "help", 4) || !strncmp(cmd, "?", 1)) 
-      OGLCONSOLE_Output(console, "Commands: help; quit\n");
-
-   else if(!strncmp(cmd, "add", 3))
-   {
-      int a, b;
-      if(sscanf(cmd, "add %i %i", &a, &b) == 2)
-      {
-         OGLCONSOLE_Output(console, "%i + %i = %i\n", a, b, a+b);
-         return;
-      }
-
-      OGLCONSOLE_Output(console, "usage: add INT INT\n");
-    }
-
-    else
-      OGLCONSOLE_Output(console, "Unknown command: %s\n", cmd);
-}
-
-
-void GameUserInterface::onActivate()
-{
-   mDisableShipKeyboardInput = false;  // Make sure our ship controls are active
-   mMissionOverlayActive = false;      // Turn off the mission overlay (if it was on)
-   SDL_ShowCursor(SDL_DISABLE);        // Turn off cursor
-   onMouseMoved();                     // Make sure ship pointed is towards mouse
-
-   // Clear out any lingering chat messages
-   for(S32 i = 0; i < ChatMessageStoreCount; i++)
-      mDisplayMessage[i][0] = 0;
-
-   for(S32 i = 0; i < MessageDisplayCount; i++)
-      mStoreChatMessage[i][0] = 0;
-
-   mMessageDisplayMode = ShortTimeout;          // Start with normal chat msg display
-   enterMode(PlayMode);                         // Make sure we're not in chat or loadout-select mode
-
-   for(S32 i = 0; i < ShipModuleCount; i++)
-   {
-      mModPrimaryActivated[i] = false;
-      mModSecondaryActivated[i] = false;
-   }
-
-   mShutdownMode = None;
-
-   getGame()->unsuspendGame();                            // Never suspended when we start
-
-   OGLCONSOLE_EnterKey(processGameConsoleCommand);        // Setup callback for processing console commands
-}
-
-
-void GameUserInterface::onReactivate()
-{
-   if(getGame()->isSuspended())
-      unsuspendGame();
-
-   mDisableShipKeyboardInput = false;
-   SDL_ShowCursor(SDL_DISABLE);    // Turn off cursor
-   enterMode(PlayMode);
-
-   for(S32 i = 0; i < ShipModuleCount; i++)
-   {
-      mModPrimaryActivated[i] = false;
-      mModSecondaryActivated[i] = false;
-   }
-
-   onMouseMoved();   // Call onMouseMoved to get ship pointed at current cursor location
-}
-
-
-static char stringBuffer[256];
-
-void GameUserInterface::displayErrorMessage(const char *format, ...)
-{
-   va_list args;
-
-   va_start(args, format);
-   vsnprintf(stringBuffer, sizeof(stringBuffer), format, args);
-   va_end(args);
-
-   displayMessage(gCmdChatColor, stringBuffer);
-}
-
-
-void GameUserInterface::displaySuccessMessage(const char *format, ...)
-{
-   va_list args;
-
-   va_start(args, format);
-   vsnprintf(stringBuffer, sizeof(stringBuffer), format, args);
-   va_end(args);
-
-   displayMessage(Color(0.6, 1, 0.8), stringBuffer);
-}
-
-
-// A new server message is here!  We don't actually display anything here, despite the name...
-// just add it to the list, will be displayed in render()
-void GameUserInterface::displayMessagef(const Color &msgColor, const char *format, ...)
-{
-   va_list args;
-   char message[MAX_CHAT_MSG_LENGTH]; 
-
-   va_start(args, format);
-   vsnprintf(message, sizeof(message), format, args); 
-   va_end(args);
-    
-   displayMessage(msgColor, message);
-}
-
-
-void GameUserInterface::displayMessage(const Color &msgColor, const char *message)
-{
-   // Ignore empty message
-   if(!strcmp(message, ""))
-      return;
-
-   // Create a slot for our new message
-   if(mDisplayMessage[0][0])
-      for(S32 i = MessageDisplayCount - 1; i > 0; i--)
-      {
-         strcpy(mDisplayMessage[i], mDisplayMessage[i-1]);
-         mDisplayMessageColor[i] = mDisplayMessageColor[i-1];
-      }
-
-   strncpy(mDisplayMessage[0], message, sizeof(mDisplayMessage[0]));    // Use strncpy to avoid buffer overflows
-   mDisplayMessageColor[0] = msgColor;
-   mDisplayMessageTimer.reset();
-}
-
-
-// A new chat message is here!  We don't actually display anything here, despite the name...
-// just add it to the list, will be displayed in render()
-void GameUserInterface::displayChatMessage(const Color &msgColor, const char *format, ...)
-{
-   // Ignore empty message
-   if(!strcmp(format, ""))
-      return;
-
-   // Create a slot for our new message
-   if(mDisplayChatMessage[0][0])
-      for(S32 i = ChatMessageDisplayCount - 1; i > 0; i--)
-      {
-         strcpy(mDisplayChatMessage[i], mDisplayChatMessage[i-1]);
-         mDisplayChatMessageColor[i] = mDisplayChatMessageColor[i-1];
-      }
-
-   for(S32 i = ChatMessageStoreCount - 1; i > 0; i--)
-   {
-      strcpy(mStoreChatMessage[i], mStoreChatMessage[i-1]);
-      mStoreChatMessageColor[i] = mStoreChatMessageColor[i-1];
-   }
-
-   va_list args;
-
-   va_start(args, format);
-   vsnprintf(mDisplayChatMessage[0], sizeof(mDisplayChatMessage[0]), format, args);
-   va_end(args);
-   mDisplayChatMessageColor[0] = msgColor;
-
-   va_start(args, format);
-   vsnprintf(mStoreChatMessage[0], sizeof(mStoreChatMessage[0]), format, args);
-   va_end(args);
-   mStoreChatMessageColor[0] = msgColor;
-
-   mDisplayChatMessageTimer.reset();
-}
-
-
-void GameUserInterface::idle(U32 timeDelta)
-{
-   // Update some timers
-   mShutdownTimer.update(timeDelta);
-   mInputModeChangeAlertDisplayTimer.update(timeDelta);
-   mWrongModeMsgDisplay.update(timeDelta);
-   mProgressBarFadeTimer.update(timeDelta);
-   mLevelInfoDisplayTimer.update(timeDelta);
-   mModuleOneDoubleClickTimer.update(timeDelta);
-   mModuleTwoDoubleClickTimer.update(timeDelta);
-
-   // Server messages
-   if(mDisplayMessageTimer.update(timeDelta))
-   {
-      for(S32 i = MessageDisplayCount - 1; i > 0; i--)
-      {
-         strcpy(mDisplayMessage[i], mDisplayMessage[i-1]);
-         mDisplayMessageColor[i] = mDisplayMessageColor[i-1];
-      }
-
-      mDisplayMessage[0][0] = 0;    // Null, that is
-      mDisplayMessageTimer.reset();
-   }
-
-   // Chat messages
-   if(mDisplayChatMessageTimer.update(timeDelta))
-   {
-      for(S32 i = ChatMessageDisplayCount - 1; i > 0; i--)
-      {
-         strcpy(mDisplayChatMessage[i], mDisplayChatMessage[i-1]);
-         mDisplayChatMessageColor[i] = mDisplayChatMessageColor[i-1];
-      }
-
-      mDisplayChatMessage[0][0] = 0;    // Null, that is
-      mDisplayChatMessageTimer.reset();
-   }
-
-   // Time to recalc FPS?
-   if(mFPSVisible)        // Only bother if we're displaying the value...
-   {
-      if(timeDelta > mRecalcFPSTimer)
-      {
-         U32 sum = 0, sumping = 0;
-
-         for(S32 i = 0; i < FPS_AVG_COUNT; i++)
-         {
-            sum += mIdleTimeDelta[i];
-            sumping += mPing[i];
-         }
-
-         mFPSAvg = (1000 * FPS_AVG_COUNT) / F32(sum);
-         mPingAvg = F32(sumping) / 32;
-         mRecalcFPSTimer = 750;
-      }
-      else
-         mRecalcFPSTimer -= timeDelta;
-   }
-
-   if(mCurrentMode == ChatMode)
-      LineEditor::updateCursorBlink(timeDelta);    // Blink the cursor if in ChatMode
-
-   else if(mHelper)
-      mHelper->idle(timeDelta);
-
-   mVoiceRecorder.idle(timeDelta);
-
-   U32 indx = mFrameIndex % FPS_AVG_COUNT;
-   mIdleTimeDelta[indx] = timeDelta;
-
-   if(getGame()->getConnectionToServer())
-      mPing[indx] = (U32)getGame()->getConnectionToServer()->getRoundTripTime();
-
-   mFrameIndex++;
-
-   // Should we move this timer over to UIGame??
-   HostMenuUserInterface *ui = getUIManager()->getHostMenuUserInterface();
-   if(ui->levelLoadDisplayFadeTimer.update(timeDelta))
-      ui->clearLevelLoadDisplay();
-}
-
-
-#ifdef TNL_OS_WIN32
-extern void checkMousePos(S32 maxdx, S32 maxdy);
-#endif
-
-
-// Draw main game screen (client only)
-void GameUserInterface::render()
-{
-   glColor(Colors::black);
-
-   if(!getGame()->isConnectedToServer())
-   {
-      glColor(Colors::white);
-      drawCenteredString(260, 30, "Connecting to server...");
-
-      glColor(Colors::green);
-      if(getGame()->getConnectionToServer())
-         drawCenteredString(310, 16, gConnectStatesTable[getGame()->getConnectionToServer()->getConnectionState()]);
-
-      glColor(Colors::white);
-      drawCenteredString(346, 20, "Press <ESC> to abort");
-   }
-
-   getGame()->render();
-
-   if(!getGame()->isSuspended())
-   {
-      renderReticle();           // Draw crosshairs if using mouse
-      renderMessageDisplay();    // Render incoming server msgs
-      renderChatMessageDisplay();    // Render incoming chat msgs
-      renderCurrentChat();       // Render any chat msg user is composing
-      renderLoadoutIndicators(); // Draw indicators for the various loadout items
-
-      getUIManager()->getHostMenuUserInterface()->renderProgressListItems();  // This is the list of levels loaded while hosting
-
-      renderProgressBar();       // This is the status bar that shows progress of loading this level
-
-      mVoiceRecorder.render();   // This is the indicator that someone is sending a voice msg
-
-      // Display running average FPS
-      if(mFPSVisible)
-      {
-         glColor(Colors::white);
-         drawStringf(gScreenInfo.getGameCanvasWidth() - horizMargin - 220, vertMargin, 20, "%4.1f fps | %1.0f ms", mFPSAvg, mPingAvg);
-      }
-
-      // Render QuickChat / Loadout menus
-      if(mHelper)
-         mHelper->render();
-
-      GameType *gameType = getGame()->getGameType();
-
-      if(gameType)
-         gameType->renderInterfaceOverlay(mInScoreboardMode);
-
-      renderLostConnectionMessage();      // Renders message overlay if we're losing our connection to the server
-   }
-
-   renderShutdownMessage();
-
-   renderConsole();  // Rendered last, so it's always on top
-
-#if 0
-// Some code for outputting the position of the ship for finding good spawns
-GameConnection *con = getGame()->getConnectionToServer();
-
-if(con)
-{
-   GameObject *co = con->getControlObject();
-   if(co)
-   {
-      Point pos = co->getActualPos() * F32(1 / 300.0f);
-      drawStringf(10, 550, 30, "%0.2g, %0.2g", pos.x, pos.y);
-   }
-}
-
-if(mGotControlUpdate)
-   drawString(710, 10, 30, "CU");
-#endif
-}
-
-
-void GameUserInterface::renderLostConnectionMessage()
-{
-   GameConnection *connection = getGame()->getConnectionToServer();
-   if(connection && connection->lostContact())
-   {
-      static const char *msg[] = { "", 
-                                   "We may have lost contact with the server...", 
-                                   "",
-                                   " You can't play until the connection has been re-established ", 
-                                   "" };
-      renderMessageBox("SERVER CONNECTION PROBLEMS", "", msg, 5, -30);
-   }
-}
-
-
-void GameUserInterface::renderShutdownMessage()
-{
-   if(mShutdownMode == None)
-      return;
-
-   else if(mShutdownMode == ShuttingDown)
-   {
-      char timemsg[255];
-      dSprintf(timemsg, sizeof(timemsg), "Server is shutting down in %d seconds.", (S32) (mShutdownTimer.getCurrent() / 1000));
-
-      if(mShutdownInitiator)     // Local client intitiated the shutdown
-      {
-         static const char *msg[] = { "", timemsg, "", "Shutdown sequence intitated by you.", "", mShutdownReason.getString(), "" };
-         renderMessageBox("SERVER SHUTDOWN INITIATED", "Press <ESC> to cancel shutdown", msg, 7);
-      }
-      else                       // Remote user intiated the shutdown
-      {
-         char whomsg[255];
-         dSprintf(whomsg, sizeof(whomsg), "Shutdown sequence initiated by %s.", mShutdownName.getString());
-
-         static const char *msg[] = { "", timemsg, "", whomsg, "", mShutdownReason.getString(), "" };
-         renderMessageBox("SHUTDOWN INITIATED", "Press <ESC> to dismiss", msg, 7);
-      }
-   }
-   else if(mShutdownMode == Canceled)
-   {
-      // Keep same number of messages as above, so if message changes, it will be a smooth transition
-      static const char *msg[] = { "", "", "Server shutdown sequence canceled.", "", "Play on!", "", "" };     
-
-      renderMessageBox("SHUTDOWN CANCELED", "Press <ESC> to dismiss", msg, 7);
-   }
-}
-
-
-void GameUserInterface::shutdownInitiated(U16 time, const StringTableEntry &who, const StringPtr &why, bool initiator)
-{
-   mShutdownMode = ShuttingDown;
-   mShutdownName = who;
-   mShutdownReason = why;
-   mShutdownInitiator = initiator;
-   mShutdownTimer.reset(time * 1000);
-}
-
-
-void GameUserInterface::cancelShutdown()
-{
-   mShutdownMode = Canceled;
-}
-
-
-// Draws level-load progress bar across the bottom of the screen
-void GameUserInterface::renderProgressBar()
-{
-   GameType *gt = getGame()->getGameType();
-   if((mShowProgressBar || mProgressBarFadeTimer.getCurrent() > 0) && gt && gt->mObjectsExpected > 0)
-   {
-      bool disableBlending = false;
-
-      if(!glIsEnabled(GL_BLEND))
-      {
-         glEnable(GL_BLEND);
-         disableBlending = true; 
-      }
-
-      glColor(Colors::green, mShowProgressBar ? 1 : mProgressBarFadeTimer.getFraction());
-
-      // Outline
-      const S32 left = 200;
-      const S32 width = gScreenInfo.getGameCanvasWidth() - 2 * left;
-      const S32 height = 10;
-
-      // For some reason, there are occasions where the status bar doesn't progress all the way over during the load process.
-      // The problem is that, for some reason, some objects do not add themselves to the loaded object counter, and this creates
-      // a disconcerting effect, as if the level did not fully load.  Rather than waste any more time on this problem, we'll just
-      // fill in the status bar while it's fading, to make it look like the level fully loaded.  Since the only thing that this
-      // whole mechanism is used for is to display something to the user, this should work fine.
-      S32 barWidth = mShowProgressBar ? S32((F32) width * (F32) getGame()->mObjectsLoaded / (F32) gt->mObjectsExpected) : width;
-
-      for(S32 i = 1; i >= 0; i--)
-      {
-         S32 w = i ? width : barWidth;
-
-         glBegin(i ? GL_LINE_LOOP : GL_POLYGON);
-            glVertex2i(left,     gScreenInfo.getGameCanvasHeight() - vertMargin);
-            glVertex2i(left + w, gScreenInfo.getGameCanvasHeight() - vertMargin);
-            glVertex2i(left + w, gScreenInfo.getGameCanvasHeight() - vertMargin - height);
-            glVertex2i(left,     gScreenInfo.getGameCanvasHeight() - vertMargin - height);
-         glEnd();
-      }
-
-      if(disableBlending)
-         glDisable(GL_BLEND);
-   }
-}
-
-
-// Draw the reticle (i.e. the mouse cursor) if we are using keyboard/mouse
-void GameUserInterface::renderReticle()
-{
-   if(getGame()->getSettings()->getIniSettings()->inputMode == InputModeKeyboard)
-   {
-#if 0 // TNL_OS_WIN32
-      Point realMousePoint = mMousePoint;
-      if(!getGame()->getSettings()->getIniSettings()->controlsRelative)
-      {
-         F32 len = mMousePoint.len();
-         checkMousePos(gScreenInfo.getWindowWidth()  * 100 / canvasWidth,
-                       gScreenInfo.getWindowHeight() * 100 / canvasHeight);
-
-         if(len > 100)
-            realMousePoint *= 100 / len;
-      }
-#endif
-      Point offsetMouse = mMousePoint + Point(gScreenInfo.getGameCanvasWidth() / 2, gScreenInfo.getGameCanvasHeight() / 2);
-
-      bool disableBlending = false;
-
-      if(!glIsEnabled(GL_BLEND))
-      {
-         glEnable(GL_BLEND);
-         disableBlending = true; 
-      }
-
-      glColor(Colors::green, 0.7f);
-      glBegin(GL_LINES);
-         glVertex2f(offsetMouse.x - 15, offsetMouse.y);
-         glVertex2f(offsetMouse.x + 15, offsetMouse.y);
-         glVertex2f(offsetMouse.x, offsetMouse.y - 15);
-         glVertex2f(offsetMouse.x, offsetMouse.y + 15);
-
-         if(offsetMouse.x > 30)
-         {
-            glColor(Colors::green, 0);
-            glVertex2f(0, offsetMouse.y);
-            glColor(Colors::green, 0.7f);
-            glVertex2f(offsetMouse.x - 30, offsetMouse.y);
-         }
-         if(offsetMouse.x < gScreenInfo.getGameCanvasWidth() - 30)
-         {
-            glColor(Colors::green, 0.7f);
-            glVertex2f(offsetMouse.x + 30, offsetMouse.y);
-            glColor(Colors::green, 0);
-            glVertex2f((F32)gScreenInfo.getGameCanvasWidth(), offsetMouse.y);
-         }
-         if(offsetMouse.y > 30)
-         {
-            glColor(Colors::green, 0);
-            glVertex2f(offsetMouse.x, 0);
-            glColor(Colors::green, 0.7f);
-            glVertex2f(offsetMouse.x, offsetMouse.y - 30);
-         }
-         if(offsetMouse.y < gScreenInfo.getGameCanvasHeight() - 30)
-         {
-            glColor(Colors::green, 0.7f);
-            glVertex2f(offsetMouse.x, offsetMouse.y + 30);
-            glColor(Colors::green, 0);
-            glVertex2f(offsetMouse.x, (F32)gScreenInfo.getGameCanvasHeight());
-         }
-
-      glEnd();
-
-      if(disableBlending)
-         glDisable(GL_BLEND);
-   }
-
-   if(mWrongModeMsgDisplay.getCurrent())
-   {
-      glColor(Colors::paleRed);
-      drawCenteredString(225, 20, "You are in joystick mode.");
-      drawCenteredString(250, 20, "You can change to Keyboard input with the Options menu.");
-   }
-}
-
-static const S32 fontSize = 15;
-static const S32 gapSize = 3;       // Gap between text and box
-
-S32 gLoadoutIndicatorHeight = fontSize + gapSize * 2;
-
-
-S32 renderIndicator(S32 xPos, const char *name)
-{
-   S32 width = UserInterface::getStringWidth(fontSize, name);
-
-   glBegin(GL_LINE_LOOP);
-      glVertex2i(xPos, UserInterface::vertMargin);
-      glVertex2i(xPos + width + 2 * gapSize, UserInterface::vertMargin);
-      glVertex2i(xPos + width + 2 * gapSize, UserInterface::vertMargin + fontSize + 2 * gapSize + 1);
-      glVertex2i(xPos, UserInterface::vertMargin + fontSize + 2 * gapSize + 1);
-   glEnd();
-
-   // Add the weapon name
-   UserInterface::drawString(xPos + gapSize, UserInterface::vertMargin + gapSize, fontSize, name);
-
-   return width;
-}
-
-
-// Draw weapon indicators at top of the screen, runs on client
-void GameUserInterface::renderLoadoutIndicators()
-{
-   if(!getGame()->getSettings()->getIniSettings()->showWeaponIndicators)      // If we're not drawing them, we've got nothing to do
-      return;
-
-   if(!getGame()->getConnectionToServer())     // Can happen when first joining a game.  This was XelloBlue's crash...
-      return;
-
-   Ship *localShip = dynamic_cast<Ship *>(getGame()->getConnectionToServer()->getControlObject());
-   if(!localShip)
-      return;
-
-   const Color INDICATOR_INACTIVE_COLOR(0, .8, 0);          // greenish
-   const Color INDICATOR_ACTIVE_COLOR  (.8, 0, 0);          // redish
-   const Color INDICATOR_PASSIVE_COLOR = Colors::yellow;
-
-   U32 xPos = UserInterface::horizMargin;
-
-   // First, the weapons
-   for(U32 i = 0; i < (U32)ShipWeaponCount; i++)
-   {
-      glColor(i == localShip->mActiveWeaponIndx ? INDICATOR_ACTIVE_COLOR : INDICATOR_INACTIVE_COLOR);
-
-      S32 width = renderIndicator(xPos, gWeapons[localShip->getWeapon(i)].name.getString());
-
-      xPos += UserInterface::vertMargin + width - 2 * gapSize;
-   }
-
-   xPos += 20;    // Small horizontal gap to seperate the weapon indicators from the module indicators
-
-   // Next, loadout modules
-   for(U32 i = 0; i < (U32)ShipModuleCount; i++)
-   {
-<<<<<<< HEAD
-      if( getGame()->getModuleInfo(localShip->getModule(i))->getUseType() == ModuleUsePassive ||
-          getGame()->getModuleInfo(localShip->getModule(i))->getUseType() == ModuleUseHybrid )
-         glColor(INDICATOR_PASSIVE_COLOR);      
-
-      else if(localShip->isModuleActive(localShip->getModule(i)))
-=======
-      if( gModuleInfo[localShip->getModule(i)].getPrimaryUseType() != ModulePrimaryUseActive )
-         glColor(Colors::yellow);      // yellow = passive indicator
-      else if(localShip->isModulePrimaryActive(localShip->getModule(i)))
->>>>>>> 05344a0a
-         glColor(INDICATOR_ACTIVE_COLOR);
-
-      else 
-         glColor(INDICATOR_INACTIVE_COLOR);
-
-      // Always change to orange if module secondary is fired
-      if(gModuleInfo[localShip->getModule(i)].hasSecondary() &&
-            localShip->isModuleSecondaryActive(localShip->getModule(i)))
-         glColor(Colors::orange67);
-
-      S32 width = renderIndicator(xPos, getGame()->getModuleInfo(localShip->getModule(i))->getName());
-
-      xPos += UserInterface::vertMargin + width - 2 * gapSize;
-   }
-}
-
-
-// Render any incoming server msgs
-void GameUserInterface::renderMessageDisplay()
-{
-   glColor(Colors::white);
-
-   S32 y = getGame()->getSettings()->getIniSettings()->showWeaponIndicators ? UserInterface::messageMargin : UserInterface::vertMargin;
-   S32 msgCount;
-
-   msgCount = MessageDisplayCount;  // Short form
-
-   S32 y_end = y + msgCount * (SERVER_MSG_FONT_SIZE + SERVER_MSG_FONT_GAP);
-
-   for(S32 i = msgCount - 1; i >= 0; i--)
-   {
-      if(mDisplayMessage[i][0])
-      {
-         glColor(mDisplayMessageColor[i]);
-         //drawString(UserInterface::horizMargin, y, FONTSIZE, mDisplayMessage[i]);
-         //y += FONTSIZE + FONT_GAP;
-         y += (SERVER_MSG_FONT_SIZE + SERVER_MSG_FONT_GAP)
-            * UserInterface::drawWrapText(mDisplayMessage[i], UserInterface::horizMargin, y,
-               750, // wrap width
-               y_end, // ypos_end
-               SERVER_MSG_FONT_SIZE + SERVER_MSG_FONT_GAP, // line height
-               SERVER_MSG_FONT_SIZE, // font size
-               false); // align top
-      }
-   }
-}
-
-
-// Render any incoming player chat msgs
-void GameUserInterface::renderChatMessageDisplay()
-{
-   glColor(Colors::white);
-
-   S32 y = UserInterface::chatMessageMargin;
-   S32 msgCount;
-
-   if(mMessageDisplayMode == LongFixed)
-      msgCount = ChatMessageStoreCount;    // Long form
-   else
-      msgCount = ChatMessageDisplayCount;  // Short form
-
-   S32 y_end = y - msgCount * (CHAT_FONT_SIZE + CHAT_FONT_GAP);
-
-
-   bool disableBlending = false;
-
-   if(mHelper && !glIsEnabled(GL_BLEND))
-   {
-      glEnable(GL_BLEND);
-      disableBlending = true; 
-   }
-
-   if(mMessageDisplayMode == ShortTimeout)
-      for(S32 i = 0; i < msgCount; i++)
-      {
-         if(mDisplayChatMessage[i][0])
-         {
-            if (mHelper)   // fade out text if a helper menu is active
-               glColor(mDisplayChatMessageColor[i], 0.2f);
-            else
-               glColor(mDisplayChatMessageColor[i]);
-
-            //drawString(UserInterface::horizMargin, y, CHAT_FONTSIZE, mDisplayChatMessage[i]);
-            y -= (CHAT_FONT_SIZE + CHAT_FONT_GAP)
-               * UserInterface::drawWrapText(mDisplayChatMessage[i], UserInterface::horizMargin, y,
-                  700, // wrap width
-                  y_end, // ypos_end
-                  CHAT_FONT_SIZE + CHAT_FONT_GAP, // line height
-                  CHAT_FONT_SIZE, // font size
-                  CHAT_MULTILINE_INDENT, // how much extra to indent if chat has muliple lines
-                  true); // align bottom
-         }
-      }
-   else
-      for(S32 i = 0; i < msgCount; i++)
-      {
-         if(mStoreChatMessage[i][0])
-         {
-            if (mHelper)   // fade out text if a helper menu is active
-               glColor(mStoreChatMessageColor[i], 0.2f);
-            else
-               glColor(mStoreChatMessageColor[i]);
-
-            //drawString(UserInterface::horizMargin, y, CHAT_FONTSIZE, mStoreChatMessage[i]);
-            y -= (CHAT_FONT_SIZE + CHAT_FONT_GAP)
-               * UserInterface::drawWrapText(mStoreChatMessage[i], UserInterface::horizMargin, y,
-                  700, // wrap width
-                  y_end, // ypos_end
-                  CHAT_FONT_SIZE + CHAT_FONT_GAP, // line height
-                  CHAT_FONT_SIZE, // font size
-                  CHAT_MULTILINE_INDENT, // how much extra to indent if chat has muliple lines
-                  true); // align bottom
-         }
-      }
-
-      if(disableBlending)
-         glDisable(GL_BLEND);
-}
-
-
-bool GameUserInterface::isCmdChat()
-{
-   return mLineEditor.at(0) == '/' || mCurrentChatType == CmdChat;
-}
-
-
-void GameUserInterface::onMouseDragged(S32 x, S32 y)
-{
-   onMouseMoved();
-}
-
-
-void GameUserInterface::onMouseMoved(S32 x, S32 y)
-{
-   onMouseMoved();
-}
-
-
-void GameUserInterface::onMouseMoved()
-{
-   mMousePoint.set(gScreenInfo.getMousePos()->x - gScreenInfo.getGameCanvasWidth()  / 2,
-                   gScreenInfo.getMousePos()->y - gScreenInfo.getGameCanvasHeight() / 2);
-
-   if(getGame()->getInCommanderMap())     // Ship not in center of the screen in cmdrs map.  Where is it?
-   {
-      // If we join a server while in commander's map, we'll be here without a gameConnection and we'll get a crash without this check
-      GameConnection *gameConnection = getGame()->getConnectionToServer();
-      if(!gameConnection)
-         return;
-
-      // Here's our ship...
-      Ship *ship = dynamic_cast<Ship *>(gameConnection->getControlObject());
-      if(!ship)      // Can sometimes happen when switching levels. This will stop the ensuing crashing.
-         return;
-
-      Point o = ship->getRenderPos();  // To avoid taking address of temporary
-      Point p = getGame()->worldToScreenPoint( &o );
-
-      mCurrentMove.angle = atan2(mMousePoint.y + gScreenInfo.getGameCanvasHeight() / 2 - p.y, 
-                                 mMousePoint.x + gScreenInfo.getGameCanvasWidth() / 2 - p.x);
-   }
-
-   else     // Ship is at center of the screen
-      mCurrentMove.angle = atan2(mMousePoint.y, mMousePoint.x);
-}
-
-
-// Enter QuickChat, Loadout, or Engineer mode
-void GameUserInterface::enterMode(UIMode mode)
-{
-   playBoop();
-   mCurrentMode = mode;
-
-   if(mode == QuickChatMode)
-      mHelper = &mQuickChatHelper;
-   else if(mode == LoadoutMode)
-      mHelper = &mLoadoutHelper;
-   else if(mode == EngineerMode)
-      mHelper = &mEngineerHelper;
-   else 
-   {
-      if(mode == PlayMode)
-      {
-         setBusyChatting(false);
-         mUpDisabled = false;
-         mDownDisabled = false;
-         mLeftDisabled = false;
-         mRightDisabled = false;
-      }
-
-      mHelper = NULL;
-   }
-
-   if(mHelper)
-      mHelper->onMenuShow();
-}
-
-
-void GameUserInterface::renderEngineeredItemDeploymentMarker(Ship *ship)
-{
-   if(mCurrentMode == EngineerMode)
-      mEngineerHelper.renderDeploymentMarker(ship);
-}
-
-
-// Runs on client
-void GameUserInterface::dropItem()
-{
-   if(!getGame()->getConnectionToServer())
-      return;
-
-   Ship *ship = dynamic_cast<Ship *>(getGame()->getConnectionToServer()->getControlObject());
-   if(!ship)
-      return;
-
-   GameType *gt = getGame()->getGameType();
-   if(!gt)
-      return;
-
-   if(!gt->isCarryingItems(ship))
-   {
-      displayMessage(Colors::paleRed, "You don't have any items to drop!");
-      return;
-   }
-
-   gt->c2sDropItem();
-}
-
-
-// Send a message to the server that we are (or are not) busy chatting
-void GameUserInterface::setBusyChatting(bool busy)
-{
-   if(getGame()->getConnectionToServer())
-      getGame()->getConnectionToServer()->c2sSetIsBusy(busy);
-}
-
-
-// Select next weapon
-void GameUserInterface::advanceWeapon()
-{
-   GameType *gameType = getGame()->getGameType();
-   if(gameType)
-      gameType->c2sAdvanceWeapon();
-}
-
-
-// Select a weapon by its index
-void GameUserInterface::selectWeapon(U32 indx)
-{
-   GameType *gameType = getGame()->getGameType();
-   if(gameType)
-      gameType->c2sSelectWeapon(indx);
-}
-
-
-// Temporarily disable the effects of a movement key to avoid unpleasant interactions between ship movement and loadout/quick chat entry
-void GameUserInterface::disableMovementKey(KeyCode keyCode)
-{
-   InputMode inputMode = getGame()->getSettings()->getIniSettings()->inputMode;
-
-   if(keyCode == keyUP[inputMode])
-      mUpDisabled = true;
-   else if(keyCode == keyDOWN[inputMode])
-      mDownDisabled = true;
-   else if(keyCode == keyLEFT[inputMode])
-      mLeftDisabled = true;
-   else if(keyCode == keyRIGHT[inputMode])
-      mRightDisabled = true;
-}
-
-
-// Key pressed --> take action!
-// Handles all keypress events, including mouse clicks and controller button presses
-void GameUserInterface::onKeyDown(KeyCode keyCode, char ascii)
-{
-   if(OGLCONSOLE_ProcessBitfighterKeyEvent(keyCode, ascii))   // Pass the key on to the console for processing
-   {
-      // Do nothing... key processed
-   }
-   else if(keyCode == keyHELP)          // Turn on help screen
-   {
-      playBoop();
-
-      InstructionsUserInterface *instrUI = getUIManager()->getInstructionsUserInterface();
-
-      if(mCurrentMode == ChatMode)
-         instrUI->activateInCommandMode();
-      else
-         instrUI->activate();
-   }
-   // Shift-/ toggles console window for the moment  (Ctrl-/ fails in glut!)
-   // Don't want to open console while chatting, do we?  Only open when not in any special mode.
-   else if(mCurrentMode == PlayMode && keyCode == KEY_SLASH && getKeyState(KEY_SHIFT))   
-   {
-      OGLCONSOLE_ShowConsole();
-   }
-   else if(keyCode == keyOUTGAMECHAT)
-   {
-      setBusyChatting(true);
-      getUIManager()->getChatUserInterface()->activate();
-   }
-   else if(keyCode == keyDIAG)            // Turn on diagnostic overlay
-      getUIManager()->getDiagnosticUserInterface()->activate();
-   else if(keyCode == keyMISSION)
-   {
-      mMissionOverlayActive = true;
-      getUIManager()->getGameUserInterface()->clearLevelInfoDisplayTimer();    // Clear level-start display if user hits F2
-   }
-   else if(keyCode == KEY_M && getKeyState(KEY_CTRL))    // Ctrl-M, for now, to cycle through message dispaly modes
-   {
-      S32 m = mMessageDisplayMode + 1;
-      if(m >= MessageDisplayModes)
-         m = 0;
-      mMessageDisplayMode = MessageDisplayMode(m);
-   }
-   else if(mHelper && mHelper->processKeyCode(keyCode))   // Will return true if key was processed
-   {
-      disableMovementKey(keyCode);
-   }
-   else 
-   {
-      // If we're in play mode, and we apply the engineer module, then we can handle that locally by throwing up a menu or message
-      if(mCurrentMode == PlayMode)
-      {
-         Ship *ship = NULL;
-         if(getGame()->getConnectionToServer())   // Prevents errors, getConnectionToServer() might be NULL, and getControlObject may crash if NULL
-            ship = dynamic_cast<Ship *>(getGame()->getConnectionToServer()->getControlObject());
-         if(ship)
-         {
-            InputMode inputMode = getGame()->getSettings()->getIniSettings()->inputMode;
-
-            if( (keyCode == keyMOD1[inputMode] && ship->getModule(0) == ModuleEngineer) ||
-                (keyCode == keyMOD2[inputMode] && ship->getModule(1) == ModuleEngineer) )
-            {
-               string msg = EngineerModuleDeployer::checkResourcesAndEnergy(ship);      // Returns "" if ok, error message otherwise
-
-               if(msg != "")
-                  displayErrorMessage(msg.c_str());
-               else
-                  enterMode(EngineerMode);
-
-               return;
-            }
-         }
-      }
-
-      if(mCurrentMode == ChatMode)
-         processChatModeKey(keyCode, ascii);
-      else   
-         processPlayModeKey(keyCode, ascii);    // A non-chat key, really
-   }
-}
-
-
-// Helper function...
-static void saveLoadoutPreset(ClientGame *game, S32 slot)
-{
-   GameConnection *conn = game->getConnectionToServer();
-   if(!conn)
-      return;
-
-   Ship *ship = dynamic_cast<Ship *>(conn->getControlObject());
-   if(!ship)
-      return;
-
-   Vector<U32> loadout(ShipModuleCount + ShipWeaponCount);
-   ship->getLoadout(loadout);
-
-   game->getSettings()->setLoadoutPreset(slot, loadout);
-   game->displaySuccessMessage(("Current loadout saved as preset " + itos(slot + 1)).c_str());
-}
-
-
-static void loadLoadoutPreset(ClientGame *game, S32 slot)
-{
-   Vector<U32> loadout(ShipModuleCount + ShipWeaponCount);     // Define it
-   game->getSettings()->getLoadoutPreset(slot, loadout);       // Fill it
-
-   if(loadout.size() == 0)    // Looks like the preset might be empty!
-   {
-      string msg = "Preset " + itos(slot + 1) + " is undefined -- to define it, try Ctrl-" + itos(slot + 1);
-      game->displayErrorMessage(msg.c_str());
-      return;
-   }
-
-   GameType *gameType = game->getGameType();
-   if(!gameType)
-      return;
-   
-   string err = gameType->validateLoadout(loadout);
-   
-   if(err != "")
-   {
-      game->displayErrorMessage((err + "; loadout not set").c_str());
-      return;
-   }
-
-   GameConnection *conn = game->getConnectionToServer();
-   if(!conn)
-      return;
-
-   if(game->getSettings()->getIniSettings()->verboseHelpMessages)
-      game->displayShipDesignChangedMessage(loadout, "Preset same as the current design");
-
-   // Request loadout even if it was the same -- if I have loadout A, with on-deck loadout B, and I enter a new loadout
-   // that matches A, it would be better to have loadout remain unchanged if I entered a loadout zone.
-   // Tell server loadout has changed.  Server will activate it when we enter a loadout zone.
-   conn->c2sRequestLoadout(loadout);    
-}
-
-
-void GameUserInterface::processPlayModeKey(KeyCode keyCode, char ascii)
-{
-   InputMode inputMode = getGame()->getSettings()->getIniSettings()->inputMode;
-   // The following keys are allowed in both play mode and in
-   // loadout or engineering menu modes if not used in the loadout
-   // menu above
-
-   if(keyCode == KEY_CLOSEBRACKET && getKeyState(KEY_ALT))           // Alt-] advances bots by one step if frozen
-   {
-      if(Robot::isPaused())
-         Robot::addSteps(1);
-   }
-   else if(keyCode == KEY_CLOSEBRACKET && getKeyState(KEY_CTRL))     // Ctrl-] advances bots by 10 steps if frozen
-   {
-      if(Robot::isPaused())
-         Robot::addSteps(10);
-   }
-   else if(keyCode == KEY_1 && checkModifier(KEY_CTRL))              // Ctrl-1 saves loadout preset in slot 1 (with index 0, of course!)
-      saveLoadoutPreset(getGame(), 0);
-   else if(keyCode == KEY_1 && checkModifier(KEY_ALT))               // Alt-1 loads preset from slot 1 (with index 0, of course!)
-      loadLoadoutPreset(getGame(), 0);
-   else if(keyCode == KEY_2 && checkModifier(KEY_CTRL))              
-      saveLoadoutPreset(getGame(), 1);
-   else if(keyCode == KEY_2 && checkModifier(KEY_ALT))             
-      loadLoadoutPreset(getGame(), 1);
-   else if(keyCode == KEY_3 && checkModifier(KEY_CTRL))              
-      saveLoadoutPreset(getGame(), 2);
-   else if(keyCode == KEY_3 && checkModifier(KEY_ALT))             
-      loadLoadoutPreset(getGame(), 2);
-
-   else if(keyCode == keyMOD1[inputMode])
-   {
-      mModPrimaryActivated[0] = true;
-      // If double-click timer hasn't run out, activate the secondary active component
-      if (mModuleOneDoubleClickTimer.getCurrent() != 0)
-      {
-         mModSecondaryActivated[0] = true;
-         mModuleOneDoubleClickTimer.clear();
-      }
-   }
-   else if(keyCode == keyMOD2[inputMode])
-   {
-      mModPrimaryActivated[1] = true;
-      // If double-click timer hasn't run out, activate the secondary active component
-      if (mModuleTwoDoubleClickTimer.getCurrent() != 0)
-      {
-         mModSecondaryActivated[1] = true;
-         mModuleTwoDoubleClickTimer.clear();
-      }
-   }
-   else if(keyCode == keyFIRE[inputMode])
-      mFiring = true;
-   else if(keyCode == keySELWEAP1[inputMode])
-      selectWeapon(0);
-   else if(keyCode == keySELWEAP2[inputMode])
-      selectWeapon(1);
-   else if(keyCode == keySELWEAP3[inputMode])
-      selectWeapon(2);
-   else if(keyCode == keyFPS)
-      mFPSVisible = !mFPSVisible;
-   else if(keyCode == keyADVWEAP[inputMode])
-      advanceWeapon();
-   else if(keyCode == KEY_ESCAPE || keyCode == BUTTON_BACK)
-   {
-      if(mShutdownMode == ShuttingDown)
-      {
-         if(mShutdownInitiator)
-         {
-            getGame()->getConnectionToServer()->c2sRequestCancelShutdown();
-            mShutdownMode = Canceled;
-         }
-         else
-            mShutdownMode = None;
-
-         return;
-      }
-      else if(mShutdownMode == Canceled)
-      {
-         mShutdownMode = None;
-         return;
-      }
-
-      playBoop();
-
-      if(!getGame()->isConnectedToServer())      // Perhaps we're still joining?
-      {
-         getGame()->closeConnectionToGameServer();
-         getUIManager()->getMainMenuUserInterface()->activate();     // Back to main menu
-      }
-      else
-      {
-         setBusyChatting(true);
-         getUIManager()->getGameMenuUserInterface()->activate();
-      }
-   }     
-   else if(keyCode == keyCMDRMAP[inputMode])
-      getGame()->zoomCommanderMap();
-
-   else if(keyCode == keySCRBRD[inputMode])
-   {     // (braces needed)
-      if(!mInScoreboardMode)    // We're activating the scoreboard
-      {
-         mInScoreboardMode = true;
-         GameType *gameType = getGame()->getGameType();
-         if(gameType)
-            gameType->c2sRequestScoreboardUpdates(true);
-      }
-   }
-   else if(keyCode == keyTOGVOICE[inputMode])
-   {     // (braces needed)
-      if(!mVoiceRecorder.mRecordingAudio)  // Turning recorder on
-         mVoiceRecorder.start();
-   }
-   else if(mCurrentMode != LoadoutMode && mCurrentMode != QuickChatMode && mCurrentMode != EngineerMode)
-   {
-      // The following keys are only allowed in PlayMode, and never work in LoadoutMode
-      if(keyCode == keyTEAMCHAT[inputMode])
-      {
-         mCurrentChatType = TeamChat;
-         mCurrentMode = ChatMode;
-         setBusyChatting(true);
-      }
-      else if(keyCode == keyGLOBCHAT[inputMode])
-      {
-         mCurrentChatType = GlobalChat;
-         mCurrentMode = ChatMode;
-         setBusyChatting(true);
-      }
-      else if(keyCode == keyCMDCHAT[inputMode])
-      {
-         mCurrentChatType = CmdChat;
-         mCurrentMode = ChatMode;
-         setBusyChatting(true);
-      }
-      else if(keyCode == keyQUICKCHAT[inputMode])
-         enterMode(QuickChatMode);
-      else if(keyCode == keyLOADOUT[inputMode])
-         enterMode(LoadoutMode);
-      else if(keyCode == keyDROPITEM[inputMode])
-         dropItem();
-      else if(inputMode == InputModeJoystick)      // Check if the user is trying to use keyboard to move when in joystick mode
-         if(keyCode == keyUP[InputModeKeyboard] || keyCode == keyDOWN[InputModeKeyboard] || keyCode == keyLEFT[InputModeKeyboard] || keyCode == keyRIGHT[InputModeKeyboard])
-            mWrongModeMsgDisplay.reset(WRONG_MODE_MSG_DISPLAY_TIME);
-   }
-}
-
-
-// Returns a pointer of string of chars, after "count" number of args
-static const char *findPointerOfArg(const char *message, S32 count)
-{
-   S32 spacecount = 0;
-   S32 cur = 0;
-   char prevchar = 0;
-
-   // Message needs to include everything including multiple spaces.  Message starts after second space.
-   while(message[cur] != '\0' && spacecount != count)
-   {
-      if(message[cur] == ' ' && prevchar != ' ')
-         spacecount++;        // Double space does not count as a seperate parameter
-      prevchar = message[cur];
-      cur++;
-   }
-   return &message[cur];
-}
-
-
-// static method
-void GameUserInterface::addTimeHandler(ClientGame *game, const Vector<string> &words)
-{
-   if(words.size() < 2 || words[1] == "")
-      game->displayErrorMessage("!!! Need to supply a time (in minutes)");
-   else
-   {
-      U8 mins;    // Use U8 to limit number of mins that can be added, while nominally having no limit!
-                  // Parse 2nd arg -- if first digit isn't a number, user probably screwed up.
-                  // atoi will return 0, but this probably isn't what the user wanted.
-
-      bool err = false;
-      if(words[1][0] >= '0' && words[1][0] <= '9')
-         mins = atoi(words[1].c_str());
-      else
-         err = true;
-
-      if(err || mins == 0)
-         game->displayErrorMessage("!!! Invalid value... game time not changed");
-      else
-      {
-         if(game->getGameType())
-         {
-            game->displayMessage(gCmdChatColor, "Extended game by %d minute%s", mins, (mins == 1) ? "" : "s");
-            game->getGameType()->addTime(mins * 60 * 1000);
-         }
-      }
-   }
-}
-
-
-void GameUserInterface::sVolHandler(ClientGame *game, const Vector<string> &words)
-{
-   game->setVolume(SfxVolumeType, words);
-}
-
-void GameUserInterface::mVolHandler(ClientGame *game, const Vector<string> &words)
-{
-   game->setVolume(MusicVolumeType, words);
-}
-
-void GameUserInterface::vVolHandler(ClientGame *game, const Vector<string> &words)
-{
-   game->setVolume(VoiceVolumeType, words);
-}
-
-void GameUserInterface::servVolHandler(ClientGame *game, const Vector<string> &words)
-{
-   game->setVolume(ServerAlertVolumeType, words);
-}
-
-
-void GameUserInterface::getMapHandler(ClientGame *game, const Vector<string> &words)
-{
-   GameConnection *gc = game->getConnectionToServer();
-
-   if(gc->isLocalConnection())
-      game->displayErrorMessage("!!! Can't download levels from a local server");
-   else
-   {
-      string filename;
-
-      if(words.size() > 1 && words[1] != "")
-         filename = words[1];
-      else
-         filename = "downloaded_" + makeFilenameFromString(game->getGameType() ?
-               game->getGameType()->getLevelName()->getString() : "Level");
-
-      // Add an extension if needed
-      if(filename.find(".") == string::npos)
-         filename += ".level";
-
-      game->setRemoteLevelDownloadFilename(filename);
-
-      gc->c2sRequestCurrentLevel();
-   }
-}
-
-
-void GameUserInterface::nextLevelHandler(ClientGame *game, const Vector<string> &words)
-{
-   if(game->hasLevelChange("!!! You don't have permission to change levels"))
-      game->getConnectionToServer()->c2sRequestLevelChange(ServerGame::NEXT_LEVEL, false);
-}
-
-
-void GameUserInterface::prevLevelHandler(ClientGame *game, const Vector<string> &words)
-{
-   if(game->hasLevelChange("!!! You don't have permission to change levels"))
-      game->getConnectionToServer()->c2sRequestLevelChange(ServerGame::PREVIOUS_LEVEL, false);
-}
-
-
-void GameUserInterface::restartLevelHandler(ClientGame *game, const Vector<string> &words)
-{
-   if(game->hasLevelChange("!!! You don't have permission to change levels"))
-      game->getConnectionToServer()->c2sRequestLevelChange(ServerGame::REPLAY_LEVEL, false);
-}
-
-
-void GameUserInterface::shutdownServerHandler(ClientGame *game, const Vector<string> &words)
-{
-   if(game->hasAdmin("!!! You don't have permission to shut the server down"))
-   {
-      U16 time = 0;
-      bool timefound = true;
-      string reason;
-
-      if(words.size() > 1)
-         time = (U16) atoi(words[1].c_str());
-      if(time <= 0)
-      {
-         time = 10;
-         timefound = false;
-      }
-
-      S32 first = timefound ? 2 : 1;
-      for(S32 i = first; i < words.size(); i++)
-      {
-         if(i != first)
-            reason = reason + " ";
-         reason = reason + words[i];
-      }
-
-      game->getConnectionToServer()->c2sRequestShutdown(time, reason.c_str());
-   }
-}
-
-
-void GameUserInterface::kickPlayerHandler(ClientGame *game, const Vector<string> &words)
-{
-   if(game->hasAdmin("!!! You don't have permission to kick players"))
-   {
-      if(words.size() < 2 || words[1] == "")
-         game->displayErrorMessage("!!! Need to specify who to kick");
-      else
-      {
-         // Did user provide a valid, known name?
-         string name = words[1];
-         
-         if(!game->checkName(name))
-            game->displayErrorMessage("!!! Could not find player: %s", words[1].c_str());
-         else
-            game->getConnectionToServer()->c2sAdminPlayerAction(words[1].c_str(), PlayerMenuUserInterface::Kick, 0);     // Team doesn't matter with kick!
-      }
-   }
-}
-
-
-void GameUserInterface::adminPassHandler(ClientGame *game, const Vector<string> &words)
-{
-   GameConnection *conn = game->getConnectionToServer();
-
-   if(conn->getClientInfo()->isAdmin())
-      game->displayErrorMessage("!!! You are already an admin");
-   else if(words.size() < 2 || words[1] == "")
-      game->displayErrorMessage("!!! Need to supply a password");
-   else
-      conn->submitAdminPassword(words[1].c_str());
-}
-
-
-void GameUserInterface::levelPassHandler(ClientGame *game, const Vector<string> &words)
-{
-   GameConnection *gc = game->getConnectionToServer();
-
-   if(gc->getClientInfo()->isLevelChanger())
-      game->displayErrorMessage("!!! You can already change levels");
-   else if(words.size() < 2 || words[1] == "")
-      game->displayErrorMessage("!!! Need to supply a password");
-   else
-      gc->submitLevelChangePassword(words[1].c_str());
-}
-
-
-void GameUserInterface::showCoordsHandler(ClientGame *game, const Vector<string> &words)
-{
-   game->toggleShowingShipCoords();
-}
-
-
-void GameUserInterface::showZonesHandler(ClientGame *game, const Vector<string> &words)
-{
-   if(!(gServerGame))// && gServerGame->isTestServer()))  sam: problem with not being able to test from editor due to editor crashing and loading improperly...
-      game->displayErrorMessage("!!! Zones can only be displayed on a local host");
-   else
-      game->toggleShowingMeshZones();
-}
-
-
-extern bool showDebugBots;  // in game.cpp
-
-void GameUserInterface::showPathsHandler(ClientGame *game, const Vector<string> &words)
-{
-   if(!(gServerGame && gServerGame->isTestServer())) 
-      game->displayErrorMessage("!!! Robots can only be shown on a test server");
-   else
-      showDebugBots = !showDebugBots;
-}
-
-
-void GameUserInterface::pauseBotsHandler(ClientGame *game, const Vector<string> &words)
-{
-   if(!(gServerGame && gServerGame->isTestServer())) 
-      game->displayErrorMessage("!!! Robots can only be frozen on a test server");
-   else
-      Robot::togglePauseStatus();
-}
-
-
-void GameUserInterface::stepBotsHandler(ClientGame *game, const Vector<string> &words)
-{
-   if(!(gServerGame && gServerGame->isTestServer())) 
-      game->displayErrorMessage("!!! Robots can only be stepped on a test server");
-   else
-   {
-      S32 steps = words.size() > 1 ? atoi(words[1].c_str()) : 1;
-      Robot::addSteps(steps);
-   }
-}
-
-
-void GameUserInterface::setAdminPassHandler(ClientGame *game, const Vector<string> &words)
-{
-   if(game->hasAdmin("!!! You don't have permission to set the admin password"))
-      game->changePassword(GameConnection::AdminPassword, words, true);
-}
-
-
-void GameUserInterface::setServerPassHandler(ClientGame *game, const Vector<string> &words)
-{
-   if(game->hasAdmin("!!! You don't have permission to set the server password"))
-      game->changePassword(GameConnection::ServerPassword, words, false);
-}
-
-
-void GameUserInterface::setLevPassHandler(ClientGame *game, const Vector<string> &words)
-{
-   if(game->hasAdmin("!!! You don't have permission to set the level change password"))
-      game->changePassword(GameConnection::LevelChangePassword, words, false);
-}
-
-
-void GameUserInterface::setServerNameHandler(ClientGame *game, const Vector<string> &words)
-{
-   if(game->hasAdmin("!!! You don't have permission to set the server name"))
-      game->changeServerParam(GameConnection::ServerName, words);
-}
-
-
-void GameUserInterface::setServerDescrHandler(ClientGame *game, const Vector<string> &words)
-{
-   if(game->hasAdmin("!!! You don't have permission to set the server description"))
-      game->changeServerParam(GameConnection::ServerDescr, words);
-}
-
-
-void GameUserInterface::setLevelDirHandler(ClientGame *game, const Vector<string> &words)
-{
-   if(game->hasAdmin("!!! You don't have permission to set the leveldir param"))
-      game->changeServerParam(GameConnection::LevelDir, words);
-}
-
-
-void GameUserInterface::deleteCurrentLevelHandler(ClientGame *game, const Vector<string> &words)
-{
-   if(game->hasAdmin("!!! You don't have permission to delete the current level"))
-      game->changeServerParam(GameConnection::DeleteLevel, words);    // handles deletes too
-}
-
-
-void GameUserInterface::suspendHandler(ClientGame *game, const Vector<string> &words)
-{
-   if(game->getPlayerCount() > 1)
-      game->displayErrorMessage("!!! Can't suspend when others are playing");
-   else
-      game->suspendGame();
-}
-
-
-extern S32 LOADOUT_PRESETS;
-
-void GameUserInterface::showPresetsHandler(ClientGame *game, const Vector<string> &words)
-{
-   Vector<U32> preset(ShipModuleCount + ShipWeaponCount);
-
-   for(S32 i = 0; i < LOADOUT_PRESETS; i++)
-   {
-      preset.clear();
-      game->getSettings()->getLoadoutPreset(i, preset);
-
-      string loadoutStr = Ship::loadoutToString(preset);
-      
-      string display;
-      
-      if(loadoutStr != "")
-         display = "Preset " + itos(i + 1) + ": " + replaceString(loadoutStr, ",", "; ");
-      else
-         display = "Preset " + itos(i + 1) + " is undefined";
-
-      game->displayMessage(Colors::cyan, display.c_str());
-   }
-}
-
-
-void GameUserInterface::lineWidthHandler(ClientGame *game, const Vector<string> &words)
-{
-   F32 linewidth;
-   if(words.size() < 2 || words[1] == "")
-      game->displayErrorMessage("!!! Need to supply line width");
-   else
-   {
-      linewidth = (F32)atof(words[1].c_str());
-      if(linewidth < 0.125f)
-         linewidth = 0.125f;
-
-      gDefaultLineWidth = linewidth;
-      gLineWidth1 = linewidth * 0.5f;
-      gLineWidth3 = linewidth * 1.5f;
-      gLineWidth4 = linewidth * 2;
-
-      glLineWidth(gDefaultLineWidth);    //make this change happen instantly
-   }
-}
-
-
-void GameUserInterface::lineSmoothHandler(ClientGame *game, const Vector<string> &words)
-{
-   game->getSettings()->getIniSettings()->useLineSmoothing = !game->getSettings()->getIniSettings()->useLineSmoothing;
-
-   if(game->getSettings()->getIniSettings()->useLineSmoothing)
-   {
-      glEnable(GL_LINE_SMOOTH);
-      glEnable(GL_BLEND);
-   }
-   else
-   {
-      glDisable(GL_LINE_SMOOTH);
-      glDisable(GL_BLEND);
-   }
-}
-
-
-void GameUserInterface::maxFpsHandler(ClientGame *game, const Vector<string> &words)
-{
-   S32 number = words.size() > 1 ? atoi(words[1].c_str()) : 0;
-
-   if(number < 1)                              // Don't allow zero or negative numbers
-      game->displayErrorMessage("!!! Usage: /maxfps <frame rate>, default = 100");
-   else
-      game->getSettings()->getIniSettings()->maxFPS = number;
-}
-
-
-void GameUserInterface::pmHandler(ClientGame *game, const Vector<string> &words)
-{
-   if(words.size() < 3)
-      game->displayErrorMessage("!!! Usage: /pm <player name> <message>");
-   else
-   {
-      if(!game->checkName(words[1]))
-         game->displayErrorMessage("!!! Unknown name: %s", words[1].c_str());
-      else
-      {
-         S32 argCount = 2 + countCharInString(words[1], ' ');  // Set pointer after 2 args + number of spaces in player name
-         const char *message = game->getUIManager()->getGameUserInterface()->mLineEditor.c_str();      // Get the original line
-         message = findPointerOfArg(message, argCount);        // Get the rest of the message
-
-         GameType *gt = game->getGameType();
-
-         if(gt)
-            gt->c2sSendChatPM(words[1], message);
-      }
-   }
-}
-
-
-void GameUserInterface::muteHandler(ClientGame *game, const Vector<string> &words)
-{
-   if(words.size() < 2)
-      game->displayErrorMessage("!!! Usage: /mute <player name>");
-   else
-   {
-      if(!game->checkName(words[1]))
-         game->displayErrorMessage("!!! Unknown name: %s", words[1].c_str());
-      else
-      {
-         game->addToMuteList(words[1]);
-         game->displaySuccessMessage("Player %s has been muted", words[1].c_str());
-      }
-   }
-}
-
-
-void GameUserInterface::serverCommandHandler(ClientGame *game, const Vector<string> &words)
-{
-   GameType *gameType = game->getGameType();
-
-   if(gameType)
-   {
-      Vector<StringPtr> args;
-
-      for(S32 i = 1; i < words.size(); i++)
-         args.push_back(StringPtr(words[i]));
-
-      gameType->c2sSendCommand(StringTableEntry(words[0], false), args);
-   }
-}
-
-
-CommandInfo chatCmds[] = {   
-   //  cmdName              cmdCallback               cmdArgInfo cmdArgCount   helpCategory helpGroup   helpArgString            helpTextSstring
-   { "admin",       GameUserInterface::adminPassHandler, { STR },      1,       ADV_COMMANDS,    0,      {"<password>"},         "Request admin permissions"  },
-   { "levpass",     GameUserInterface::levelPassHandler, { STR },      1,       ADV_COMMANDS,    0,      {"<password>"},         "Request level change permissions"  },
-   { "servvol",     GameUserInterface::servVolHandler,   { INT },      1,       ADV_COMMANDS,    0,      {"<0-10>"},             "Set volume of server"  },
-   { "getmap",      GameUserInterface::getMapHandler,    { STR },      1,       ADV_COMMANDS,    1,      {"[file]"},             "Save currently playing level in [file], if allowed" },
-   { "suspend",     GameUserInterface::suspendHandler,   {  },         0,       ADV_COMMANDS,    1,      {  },                   "Place game on hold while waiting for players" },
-   { "pm",          GameUserInterface::pmHandler,        { NAME, STR },2,       ADV_COMMANDS,    1,      {"<name>","<message>"}, "Send private message to player" },
-   { "mvol",        GameUserInterface::mVolHandler,      { INT },      1,       ADV_COMMANDS,    2,      {"<0-10>"},             "Set music volume"      },
-   { "svol",        GameUserInterface::sVolHandler,      { INT },      1,       ADV_COMMANDS,    2,      {"<0-10>"},             "Set SFX volume"        },
-   { "vvol",        GameUserInterface::vVolHandler,      { INT },      1,       ADV_COMMANDS,    2,      {"<0-10>"},             "Set voice chat volume" },
-   { "mute",        GameUserInterface::muteHandler,      { NAME },     1,       ADV_COMMANDS,    3,      {"<name>"},             "Hide chat messages from <name> until you quit" },
-   { "showpresets", GameUserInterface::showPresetsHandler, {  },       0,       ADV_COMMANDS,    0,      {  },                   "Show loadout presets" },
-
-
-   { "add",         GameUserInterface::addTimeHandler,       { INT },           0,       LEVEL_COMMANDS,  0,      {"<time in minutes>"},        "Add time to the current game" },
-   { "next",        GameUserInterface::nextLevelHandler,     {  },              0,       LEVEL_COMMANDS,  0,      {  },                         "Start next level" },
-   { "prev",        GameUserInterface::prevLevelHandler,     {  },              0,       LEVEL_COMMANDS,  0,      {  },                         "Replay previous level" },
-   { "restart",     GameUserInterface::restartLevelHandler,  {  },              0,       LEVEL_COMMANDS,  0,      {  },                         "Restart current level" },
-   { "settime",     GameUserInterface::serverCommandHandler, { INT },           1,       LEVEL_COMMANDS,  0,      {"<time in minutes>"},        "Set play time for the level" },
-   { "setwinscore", GameUserInterface::serverCommandHandler, { INT },           1,       LEVEL_COMMANDS,  0,      {"<score>"},                  "Set score to win the level" },
-   { "resetscore",  GameUserInterface::serverCommandHandler, {  },              0,       LEVEL_COMMANDS,  0,      {  },                         "Reset all scores to zero" },
-   { "addbot",      GameUserInterface::serverCommandHandler, { TEAM, STR, STR },3,       LEVEL_COMMANDS,  1,      {"[team]","[file]","[args]"}, "Add a bot from [file] to [team], pass [args] to bot" },
-   { "kickbot",     GameUserInterface::serverCommandHandler, {  },              1,       LEVEL_COMMANDS,  1,      {  },                         "Kick most recently added bot" },
-   { "kickbots",    GameUserInterface::serverCommandHandler, {  },              1,       LEVEL_COMMANDS,  1,      {  },                         "Kick all bots" },
-
-   { "kick",               GameUserInterface::kickPlayerHandler,         { NAME },    1,  ADMIN_COMMANDS, 0, {"<player name>"},      "Kick a player from the game" },
-   { "shutdown",           GameUserInterface::shutdownServerHandler,     {INT, STR }, 2,  ADMIN_COMMANDS, 0, {"[time]","[message]"}, "Start orderly shutdown of server (def. = 10 secs)" },
-   { "setlevpass",         GameUserInterface::setLevPassHandler,         { STR },     1,  ADMIN_COMMANDS, 0, {"[passwd]"},           "Set server password  (use blank to clear)" },
-   { "setadminpass",       GameUserInterface::setAdminPassHandler,       { STR },     1,  ADMIN_COMMANDS, 0, {"[passwd]"},           "Set level change password (use blank to clear)" },
-   { "setserverpass",      GameUserInterface::setServerPassHandler,      { STR },     1,  ADMIN_COMMANDS, 0, {"<passwd>"},           "Set admin password" },
-   { "leveldir",           GameUserInterface::setLevelDirHandler,        { STR },     1,  ADMIN_COMMANDS, 0, {"<new level folder>"}, "Set leveldir param on the server (changes levels available)" },
-   { "setservername",      GameUserInterface::setServerNameHandler,      { STR },     1,  ADMIN_COMMANDS, 0, {"<name>"},             "Set server name" },
-   { "setserverdescr",     GameUserInterface::setServerDescrHandler,     { STR },     1,  ADMIN_COMMANDS, 0, {"<descr>"},            "Set server description" },
-   { "deletecurrentlevel", GameUserInterface::deleteCurrentLevelHandler, { },         0,  ADMIN_COMMANDS, 0, {""},                   "Remove current level from server" },
-
-   { "showcoords", GameUserInterface::showCoordsHandler,    {  },    0, DEBUG_COMMANDS, 0, {  },         "Show ship coordinates" },
-   { "showzones",  GameUserInterface::showZonesHandler,     {  },    0, DEBUG_COMMANDS, 0, {  },         "Show bot nav mesh zones" },
-   { "showpaths",  GameUserInterface::showPathsHandler,     {  },    0, DEBUG_COMMANDS, 0, {  },         "Show robot paths" },
-   { "showbots",   GameUserInterface::serverCommandHandler, {  },    0, DEBUG_COMMANDS, 0, {  },         "Show all robots" },
-   { "pausebots",  GameUserInterface::pauseBotsHandler,     {  },    0, DEBUG_COMMANDS, 0, {  },         "Pause all bots.  Reissue to start again" },
-   { "stepbots",   GameUserInterface::stepBotsHandler,      { INT }, 1, DEBUG_COMMANDS, 1, {"[steps]"},  "Advance bots by number of steps (def. = 1)"},
-   { "linewidth",  GameUserInterface::lineWidthHandler,     { INT }, 1, DEBUG_COMMANDS, 1, {"[number]"}, "Change width of all lines (def. = 2)" },
-   { "linesmooth", GameUserInterface::lineSmoothHandler,    {  },    0, DEBUG_COMMANDS, 1, {  },         "Enable line smoothing, might look better" },
-   { "maxfps",     GameUserInterface::maxFpsHandler,        { INT }, 1, DEBUG_COMMANDS, 1, {"<number>"}, "Set maximum speed of game in frames per second" },
-};
-
-
-S32 chatCmdSize = ARRAYSIZE(chatCmds);    // So instructions will now how big chatCmds is
-
-// Render chat msg that user is composing
-void GameUserInterface::renderCurrentChat()
-{
-   if(mCurrentMode != ChatMode)
-      return;
-
-   const char *promptStr;
-
-   Color baseColor;
-
-   if(isCmdChat())      // Whatever the underlying chat mode, seems we're entering a command here
-   {
-      baseColor = gCmdChatColor;
-      promptStr = mCurrentChatType ? "(Command): /" : "(Command): ";
-   }
-   else if(mCurrentChatType == TeamChat)    // Team chat (goes to all players on team)
-   {
-      baseColor = gTeamChatColor;
-      promptStr = "(Team): ";
-   }
-   else                                     // Global in-game chat (goes to all players in game)
-   {
-      baseColor = gGlobalChatColor;
-      promptStr = "(Global): ";
-   }
-
-   // Protect against crashes while game is initializing... is this really needed??
-   if(!getGame()->getConnectionToServer())
-      return;
-
-   S32 promptSize = getStringWidth(CHAT_FONT_SIZE, promptStr);
-   S32 nameSize = getStringWidthf(CHAT_FONT_SIZE, "%s: ", getGame()->getClientInfo()->getName().getString());
-   S32 nameWidth = max(nameSize, promptSize);
-   // Above block repeated below...
-
-   const S32 ypos = chatMessageMargin + CHAT_FONT_SIZE + (2 * CHAT_FONT_GAP) + 5;
-
-   S32 boxWidth = gScreenInfo.getGameCanvasWidth() - 2 * horizMargin - (nameWidth - promptSize) - 230;
-
-   // Render text entry box like thingy
-   bool disableBlending = false;
-
-   if(!glIsEnabled(GL_BLEND))
-   {
-      glEnable(GL_BLEND);
-      disableBlending = true; 
-   }
-
-   for(S32 i = 1; i >= 0; i--)
-   {
-      glColor(baseColor, i ? .25f : .4f);
-
-      glBegin(i ? GL_POLYGON : GL_LINE_LOOP);
-         glVertex2i(horizMargin, ypos - 3);
-         glVertex2i(horizMargin + boxWidth, ypos - 3);
-         glVertex2i(horizMargin + boxWidth, ypos + CHAT_FONT_SIZE + 7);
-         glVertex2i(horizMargin, ypos + CHAT_FONT_SIZE + 7);
-      glEnd();
-   }
-   
-   if(disableBlending)
-      glDisable(GL_BLEND);
-
-   glColor(baseColor);
-
-   // Display prompt
-   S32 promptWidth = getStringWidth(CHAT_FONT_SIZE, promptStr);
-   S32 xStartPos = horizMargin + 3 + promptWidth;
-
-   drawString(horizMargin + 3, ypos, CHAT_FONT_SIZE, promptStr);  // draw prompt
-
-   // Display typed text
-   string displayString = mLineEditor.getString();
-   S32 displayWidth = getStringWidth(CHAT_FONT_SIZE, displayString.c_str());
-
-   // If the string goes too far out of bounds, display it chopped off at the front to give more room to type
-   while (displayWidth > boxWidth - promptWidth - 16)  // 16 -> Account for margin and cursor
-   {
-      displayString = displayString.substr(25, string::npos);  // 25 -> # chars to chop off displayed text if overflow
-      displayWidth = getStringWidth(CHAT_FONT_SIZE, displayString.c_str());
-   }
-
-   drawString(xStartPos, ypos, CHAT_FONT_SIZE, displayString.c_str());
-
-   // If we've just finished entering a chat cmd, show next parameter
-   if(isCmdChat())
-   {
-      string line = mLineEditor.getString();
-      Vector<string> words = parseStringx(line.c_str());
-
-      if(words.size() > 0)
-      {
-         for(S32 i = 0; i < chatCmdSize; i++)
-         {
-            const char *cmd = words[0].c_str();
-
-            if(!stricmp(cmd, chatCmds[i].cmdName.c_str()))
-            {
-               if(chatCmds[i].cmdArgCount >= words.size() && line[line.size() - 1] == ' ')
-               {
-                  glColor(baseColor * .5);
-                  drawString(xStartPos + displayWidth, ypos, CHAT_FONT_SIZE, chatCmds[i].helpArgString[words.size() - 1].c_str());
-               }
-
-               break;
-            }
-         }
-      }
-   }
-
-   glColor(baseColor);
-   mLineEditor.drawCursor(xStartPos, ypos, CHAT_FONT_SIZE, displayWidth);
-}
-
-
-extern S32 QSORT_CALLBACK alphaSort(string *a, string *b);     // Sort alphanumerically
-
-static Vector<string> commandCandidateList;
-
-static void makeCommandCandidateList()
-{
-   for(S32 i = 0; i < chatCmdSize; i++)
-      commandCandidateList.push_back(chatCmds[i].cmdName);
-
-   commandCandidateList.sort(alphaSort);
-}
-
-
-// Make a list of all players in the game
-static void makePlayerNameList(Game *game, Vector<string> &nameCandidateList)
-{
-   nameCandidateList.clear();
-
-   for(S32 i = 0; i < game->getClientCount(); i++)
-      nameCandidateList.push_back(((Game *)game)->getClientInfo(i)->getName().getString());
-}
-
-
-static void makeTeamNameList(const Game *game, Vector<string> &nameCandidateList)
-{
-   nameCandidateList.clear();
-
-   if(game->getGameType())
-      for(S32 i = 0; i < game->getTeamCount(); i++)
-         nameCandidateList.push_back(game->getTeamName(i).getString());
-}
-
-
-static Vector<string> *getCandidateList(Game *game, const char *first, S32 arg)
-{
-   if(arg == 0)         // Command completion
-      return &commandCandidateList;
-
-   else if(arg > 0)     // Arg completion
-   {
-      // Figure out which command we're entering, so we know what kind of args to expect
-      S32 cmd = -1;
-
-      for(S32 i = 0; i < chatCmdSize; i++)
-         if(!stricmp(chatCmds[i].cmdName.c_str(), first))
-         {
-            cmd = i;
-            break;
-         }
-
-      if(cmd != -1 && arg <= chatCmds[cmd].cmdArgCount)     // Found a command
-      {
-         ArgTypes argType = chatCmds[cmd].cmdArgInfo[arg - 1];  // What type of arg are we expecting?
-
-         static Vector<string> nameCandidateList;     // Reusable container
-
-         if(argType == NAME)           // Player names
-         {  
-            makePlayerNameList(game, nameCandidateList);    // Creates a list of all player names
-            return &nameCandidateList;
-         }
-
-         else if(argType == TEAM)      // Team names
-         {
-            makeTeamNameList(game, nameCandidateList);
-            return &nameCandidateList;
-         }
-         else
-            TNLAssert(false, "Invalid argType!");
-      }
-   }
-   
-   return NULL;                        // No completion options
-}
-
-
-void GameUserInterface::processChatModeKey(KeyCode keyCode, char ascii)
-{
-   if(keyCode == KEY_ENTER)
-      issueChat();
-   else if(keyCode == KEY_BACKSPACE)
-      mLineEditor.backspacePressed();
-   else if(keyCode == KEY_DELETE)
-      mLineEditor.deletePressed();
-   else if(keyCode == KEY_ESCAPE || keyCode == BUTTON_BACK)
-      cancelChat();
-   else if(keyCode == KEY_TAB)      // Auto complete any commands
-   {
-      if(isCmdChat())     // It's a command!  Complete!  Complete!
-      {
-         // First, parse line into words
-         Vector<string> words = parseString(mLineEditor.getString());
-
-         bool needLeadingSlash = false;
-
-         // Handle leading slash when command is entered from ordinary chat prompt
-         if(words.size() > 0 && words[0][0] == '/')
-         {
-            // Special case: User has entered process by starting with global chat, and has typed "/" then <tab>
-            if(mLineEditor.getString() == "/")
-               words.clear();          // Clear -- it's as if we're at a fresh "/" prompt where the user has typed nothing
-            else
-               words[0].erase(0, 1);   // Strip -- remove leading "/" so it's as if were at a regular "/" prompt
-
-            needLeadingSlash = true;   // We'll need to add the stripped "/" back in later
-         }
-               
-         S32 arg;                      // Which word we're looking at
-         const char *partial;          // The partially typed word we're trying to match against
-         const char *first;            // First arg we entered (will match partial if we're still entering the first one)
-         
-         // Check for trailing space --> http://www.suodenjoki.dk/us/archive/2010/basic-string-back.htm
-         if(words.size() > 0 && *mLineEditor.getString().rbegin() != ' ')   
-         {
-            arg = words.size() - 1;          // No trailing space --> current arg is the last word we've been typing
-            partial = words[arg].c_str();    // We'll be matching against what we've typed so far
-            first = words[0].c_str();      
-         }
-         else if(words.size() > 0)           // We've entered a word, pressed space indicating word is complete, 
-         {                                   // but have not started typing the next word.  We'll let user cycle through every
-            arg = words.size();              // possible value for next argument.
-            partial = "";
-            first = words[0].c_str(); 
-         }
-         else     // If the editor is empty, or if final character is a space, then we need to set these params differently
-         {
-            arg = words.size();              // Trailing space --> current arg is the next word we've not yet started typing
-            partial = "";
-            first = "";                      // We'll be matching against an empty list since we've typed nothing so far
-         }
-         
-         Vector<string> *candidates = getCandidateList(getGame(), first, arg);     // Could return NULL
-
-         // Now we have our candidates list... let's compare to what the player has already typed to generate completion string
-         if(candidates && candidates->size() > 0)
-         {
-            mLineEditor.buildMatchList(candidates, partial);    // Filter candidates by what we've typed so far
-
-            if(mLineEditor.matchList.size() == 0)               // Found no matches... no expansion possible
-               return;
-
-            const string *str = mLineEditor.getStringPtr();     // Convenient shortcut
-
-            // if the command string has quotes in it use the last space up to the first quote
-            size_t lastChar = string::npos;
-            if (str->find_first_of("\"") != string::npos)
-               lastChar = str->find_first_of("\"");
-
-            size_t pos = str->find_last_of(' ', lastChar);
-            string space = " ";
-
-            if(pos == string::npos)    // i.e. string does not contain a space, requires special handling
-            {
-               pos = 0;
-               if(words.size() <= 1 && needLeadingSlash)    // ugh!  More special cases!
-                  space = "/";
-               else
-                  space = "";
-            }
-
-            mLineEditor.matchIndex++;     // Advance to next potential match
-
-            if(mLineEditor.matchIndex >= mLineEditor.matchList.size())     // Handle wrap-around
-               mLineEditor.matchIndex = 0;
-
-            // if match contains a space, wrap in quotes
-            string matchedString = mLineEditor.matchList[mLineEditor.matchIndex];
-            if (matchedString.find_first_of(" ") != string::npos)
-               matchedString = "\"" + matchedString +"\"";
-
-            mLineEditor.setString(str->substr(0, pos).append(space + matchedString));    // Add match to the command
-         }
-      }
-   }
-   else if(ascii)     // Append any other keys to the chat message
-   {
-      // Protect against crashes while game is initializing (because we look at the ship for the player's name)
-      if(getGame()->getConnectionToServer())     // clientGame cannot be NULL here
-      {
-         S32 promptSize = getStringWidth(CHAT_FONT_SIZE, mCurrentChatType == TeamChat ? "(Team): " : "(Global): ");
-
-         S32 nameSize = getStringWidthf(CHAT_FONT_SIZE, "%s: ", getGame()->getClientInfo()->getName().getString());
-         S32 nameWidth = max(nameSize, promptSize);
-         // Above block repeated above
-
-         mLineEditor.addChar(ascii);
-      }
-   }
-}
-
-
-void GameUserInterface::onKeyUp(KeyCode keyCode)
-{
-   S32 inputMode = getGame()->getSettings()->getIniSettings()->inputMode;
-
-   // These keys works in any mode!  And why not??
-
-   if(keyCode == keyMISSION)
-      mMissionOverlayActive = false;
-   else if (keyCode == keyMOD1[inputMode])
-   {
-      mModPrimaryActivated[0] = false;
-      mModSecondaryActivated[0] = false;
-      mModuleOneDoubleClickTimer.reset();
-   }
-   else if (keyCode == keyMOD2[inputMode])
-   {
-      mModPrimaryActivated[1] = false;
-      mModSecondaryActivated[1] = false;
-      mModuleTwoDoubleClickTimer.reset();
-   }
-   else if (keyCode == keyFIRE[inputMode])
-      mFiring = false;
-   else if(keyCode == keySCRBRD[inputMode])
-   {     // (braces required)
-      if(mInScoreboardMode)     // We're turning scoreboard off
-      {
-         mInScoreboardMode = false;
-         GameType *gameType = getGame()->getGameType();
-         if(gameType)
-            gameType->c2sRequestScoreboardUpdates(false);
-      }
-   }
-   else if(keyCode == keyTOGVOICE[inputMode])
-   {     // (braces required)
-      if(mVoiceRecorder.mRecordingAudio)  // Turning recorder off
-         mVoiceRecorder.stop();
-   }
-   else if(keyCode == keyUP[inputMode])
-      mUpDisabled = false;
-   else if(keyCode == keyDOWN[inputMode])
-      mDownDisabled = false;
-   else if(keyCode == keyLEFT[inputMode])
-      mLeftDisabled = false;
-   else if(keyCode == keyRIGHT[inputMode])
-      mRightDisabled = false;
-}
-
-
-// Return current move (actual move processing in ship.cpp)
-// Will also transform move into "relative" mode if needed
-// Note that all input supplied here will be overwritten if
-// we are using a game controller. 
-// Runs only on client
-Move *GameUserInterface::getCurrentMove()
-{
-   if((mCurrentMode != ChatMode) && !mDisableShipKeyboardInput && !OGLCONSOLE_GetVisibility())
-   {
-      InputMode inputMode = getGame()->getSettings()->getIniSettings()->inputMode;
-
-      mCurrentMove.x = F32((!mRightDisabled && getKeyState(keyRIGHT[inputMode]) ? 1 : 0) - (!mLeftDisabled && getKeyState(keyLEFT[inputMode]) ? 1 : 0));
-      mCurrentMove.y = F32((!mDownDisabled && getKeyState(keyDOWN[inputMode]) ? 1 : 0) - (!mUpDisabled && getKeyState(keyUP[inputMode]) ? 1 : 0));
-
-      mCurrentMove.fire = mFiring;
-
-      for(U32 i = 0; i < (U32)ShipModuleCount; i++)
-      {
-         mCurrentMove.modulePrimary[i] = mModPrimaryActivated[i];
-         mCurrentMove.moduleSecondary[i] = mModSecondaryActivated[i];
-      }
-   }
-   else
-   {
-      mCurrentMove.x = 0;
-      mCurrentMove.y = 0;
-
-      mCurrentMove.fire = mFiring;     // should be false?
-
-      for(U32 i = 0; i < (U32)ShipModuleCount; i++)
-      {
-         mCurrentMove.modulePrimary[i] = false;
-         mCurrentMove.moduleSecondary[i] = false;
-      }
-   }
-
-   if(!getGame()->getSettings()->getIniSettings()->controlsRelative)
-      return &mCurrentMove;
-
-   else     // Using relative controls -- all turning is done relative to the direction of the ship.
-   {
-      mTransformedMove = mCurrentMove;
-
-      Point moveDir(mCurrentMove.x, -mCurrentMove.y);
-
-      Point angleDir(cos(mCurrentMove.angle), sin(mCurrentMove.angle));
-
-      Point rightAngleDir(-angleDir.y, angleDir.x);
-      Point newMoveDir = angleDir * moveDir.y + rightAngleDir * moveDir.x;
-
-      mTransformedMove.x = newMoveDir.x;
-      mTransformedMove.y = newMoveDir.y;
-
-      // Sanity checks
-      mTransformedMove.x = min(1.0f, mTransformedMove.x);
-      mTransformedMove.y = min(1.0f, mTransformedMove.y);
-      mTransformedMove.x = max(-1.0f, mTransformedMove.x);
-      mTransformedMove.y = max(-1.0f, mTransformedMove.y);
-
-      return &mTransformedMove;
-   }
-}
-
-
-// User has finished entering a chat message and pressed <enter>
-void GameUserInterface::issueChat()
-{
-   if(!mLineEditor.isEmpty())
-   {
-      // Check if chat buffer holds a message or a command
-      if(mLineEditor.at(0) != '/' && mCurrentChatType != CmdChat)                   // It's a normal chat message
-      {
-         GameType *gameType = getGame()->getGameType();
-         if(gameType)
-            gameType->c2sSendChat(mCurrentChatType == GlobalChat, mLineEditor.c_str());   // Broadcast message
-      }
-      else    // It's a command
-         runCommand(mLineEditor.c_str());
-   }
-
-   cancelChat();     // Hide chat display
-}
-
-
-Vector<string> GameUserInterface::parseStringx(const char *str)
-{
-   Vector<string> words = parseString(str);
-
-   if(words.size() > 0)
-      if(words[0][0] == '/')
-         words[0].erase(0, 1);      // Remove leading /
-
-   return words;
-}
-
-
-// Process a command entered at the chat prompt
-// Returns true if command was handled (even if it was bogus); returning false will cause command to be passed on to the server
-// Runs on client
-void GameUserInterface::runCommand(const char *input)
-{
-   Vector<string> words = parseStringx(input);  // yes
-
-   if(words.size() == 0)            // Just in case, must have 1 or more words to check the first word as command.
-      return;
-
-   GameConnection *gc = getGame()->getConnectionToServer();
-   if(!gc)
-   {
-      displayErrorMessage("!!! Not connected to server");
-      return;
-   }
-
-   for(U32 i = 0; i < ARRAYSIZE(chatCmds); i++)
-      if(words[0] == chatCmds[i].cmdName)
-      {
-         chatCmds[i].cmdCallback(getGame(), words);
-         return;
-      }
-
-   serverCommandHandler(getGame(), words);     // Command unknown to client, will pass it on to server
-}
-
-
-// Set specified volume to the specefied level
-void GameUserInterface::setVolume(VolumeType volType, const Vector<string> &words)
-{
-   S32 vol;
-
-   if(words.size() < 2)
-   {
-      displayErrorMessage("!!! Need to specify volume");
-      return;
-   }
-
-   string volstr = words[1];
-
-   // Parse volstr -- if first digit isn't a number, user probably screwed up.
-   // atoi will return 0, but this probably isn't what the user wanted.
-   if(volstr[0] >= '0' && volstr[0] <= '9')
-      vol = max(min(atoi(volstr.c_str()), 10), 0);
-   else
-   {
-      displayErrorMessage("!!! Invalid value... volume not changed");
-      return;
-   }
-
-  switch(volType)
-  {
-   case SfxVolumeType:
-      getGame()->getSettings()->getIniSettings()->sfxVolLevel = (F32) vol / 10.f;
-      displayMessagef(gCmdChatColor, "SFX volume changed to %d %s", vol, vol == 0 ? "[MUTE]" : "");
-      return;
-
-   case MusicVolumeType:
-      getGame()->getSettings()->getIniSettings()->musicVolLevel = (F32) vol / 10.f;
-      displayMessagef(gCmdChatColor, "Music volume changed to %d %s", vol, vol == 0 ? "[MUTE]" : "");
-      return;
-
-   case VoiceVolumeType:
-      getGame()->getSettings()->getIniSettings()->voiceChatVolLevel = (F32) vol / 10.f;
-      displayMessagef(gCmdChatColor, "Voice chat volume changed to %d %s", vol, vol == 0 ? "[MUTE]" : "");
-      return;
-
-   case ServerAlertVolumeType:
-      getGame()->getConnectionToServer()->c2sSetServerAlertVolume((S8) vol);
-      displayMessagef(gCmdChatColor, "Server alerts chat volume changed to %d %s", vol, vol == 0 ? "[MUTE]" : "");
-      return;
-  }
-}
-
-
-void GameUserInterface::cancelChat()
-{
-   mLineEditor.clear();
-   enterMode(PlayMode);
-}
-
-
-// Constructor
-GameUserInterface::VoiceRecorder::VoiceRecorder(ClientGame *game)
-{
-   mRecordingAudio = false;
-   mMaxAudioSample = 0;
-   mMaxForGain = 0;
-   mVoiceEncoder = new SpeexVoiceEncoder;
-
-   mGame = game;
-}
-
-
-GameUserInterface::VoiceRecorder::~VoiceRecorder()
-{
-   stopNow();
-}
-
-
-void GameUserInterface::VoiceRecorder::idle(U32 timeDelta)
-{
-   if(mRecordingAudio)
-   {
-      if(mVoiceAudioTimer.update(timeDelta))
-      {
-         mVoiceAudioTimer.reset(VoiceAudioSampleTime);
-         process();
-      }
-   }
-}
-
-
-void GameUserInterface::VoiceRecorder::render()
-{
-   if(mRecordingAudio)
-   {
-      F32 amt = mMaxAudioSample / F32(0x7FFF);
-      U32 totalLineCount = 50;
-
-      glColor3f(1, 1 ,1);
-      glBegin(GL_LINES);
-      glVertex2i(10, 130);
-      glVertex2i(10, 145);
-      glVertex2i(10 + totalLineCount * 2, 130);
-      glVertex2i(10 + totalLineCount * 2, 145);
-
-      F32 halfway = totalLineCount * 0.5f;
-      F32 full = amt * totalLineCount;
-      for(U32 i = 1; i < full; i++)
-      {
-         if(i < halfway)
-            glColor3f(i / halfway, 1, 0);
-         else
-            glColor3f(1, 1 - (i - halfway) / halfway, 0);
-
-         glVertex2i(10 + i * 2, 130);
-         glVertex2i(10 + i * 2, 145);
-      }
-      glEnd();
-   }
-}
-
-
-void GameUserInterface::VoiceRecorder::start()
-{
-   mWantToStopRecordingAudio = 0; // linux repeadedly sends key-up / key-down when only holding key down
-   if(!mRecordingAudio)
-   {
-      mRecordingAudio = SoundSystem::startRecording();
-      if(!mRecordingAudio)
-         return;
-
-      mUnusedAudio = new ByteBuffer(0);
-      mRecordingAudio = true;
-      mMaxAudioSample = 0;
-      mVoiceAudioTimer.reset(FirstVoiceAudioSampleTime);
-
-      // trim the start of the capture buffer:
-      SoundSystem::captureSamples(mUnusedAudio);
-      mUnusedAudio->resize(0);
-   }
-}
-
-void GameUserInterface::VoiceRecorder::stopNow()
-{
-   if(mRecordingAudio)
-   {
-      process();
-
-      mRecordingAudio = false;
-      SoundSystem::stopRecording();
-      mVoiceSfx = NULL;
-      mUnusedAudio = NULL;
-   }
-}
-void GameUserInterface::VoiceRecorder::stop()
-{
-   mWantToStopRecordingAudio = 2;
-}
-
-
-void GameUserInterface::VoiceRecorder::process()
-{
-   if(mWantToStopRecordingAudio != 0)
-   {
-      mWantToStopRecordingAudio--;
-      if(mWantToStopRecordingAudio == 0)
-      {
-         stopNow();
-         return;
-      }
-   }
-   U32 preSampleCount = mUnusedAudio->getBufferSize() / 2;
-   SoundSystem::captureSamples(mUnusedAudio);
-
-   U32 sampleCount = mUnusedAudio->getBufferSize() / 2;
-   if(sampleCount == preSampleCount)
-      return;
-
-   S16 *samplePtr = (S16 *) mUnusedAudio->getBuffer();
-   mMaxAudioSample = 0;
-
-   for(U32 i = preSampleCount; i < sampleCount; i++)
-   {
-      if(samplePtr[i] > mMaxAudioSample)
-         mMaxAudioSample = samplePtr[i];
-      else if(-samplePtr[i] > mMaxAudioSample)
-         mMaxAudioSample = -samplePtr[i];
-   }
-   mMaxForGain = U32(mMaxForGain * 0.95f);
-   S32 boostedMax = mMaxAudioSample + 2048;
-
-   if(boostedMax > mMaxForGain)
-      mMaxForGain = boostedMax;
-
-   if(mMaxForGain > MaxDetectionThreshold)
-   {
-      // Apply some gain to the buffer:
-      F32 gain = 0x7FFF / F32(mMaxForGain);
-      for(U32 i = preSampleCount; i < sampleCount; i++)
-      {
-         F32 sample = gain * samplePtr[i];
-         if(sample > 0x7FFF)
-            samplePtr[i] = 0x7FFF;
-         else if(sample < -0x7FFF)
-            samplePtr[i] = -0x7FFF;
-         else
-            samplePtr[i] = S16(sample);
-      }
-      mMaxAudioSample = U32(mMaxAudioSample * gain);
-   }
-
-   ByteBufferPtr sendBuffer = mVoiceEncoder->compressBuffer(mUnusedAudio);
-
-   if(sendBuffer.isValid())
-   {
-      GameType *gameType = mGame->getGameType();
-
-      if(gameType && sendBuffer->getBufferSize() < 1024)      // Don't try to send too big
-         gameType->c2sVoiceChat(mGame->getSettings()->getIniSettings()->echoVoice, sendBuffer);
-   }
-}
-
-
-void GameUserInterface::suspendGame()
-{
-   getGame()->getConnectionToServer()->suspendGame();     // Tell server we're suspending
-   getGame()->suspendGame();                              // Suspend locally
-   getUIManager()->getSuspendedUserInterface()->activate();          // And enter chat mode
-}
-
-
-void GameUserInterface::unsuspendGame()
-{
-   getGame()->unsuspendGame();                            // Unsuspend locally
-   getGame()->getConnectionToServer()->unsuspendGame();   // Tell the server we're unsuspending
-}
-
-
-void GameUserInterface::renderScoreboard()
-{
-   // This is probably not needed... if gameType were NULL, we'd have crashed and burned long ago
-   GameType *gameType = getGame()->getGameType();
-   if(!gameType)
-      return;
-
-   S32 canvasHeight = gScreenInfo.getGameCanvasHeight();
-
-   if(mInputModeChangeAlertDisplayTimer.getCurrent() != 0)
-   {
-      // Display alert about input mode changing
-      F32 alpha = 1;
-      if(mInputModeChangeAlertDisplayTimer.getCurrent() < 1000)
-         alpha = mInputModeChangeAlertDisplayTimer.getCurrent() * 0.001f;
-
-      bool disableBlending = false;
-
-      if(!glIsEnabled(GL_BLEND))
-      {
-         glEnable(GL_BLEND);
-         disableBlending = true; 
-      }
-
-      glColor(Colors::paleRed, alpha);
-      UserInterface::drawCenteredStringf(UserInterface::vertMargin + 130, 20, "Input mode changed to %s", 
-                                         getGame()->getSettings()->getIniSettings()->inputMode == InputModeJoystick ? "Joystick" : "Keyboard");
-      if(disableBlending)
-         glDisable(GL_BLEND);
-   }
-
-   U32 totalWidth = gScreenInfo.getGameCanvasWidth() - UserInterface::horizMargin * 2;
-
-   bool isTeamGame = gameType->isTeamGame();
-
-   S32 teams = isTeamGame ? getGame()->getTeamCount() : 1;
-
-   U32 columnCount = min(teams, 2);
-
-   U32 teamWidth = totalWidth / columnCount;
-   S32 maxTeamPlayers = 0;
-   getGame()->countTeamPlayers();
-
-   S32 teamCount = getGame()->getTeamCount();
-
-   // Check to make sure at least one team has at least one player...
-   for(S32 i = 0; i < teamCount; i++)
-   {
-      Team *team = (Team *)getGame()->getTeam(i);
-
-      if(!isTeamGame)
-         maxTeamPlayers += team->getPlayerBotCount();
-
-      else if(team->getPlayerBotCount() > maxTeamPlayers)
-            maxTeamPlayers = team->getPlayerBotCount();
-   }
-   // ...if not, then go home!
-   if(!maxTeamPlayers)
-      return;
-
-   U32 teamAreaHeight = isTeamGame ? 40 : 0;
-   U32 numTeamRows = (teamCount + 1) >> 1;
-
-   U32 totalHeight = (gScreenInfo.getGameCanvasHeight() - UserInterface::vertMargin * 2) / numTeamRows - (numTeamRows - 1) * 2;
-   U32 maxHeight = MIN(30, (totalHeight - teamAreaHeight) / maxTeamPlayers);
-
-   U32 sectionHeight = (teamAreaHeight + maxHeight * maxTeamPlayers);
-   totalHeight = sectionHeight * numTeamRows + (numTeamRows - 1) * 2;
-
-   for(S32 i = 0; i < teams; i++)
-   {
-      S32 yt = (gScreenInfo.getGameCanvasHeight() - totalHeight) / 2 + (i >> 1) * (sectionHeight + 2);  // y-top
-      S32 yb = yt + sectionHeight;     // y-bottom
-      S32 xl = 10 + (i & 1) * teamWidth;
-      S32 xr = xl + teamWidth - 2;
-
-      const Color *teamColor = getGame()->getTeamColor(i);
-
-      bool disableBlending = false;
-
-      if(!glIsEnabled(GL_BLEND))
-      {
-         glEnable(GL_BLEND);
-         disableBlending = true; 
-      }
-
-      glColor(teamColor, 0.6f);
-      glBegin(GL_POLYGON);
-         glVertex2i(xl, yt);
-         glVertex2i(xr, yt);
-         glVertex2i(xr, yb);
-         glVertex2i(xl, yb);
-      glEnd();
-
-      if(disableBlending)
-         glDisable(GL_BLEND);
-
-      glColor(Colors::white);
-      if(isTeamGame)     // Render team scores
-      {
-         renderFlag(F32(xl + 20), F32(yt + 18), teamColor);
-         renderFlag(F32(xr - 20), F32(yt + 18), teamColor);
-
-         glColor(Colors::white);
-         glBegin(GL_LINES);
-            glVertex2i(xl, yt + S32(teamAreaHeight));
-            glVertex2i(xr, yt + S32(teamAreaHeight));
-         glEnd();
-
-         UserInterface::drawString(xl + 40, yt + 2, 30, getGame()->getTeamName(i).getString());
-         UserInterface::drawStringf(xr - 140, yt + 2, 30, "%d", ((Team *)(getGame()->getTeam(i)))->getScore());
-      }
-
-      // Now for player scores.  First build a list, then sort it, then display it.
-      Vector<ClientInfo *> playerScores;
-      gameType->getSortedPlayerScores(i, playerScores);     // Fills playerScores
-
-      S32 curRowY = yt + teamAreaHeight + 1;
-      S32 fontSize = U32(maxHeight * 0.8f);
-
-      for(S32 j = 0; j < playerScores.size(); j++)
-      {
-         static const char *bot = "B ";
-         S32 botsize = UserInterface::getStringWidth(fontSize / 2, bot);
-         S32 x = xl + 40;
-
-         // Add the mark of the bot
-         if(playerScores[j]->isRobot())
-            UserInterface::drawString(x - botsize, curRowY + fontSize / 4 + 2, fontSize / 2, bot); 
-
-         UserInterface::drawString(x, curRowY, fontSize, playerScores[j]->getName().getString());
-
-         static char buff[255] = "";
-
-         if(isTeamGame)
-            dSprintf(buff, sizeof(buff), "%2.2f", (F32)playerScores[j]->getRating());
-         else
-            dSprintf(buff, sizeof(buff), "%d", playerScores[j]->getScore());
-
-         UserInterface::drawString(xr - (120 + S32(UserInterface::getStringWidth(F32(fontSize), buff))), curRowY, fontSize, buff);
-         UserInterface::drawStringf(xr - 70, curRowY, fontSize, "%d", playerScores[j]->getPing());
-         curRowY += maxHeight;
-      }
-   }
-}
-
-
-// Sorts teams by score, high to low
-S32 QSORT_CALLBACK teamScoreSort(Team **a, Team **b)
-{
-   return (*b)->getScore() - (*a)->getScore();  
-}
-
-
-void GameUserInterface::renderBasicInterfaceOverlay(const GameType *gameType, bool scoreboardVisible)
-{
-   S32 canvasHeight = gScreenInfo.getGameCanvasHeight();
-
-   if(mLevelInfoDisplayTimer.getCurrent() || mMissionOverlayActive)
-   {
-      // Fade message out
-      F32 alpha = 1;
-      if(mLevelInfoDisplayTimer.getCurrent() < 1000 && !mMissionOverlayActive)
-         alpha = mLevelInfoDisplayTimer.getCurrent() * 0.001f;
-
-      bool disableBlending = false;
-
-      if(!glIsEnabled(GL_BLEND))
-      {
-         glEnable(GL_BLEND);
-         disableBlending = true; 
-      }
-
-      glColor(Colors::white, alpha);
-      UserInterface::drawCenteredStringf(canvasHeight / 2 - 180, 30, "Level: %s", gameType->getLevelName()->getString());
-      UserInterface::drawCenteredStringf(canvasHeight / 2 - 140, 30, "Game Type: %s", gameType->getGameTypeString());
-
-      glColor(Colors::cyan, alpha);
-      UserInterface::drawCenteredString(canvasHeight / 2 - 100, 20, gameType->getInstructionString());
-
-      glColor(Colors::magenta, alpha);
-      UserInterface::drawCenteredString(canvasHeight / 2 - 75, 20, gameType->getLevelDescription()->getString());
-
-      glColor(Colors::green, alpha);
-      UserInterface::drawCenteredStringf(canvasHeight - 100, 20, "Press [%s] to see this information again", keyCodeToString(keyMISSION));
-
-      if(gameType->getLevelCredits()->isNotNull())    // Only render credits string if it's is not empty
-      {
-         glColor(Colors::red, alpha);
-         UserInterface::drawCenteredStringf(canvasHeight / 2 + 50, 20, "%s", gameType->getLevelCredits()->getString());
-      }
-
-      glColor(Colors::yellow, alpha);
-      UserInterface::drawCenteredStringf(canvasHeight / 2 - 50, 20, "Score to Win: %d", gameType->getWinningScore());
-
-      if(disableBlending)
-         glDisable(GL_BLEND);
-
-      mInputModeChangeAlertDisplayTimer.reset(0);     // Supress mode change alert if this message is displayed...
-   }
-
-   if(mInputModeChangeAlertDisplayTimer.getCurrent() != 0)
-   {
-      // Display alert about input mode changing
-      F32 alpha = 1;
-      if(mInputModeChangeAlertDisplayTimer.getCurrent() < 1000)
-         alpha = mInputModeChangeAlertDisplayTimer.getCurrent() * 0.001f;
-
-      bool disableBlending = false;
-
-      if(!glIsEnabled(GL_BLEND))
-      {
-         glEnable(GL_BLEND);
-         disableBlending = true; 
-      }
-
-      glColor(Colors::paleRed, alpha);
-      UserInterface::drawCenteredStringf(UserInterface::vertMargin + 130, 20, "Input mode changed to %s", 
-                                         getGame()->getSettings()->getIniSettings()->inputMode == InputModeJoystick ? "Joystick" : "Keyboard");
-      if(disableBlending)
-         glDisable(GL_BLEND);
-   }
-
-   Game *game = gameType->getGame();
-   S32 teamCount = game->getTeamCount();
-
-   if((gameType->isGameOver() || scoreboardVisible) && teamCount > 0)      // Render scoreboard
-      renderScoreboard();
-
-   else if(teamCount > 1 && gameType->isTeamGame())  // Render team scores in lower-right corner when scoreboard is off
-   {
-      S32 lroff = gameType->getLowerRightCornerScoreboardOffsetFromBottom();
-
-      // Build a list of teams, so we can sort by score
-      Vector<Team *> teams;
-      teams.reserve(teamCount);
-
-      for(S32 i = 0; i < teamCount; i++)
-      {
-         teams.push_back((Team *)gameType->getGame()->getTeam(i));
-         teams[i]->mId = i;
-      }
-
-      teams.sort(teamScoreSort);    
-
-      S32 maxScore = gameType->getLeadingScore();
-
-      const S32 textsize = 32;
-      S32 xpos = gScreenInfo.getGameCanvasWidth() - UserInterface::horizMargin - gameType->getDigitsNeededToDisplayScore() * 
-                                                                                 UserInterface::getStringWidth(textsize, "0");
-
-      for(S32 i = 0; i < teams.size(); i++)
-      {
-         S32 ypos = gScreenInfo.getGameCanvasHeight() - UserInterface::vertMargin - lroff - (teams.size() - i - 1) * 38;
-
-         Team *team = (Team *)game->getTeam(i);
-
-         glColor(Colors::magenta);
-         if( gameType->teamHasFlag(team->getId()) )
-            UserInterface::drawString(xpos - 50, ypos + 3, 18, "*");
-
-         renderFlag(F32(xpos - 20), F32(ypos + 18), team->getColor());
-
-         glColor(Colors::white);
-         UserInterface::drawStringf(xpos, ypos, textsize, "%d", team->getScore());
-      }
-   }
-
-   //else if(mGame->getTeamCount() > 0 && !isTeamGame())   // Render leaderboard for non-team games
-   //{
-   //   S32 lroff = getLowerRightCornerScoreboardOffsetFromBottom();
-
-   //   // Build a list of teams, so we can sort by score
-   //   Vector<RefPtr<ClientRef> > leaderboardList;
-
-   //   // Add you to the leaderboard
-   //   if(getGame()->getConnectionToServer())
-   //   {
-   //      leaderboardList.push_back(getGame()->getConnectionToServer());
-   //      logprintf("Score = %d", getGame()->getConnectionToServer()->getScore());
-   //   }
-
-   //   // Get leading player
-   //   ClientRef *winningClient = mClientList[0];
-   //   for(S32 i = 1; i < mClientList.size(); i++)
-   //   {
-   //      if(mClientList[i]->getScore() > winningClient->getScore())
-   //      {
-   //         winningClient = mClientList[i];
-   //      }
-   //   }
-
-   //   // Add leader to the leaderboard
-   //   leaderboardList.push_back(winningClient);
-
-   //   const S32 textsize = 20;
-
-   //   for(S32 i = 0; i < leaderboardList.size(); i++)
-   //   {
-   //      const char* prefix = "";
-   //      if(i == leaderboardList.size() - 1)
-   //      {
-   //         prefix = "Leader:";
-   //      }
-   //      const char* name = leaderboardList[i]->name.getString();
-   //      S32 score = leaderboardList[i]->getScore();
-
-   //      S32 xpos = gScreenInfo.getGameCanvasWidth() - UserInterface::horizMargin - 
-   //                 UserInterface::getStringWidthf(textsize, "%s %s %d", prefix, name, score);
-   //      S32 ypos = gScreenInfo.getGameCanvasHeight() - UserInterface::vertMargin - lroff - i * 24;
-
-   //      glColor3f(1, 1, 1);
-   //      UserInterface::drawStringf(xpos, ypos, textsize, "%s %s %d", prefix, name, score);
-   //   }
-   //}
-
-   renderTimeLeft();
-   renderTalkingClients();
-   renderDebugStatus();
-}
-
-
-
-void GameUserInterface::renderTimeLeft()
-{
-   const S32 size = 20;       // Size of time
-   const S32 gtsize = 12;     // Size of game type/score indicator
-   
-   GameType *gameType = getGame()->getGameType();
-
-   S32 len = UserInterface::getStringWidthf(gtsize, "[%s/%d]", gameType->getShortName(), gameType->getWinningScore());
-
-   glColor(Colors::cyan);
-   UserInterface::drawStringf(gScreenInfo.getGameCanvasWidth() - UserInterface::horizMargin - 65 - len - 5,
-                              gScreenInfo.getGameCanvasHeight() - UserInterface::vertMargin - 20 + ((size - gtsize) / 2) + 2, 
-                              gtsize, "[%s/%d]", gameType->getShortName(), gameType->getWinningScore());
-
-   S32 x = gScreenInfo.getGameCanvasWidth() - UserInterface::horizMargin - 65;
-   S32 y = gScreenInfo.getGameCanvasHeight() - UserInterface::vertMargin - 20;
-
-   glColor(Colors::white);
-
-   if(gameType->getTotalGameTime() == 0)
-      UserInterface::drawString(x, y, size, "Unlim.");
-   else
-   {
-      U32 timeLeft = gameType->getRemainingGameTime();      // Time remaining in game
-      U32 minsRemaining = timeLeft / 60;
-      U32 secsRemaining = timeLeft - (minsRemaining * 60);
-
-      UserInterface::drawStringf(x, y, size, "%02d:%02d", minsRemaining, secsRemaining);
-   }
-}
-
-
-void GameUserInterface::renderTalkingClients()
-{
-   S32 y = 150;
-
-   for(S32 i = 0; i < getGame()->getClientCount(); i++)
-   {
-      ClientInfo *client = ((Game *)getGame())->getClientInfo(i);
-
-      if(client->getVoiceSFX()->isPlaying())
-      {
-         const S32 TEXT_HEIGHT = 20;
-
-         glColor( getGame()->getTeamColor(client->getTeamIndex()) );
-         UserInterface::drawString(10, y, TEXT_HEIGHT, client->getName().getString());
-         y += TEXT_HEIGHT + 5;
-      }
-   }
-}
-
-
-void GameUserInterface::renderDebugStatus()
-{
-   // When bots are frozen, render large pause icon in lower left
-   if(Robot::isPaused())
-   {
-      glColor(Colors::white);
-
-      const S32 PAUSE_HEIGHT = 40;
-      const S32 PAUSE_WIDTH = 15;
-      const S32 PAUSE_GAP = 8;
-      const S32 BOX_INSET = 5;
-      const S32 BOX_THICKNESS = 4;
-      const S32 BOX_HEIGHT = PAUSE_HEIGHT + 2 * PAUSE_GAP + BOX_THICKNESS;
-      const S32 BOX_WIDTH = 280;
-      const S32 TEXT_SIZE = 20;
-
-      S32 x, y;
-
-      // Draw box
-      x = UserInterface::vertMargin + BOX_THICKNESS / 2 - 3;
-      y = gScreenInfo.getGameCanvasHeight() - UserInterface::vertMargin;
-
-      for(S32 i = 1; i >= 0; i--)
-      {
-         glColor(i ? Colors::black : Colors::white);
-         glBegin(i ? GL_POLYGON: GL_LINE_LOOP); 
-            glVertex2i(x,             y);
-            glVertex2i(x + BOX_WIDTH, y);
-            glVertex2i(x + BOX_WIDTH, y - BOX_HEIGHT);
-            glVertex2i(x,             y - BOX_HEIGHT);
-         glEnd();
-      }
-
-
-      // Draw Pause symbol
-      x = UserInterface::vertMargin + BOX_THICKNESS + BOX_INSET;
-      y = gScreenInfo.getGameCanvasHeight() - UserInterface::vertMargin - BOX_THICKNESS - BOX_INSET;
-
-      for(S32 i = 0; i < 2; i++)
-      {
-         glBegin(GL_POLYGON);    // Filled rectangle
-            glVertex2i(x,               y);
-            glVertex2i(x + PAUSE_WIDTH, y);
-            glVertex2i(x + PAUSE_WIDTH, y - PAUSE_HEIGHT);
-            glVertex2i(x,               y - PAUSE_HEIGHT);
-         glEnd();
-
-         x += PAUSE_WIDTH + PAUSE_GAP;
-      }
-
-      x += BOX_INSET;
-      y -= (TEXT_SIZE + BOX_INSET + BOX_THICKNESS + 3);
-      UserInterface::drawString(x, y, TEXT_SIZE, "STEP: Alt-], Ctrl-]");
-   }
-}
-
-
-
-};
+//-----------------------------------------------------------------------------------
+//
+// Bitfighter - A multiplayer vector graphics space game
+// Based on Zap demo released for Torque Network Library by GarageGames.com
+//
+// Derivative work copyright (C) 2008-2009 Chris Eykamp
+// Original work copyright (C) 2004 GarageGames.com, Inc.
+// Other code copyright as noted
+//
+// This program is free software; you can redistribute it and/or modify
+// it under the terms of the GNU General Public License as published by
+// the Free Software Foundation; either version 2 of the License, or
+// (at your option) any later version.
+//
+// This program is distributed in the hope that it will be useful (and fun!),
+// but WITHOUT ANY WARRANTY; without even the implied warranty of
+// MERCHANTABILITY or FITNESS FOR A PARTICULAR PURPOSE.  See the
+// GNU General Public License for more details.
+//
+// You should have received a copy of the GNU General Public License
+// along with this program; if not, write to the Free Software
+// Foundation, Inc., 59 Temple Place, Suite 330, Boston, MA  02111-1307  USA
+//
+//------------------------------------------------------------------------------------
+
+#include "UIGame.h"
+#include "gameConnection.h"
+#include "game.h"
+#include "UIMenus.h"
+#include "UIInstructions.h"
+#include "UIChat.h"
+#include "UIMessage.h"
+#include "UIDiagnostics.h"
+#include "UIErrorMessage.h"
+#include "robot.h"               // For robot stuff
+#include "gameType.h"
+#include "IniFile.h"             // For access to gINI functions
+#include "EngineeredItem.h"   // For EngineerModuleDeployer
+#include "ship.h"
+#include "shipItems.h"           // For EngineerBuildObjects
+#include "gameObjectRender.h"
+#include "input.h"
+#include "config.h"
+#include "loadoutHelper.h"
+#include "gameNetInterface.h"
+#include "SoundSystem.h"
+#include "md5wrapper.h"          // For submission of passwords
+#include "oglconsole.h"          // Our console object
+#include "config.h"              // for Getmap level dir
+#include "ScreenInfo.h"
+#include "ClientGame.h"
+#include "Colors.h"
+
+#include "../tnl/tnlEndian.h"
+
+#include "SDL/SDL.h"
+#include "SDL/SDL_opengl.h"
+
+#include <ctype.h>
+#include <stdio.h>
+#include <stdarg.h>
+#include <math.h>
+
+namespace Zap
+{
+
+//GameUserInterface mGameUserInterface;
+
+// TODO: Make these static like privateF5MessageDisplayedInGameColor!
+Color gGlobalChatColor(0.9, 0.9, 0.9);
+Color gTeamChatColor(Colors::green);
+extern Color gCmdChatColor;
+
+
+Color GameUserInterface::privateF5MessageDisplayedInGameColor(Colors::blue);
+
+
+static void makeCommandCandidateList();      // Forward delcaration
+
+// Constructor
+GameUserInterface::GameUserInterface(ClientGame *game) : Parent(game), 
+                                                         mQuickChatHelper(game), 
+                                                         mLoadoutHelper(game), 
+                                                         mEngineerHelper(game),
+                                                         mVoiceRecorder(game),
+                                                         mLineEditor(200)
+                                                         
+{
+   //mOutputFile = NULL;
+   bool mLeftDisabled = false; // Fix some uninitalized variables (randomly was true)
+   bool mRightDisabled = false;
+   bool mUpDisabled = false;
+   bool mDownDisabled = false;
+   mInScoreboardMode = false;
+   mFPSVisible = false;
+   mHelper = NULL;
+   displayInputModeChangeAlert = false;
+   mMissionOverlayActive = false;
+
+   setMenuID(GameUI);
+   enterMode(PlayMode);
+   mInScoreboardMode = false;
+
+#if 0 //defined(TNL_OS_XBOX)
+   mFPSVisible = true;
+#else
+   mFPSVisible = false;
+#endif
+
+   mFPSAvg = 0;
+   mPingAvg = 0;
+   mFrameIndex = 0;
+
+   for(S32 i = 0; i < FPS_AVG_COUNT; i++)
+   {
+      mIdleTimeDelta[i] = 50;
+      mPing[i] = 100;
+   }
+
+
+   // Initialize message buffers
+   for(S32 i = 0; i < MessageDisplayCount; i++)
+      mDisplayMessage[i][0] = 0;
+
+   for(S32 i = 0; i < ChatMessageStoreCount; i++)
+      mStoreChatMessage[i][0] = 0;
+
+   for(S32 i = 0; i < ChatMessageDisplayCount; i++)
+      mDisplayChatMessage[i][0] = 0;
+
+   mGotControlUpdate = false;
+   mRecalcFPSTimer = 0;
+
+   mFiring = false;
+   for (U32 i = 0; i < (U32)ShipModuleCount; i++)
+   {
+      mModPrimaryActivated[i] = false;
+      mModSecondaryActivated[i] = false;
+   }
+
+   mDisplayMessageTimer.setPeriod(DisplayMessageTimeout);    // Set the period of our message timeout timer
+   mDisplayChatMessageTimer.setPeriod(DisplayChatMessageTimeout);
+   mModuleOneDoubleClickTimer.setPeriod(DoubleClickTimeout);
+   mModuleTwoDoubleClickTimer.setPeriod(DoubleClickTimeout);
+   //populateChatCmdList();
+
+   makeCommandCandidateList();
+}
+
+
+// Destructor
+GameUserInterface::~GameUserInterface()
+{
+   // Do nothing
+}
+
+
+void processGameConsoleCommand(void *gamePtr, OGLCONSOLE_Console console, char *cmd)
+{
+   if(!strncmp(cmd, "quit", 4) || !strncmp(cmd, "exit", 4)) 
+      OGLCONSOLE_HideConsole();
+
+   else if(!strncmp(cmd, "help", 4) || !strncmp(cmd, "?", 1)) 
+      OGLCONSOLE_Output(console, "Commands: help; quit\n");
+
+   else if(!strncmp(cmd, "add", 3))
+   {
+      int a, b;
+      if(sscanf(cmd, "add %i %i", &a, &b) == 2)
+      {
+         OGLCONSOLE_Output(console, "%i + %i = %i\n", a, b, a+b);
+         return;
+      }
+
+      OGLCONSOLE_Output(console, "usage: add INT INT\n");
+    }
+
+    else
+      OGLCONSOLE_Output(console, "Unknown command: %s\n", cmd);
+}
+
+
+void GameUserInterface::onActivate()
+{
+   mDisableShipKeyboardInput = false;  // Make sure our ship controls are active
+   mMissionOverlayActive = false;      // Turn off the mission overlay (if it was on)
+   SDL_ShowCursor(SDL_DISABLE);        // Turn off cursor
+   onMouseMoved();                     // Make sure ship pointed is towards mouse
+
+   // Clear out any lingering chat messages
+   for(S32 i = 0; i < ChatMessageStoreCount; i++)
+      mDisplayMessage[i][0] = 0;
+
+   for(S32 i = 0; i < MessageDisplayCount; i++)
+      mStoreChatMessage[i][0] = 0;
+
+   mMessageDisplayMode = ShortTimeout;          // Start with normal chat msg display
+   enterMode(PlayMode);                         // Make sure we're not in chat or loadout-select mode
+
+   for(S32 i = 0; i < ShipModuleCount; i++)
+   {
+      mModPrimaryActivated[i] = false;
+      mModSecondaryActivated[i] = false;
+   }
+
+   mShutdownMode = None;
+
+   getGame()->unsuspendGame();                            // Never suspended when we start
+
+   OGLCONSOLE_EnterKey(processGameConsoleCommand);        // Setup callback for processing console commands
+}
+
+
+void GameUserInterface::onReactivate()
+{
+   if(getGame()->isSuspended())
+      unsuspendGame();
+
+   mDisableShipKeyboardInput = false;
+   SDL_ShowCursor(SDL_DISABLE);    // Turn off cursor
+   enterMode(PlayMode);
+
+   for(S32 i = 0; i < ShipModuleCount; i++)
+   {
+      mModPrimaryActivated[i] = false;
+      mModSecondaryActivated[i] = false;
+   }
+
+   onMouseMoved();   // Call onMouseMoved to get ship pointed at current cursor location
+}
+
+
+static char stringBuffer[256];
+
+void GameUserInterface::displayErrorMessage(const char *format, ...)
+{
+   va_list args;
+
+   va_start(args, format);
+   vsnprintf(stringBuffer, sizeof(stringBuffer), format, args);
+   va_end(args);
+
+   displayMessage(gCmdChatColor, stringBuffer);
+}
+
+
+void GameUserInterface::displaySuccessMessage(const char *format, ...)
+{
+   va_list args;
+
+   va_start(args, format);
+   vsnprintf(stringBuffer, sizeof(stringBuffer), format, args);
+   va_end(args);
+
+   displayMessage(Color(0.6, 1, 0.8), stringBuffer);
+}
+
+
+// A new server message is here!  We don't actually display anything here, despite the name...
+// just add it to the list, will be displayed in render()
+void GameUserInterface::displayMessagef(const Color &msgColor, const char *format, ...)
+{
+   va_list args;
+   char message[MAX_CHAT_MSG_LENGTH]; 
+
+   va_start(args, format);
+   vsnprintf(message, sizeof(message), format, args); 
+   va_end(args);
+    
+   displayMessage(msgColor, message);
+}
+
+
+void GameUserInterface::displayMessage(const Color &msgColor, const char *message)
+{
+   // Ignore empty message
+   if(!strcmp(message, ""))
+      return;
+
+   // Create a slot for our new message
+   if(mDisplayMessage[0][0])
+      for(S32 i = MessageDisplayCount - 1; i > 0; i--)
+      {
+         strcpy(mDisplayMessage[i], mDisplayMessage[i-1]);
+         mDisplayMessageColor[i] = mDisplayMessageColor[i-1];
+      }
+
+   strncpy(mDisplayMessage[0], message, sizeof(mDisplayMessage[0]));    // Use strncpy to avoid buffer overflows
+   mDisplayMessageColor[0] = msgColor;
+   mDisplayMessageTimer.reset();
+}
+
+
+// A new chat message is here!  We don't actually display anything here, despite the name...
+// just add it to the list, will be displayed in render()
+void GameUserInterface::displayChatMessage(const Color &msgColor, const char *format, ...)
+{
+   // Ignore empty message
+   if(!strcmp(format, ""))
+      return;
+
+   // Create a slot for our new message
+   if(mDisplayChatMessage[0][0])
+      for(S32 i = ChatMessageDisplayCount - 1; i > 0; i--)
+      {
+         strcpy(mDisplayChatMessage[i], mDisplayChatMessage[i-1]);
+         mDisplayChatMessageColor[i] = mDisplayChatMessageColor[i-1];
+      }
+
+   for(S32 i = ChatMessageStoreCount - 1; i > 0; i--)
+   {
+      strcpy(mStoreChatMessage[i], mStoreChatMessage[i-1]);
+      mStoreChatMessageColor[i] = mStoreChatMessageColor[i-1];
+   }
+
+   va_list args;
+
+   va_start(args, format);
+   vsnprintf(mDisplayChatMessage[0], sizeof(mDisplayChatMessage[0]), format, args);
+   va_end(args);
+   mDisplayChatMessageColor[0] = msgColor;
+
+   va_start(args, format);
+   vsnprintf(mStoreChatMessage[0], sizeof(mStoreChatMessage[0]), format, args);
+   va_end(args);
+   mStoreChatMessageColor[0] = msgColor;
+
+   mDisplayChatMessageTimer.reset();
+}
+
+
+void GameUserInterface::idle(U32 timeDelta)
+{
+   // Update some timers
+   mShutdownTimer.update(timeDelta);
+   mInputModeChangeAlertDisplayTimer.update(timeDelta);
+   mWrongModeMsgDisplay.update(timeDelta);
+   mProgressBarFadeTimer.update(timeDelta);
+   mLevelInfoDisplayTimer.update(timeDelta);
+   mModuleOneDoubleClickTimer.update(timeDelta);
+   mModuleTwoDoubleClickTimer.update(timeDelta);
+
+   // Server messages
+   if(mDisplayMessageTimer.update(timeDelta))
+   {
+      for(S32 i = MessageDisplayCount - 1; i > 0; i--)
+      {
+         strcpy(mDisplayMessage[i], mDisplayMessage[i-1]);
+         mDisplayMessageColor[i] = mDisplayMessageColor[i-1];
+      }
+
+      mDisplayMessage[0][0] = 0;    // Null, that is
+      mDisplayMessageTimer.reset();
+   }
+
+   // Chat messages
+   if(mDisplayChatMessageTimer.update(timeDelta))
+   {
+      for(S32 i = ChatMessageDisplayCount - 1; i > 0; i--)
+      {
+         strcpy(mDisplayChatMessage[i], mDisplayChatMessage[i-1]);
+         mDisplayChatMessageColor[i] = mDisplayChatMessageColor[i-1];
+      }
+
+      mDisplayChatMessage[0][0] = 0;    // Null, that is
+      mDisplayChatMessageTimer.reset();
+   }
+
+   // Time to recalc FPS?
+   if(mFPSVisible)        // Only bother if we're displaying the value...
+   {
+      if(timeDelta > mRecalcFPSTimer)
+      {
+         U32 sum = 0, sumping = 0;
+
+         for(S32 i = 0; i < FPS_AVG_COUNT; i++)
+         {
+            sum += mIdleTimeDelta[i];
+            sumping += mPing[i];
+         }
+
+         mFPSAvg = (1000 * FPS_AVG_COUNT) / F32(sum);
+         mPingAvg = F32(sumping) / 32;
+         mRecalcFPSTimer = 750;
+      }
+      else
+         mRecalcFPSTimer -= timeDelta;
+   }
+
+   if(mCurrentMode == ChatMode)
+      LineEditor::updateCursorBlink(timeDelta);    // Blink the cursor if in ChatMode
+
+   else if(mHelper)
+      mHelper->idle(timeDelta);
+
+   mVoiceRecorder.idle(timeDelta);
+
+   U32 indx = mFrameIndex % FPS_AVG_COUNT;
+   mIdleTimeDelta[indx] = timeDelta;
+
+   if(getGame()->getConnectionToServer())
+      mPing[indx] = (U32)getGame()->getConnectionToServer()->getRoundTripTime();
+
+   mFrameIndex++;
+
+   // Should we move this timer over to UIGame??
+   HostMenuUserInterface *ui = getUIManager()->getHostMenuUserInterface();
+   if(ui->levelLoadDisplayFadeTimer.update(timeDelta))
+      ui->clearLevelLoadDisplay();
+}
+
+
+#ifdef TNL_OS_WIN32
+extern void checkMousePos(S32 maxdx, S32 maxdy);
+#endif
+
+
+// Draw main game screen (client only)
+void GameUserInterface::render()
+{
+   glColor(Colors::black);
+
+   if(!getGame()->isConnectedToServer())
+   {
+      glColor(Colors::white);
+      drawCenteredString(260, 30, "Connecting to server...");
+
+      glColor(Colors::green);
+      if(getGame()->getConnectionToServer())
+         drawCenteredString(310, 16, gConnectStatesTable[getGame()->getConnectionToServer()->getConnectionState()]);
+
+      glColor(Colors::white);
+      drawCenteredString(346, 20, "Press <ESC> to abort");
+   }
+
+   getGame()->render();
+
+   if(!getGame()->isSuspended())
+   {
+      renderReticle();           // Draw crosshairs if using mouse
+      renderMessageDisplay();    // Render incoming server msgs
+      renderChatMessageDisplay();    // Render incoming chat msgs
+      renderCurrentChat();       // Render any chat msg user is composing
+      renderLoadoutIndicators(); // Draw indicators for the various loadout items
+
+      getUIManager()->getHostMenuUserInterface()->renderProgressListItems();  // This is the list of levels loaded while hosting
+
+      renderProgressBar();       // This is the status bar that shows progress of loading this level
+
+      mVoiceRecorder.render();   // This is the indicator that someone is sending a voice msg
+
+      // Display running average FPS
+      if(mFPSVisible)
+      {
+         glColor(Colors::white);
+         drawStringf(gScreenInfo.getGameCanvasWidth() - horizMargin - 220, vertMargin, 20, "%4.1f fps | %1.0f ms", mFPSAvg, mPingAvg);
+      }
+
+      // Render QuickChat / Loadout menus
+      if(mHelper)
+         mHelper->render();
+
+      GameType *gameType = getGame()->getGameType();
+
+      if(gameType)
+         gameType->renderInterfaceOverlay(mInScoreboardMode);
+
+      renderLostConnectionMessage();      // Renders message overlay if we're losing our connection to the server
+   }
+
+   renderShutdownMessage();
+
+   renderConsole();  // Rendered last, so it's always on top
+
+#if 0
+// Some code for outputting the position of the ship for finding good spawns
+GameConnection *con = getGame()->getConnectionToServer();
+
+if(con)
+{
+   GameObject *co = con->getControlObject();
+   if(co)
+   {
+      Point pos = co->getActualPos() * F32(1 / 300.0f);
+      drawStringf(10, 550, 30, "%0.2g, %0.2g", pos.x, pos.y);
+   }
+}
+
+if(mGotControlUpdate)
+   drawString(710, 10, 30, "CU");
+#endif
+}
+
+
+void GameUserInterface::renderLostConnectionMessage()
+{
+   GameConnection *connection = getGame()->getConnectionToServer();
+   if(connection && connection->lostContact())
+   {
+      static const char *msg[] = { "", 
+                                   "We may have lost contact with the server...", 
+                                   "",
+                                   " You can't play until the connection has been re-established ", 
+                                   "" };
+      renderMessageBox("SERVER CONNECTION PROBLEMS", "", msg, 5, -30);
+   }
+}
+
+
+void GameUserInterface::renderShutdownMessage()
+{
+   if(mShutdownMode == None)
+      return;
+
+   else if(mShutdownMode == ShuttingDown)
+   {
+      char timemsg[255];
+      dSprintf(timemsg, sizeof(timemsg), "Server is shutting down in %d seconds.", (S32) (mShutdownTimer.getCurrent() / 1000));
+
+      if(mShutdownInitiator)     // Local client intitiated the shutdown
+      {
+         static const char *msg[] = { "", timemsg, "", "Shutdown sequence intitated by you.", "", mShutdownReason.getString(), "" };
+         renderMessageBox("SERVER SHUTDOWN INITIATED", "Press <ESC> to cancel shutdown", msg, 7);
+      }
+      else                       // Remote user intiated the shutdown
+      {
+         char whomsg[255];
+         dSprintf(whomsg, sizeof(whomsg), "Shutdown sequence initiated by %s.", mShutdownName.getString());
+
+         static const char *msg[] = { "", timemsg, "", whomsg, "", mShutdownReason.getString(), "" };
+         renderMessageBox("SHUTDOWN INITIATED", "Press <ESC> to dismiss", msg, 7);
+      }
+   }
+   else if(mShutdownMode == Canceled)
+   {
+      // Keep same number of messages as above, so if message changes, it will be a smooth transition
+      static const char *msg[] = { "", "", "Server shutdown sequence canceled.", "", "Play on!", "", "" };     
+
+      renderMessageBox("SHUTDOWN CANCELED", "Press <ESC> to dismiss", msg, 7);
+   }
+}
+
+
+void GameUserInterface::shutdownInitiated(U16 time, const StringTableEntry &who, const StringPtr &why, bool initiator)
+{
+   mShutdownMode = ShuttingDown;
+   mShutdownName = who;
+   mShutdownReason = why;
+   mShutdownInitiator = initiator;
+   mShutdownTimer.reset(time * 1000);
+}
+
+
+void GameUserInterface::cancelShutdown()
+{
+   mShutdownMode = Canceled;
+}
+
+
+// Draws level-load progress bar across the bottom of the screen
+void GameUserInterface::renderProgressBar()
+{
+   GameType *gt = getGame()->getGameType();
+   if((mShowProgressBar || mProgressBarFadeTimer.getCurrent() > 0) && gt && gt->mObjectsExpected > 0)
+   {
+      bool disableBlending = false;
+
+      if(!glIsEnabled(GL_BLEND))
+      {
+         glEnable(GL_BLEND);
+         disableBlending = true; 
+      }
+
+      glColor(Colors::green, mShowProgressBar ? 1 : mProgressBarFadeTimer.getFraction());
+
+      // Outline
+      const S32 left = 200;
+      const S32 width = gScreenInfo.getGameCanvasWidth() - 2 * left;
+      const S32 height = 10;
+
+      // For some reason, there are occasions where the status bar doesn't progress all the way over during the load process.
+      // The problem is that, for some reason, some objects do not add themselves to the loaded object counter, and this creates
+      // a disconcerting effect, as if the level did not fully load.  Rather than waste any more time on this problem, we'll just
+      // fill in the status bar while it's fading, to make it look like the level fully loaded.  Since the only thing that this
+      // whole mechanism is used for is to display something to the user, this should work fine.
+      S32 barWidth = mShowProgressBar ? S32((F32) width * (F32) getGame()->mObjectsLoaded / (F32) gt->mObjectsExpected) : width;
+
+      for(S32 i = 1; i >= 0; i--)
+      {
+         S32 w = i ? width : barWidth;
+
+         glBegin(i ? GL_LINE_LOOP : GL_POLYGON);
+            glVertex2i(left,     gScreenInfo.getGameCanvasHeight() - vertMargin);
+            glVertex2i(left + w, gScreenInfo.getGameCanvasHeight() - vertMargin);
+            glVertex2i(left + w, gScreenInfo.getGameCanvasHeight() - vertMargin - height);
+            glVertex2i(left,     gScreenInfo.getGameCanvasHeight() - vertMargin - height);
+         glEnd();
+      }
+
+      if(disableBlending)
+         glDisable(GL_BLEND);
+   }
+}
+
+
+// Draw the reticle (i.e. the mouse cursor) if we are using keyboard/mouse
+void GameUserInterface::renderReticle()
+{
+   if(getGame()->getSettings()->getIniSettings()->inputMode == InputModeKeyboard)
+   {
+#if 0 // TNL_OS_WIN32
+      Point realMousePoint = mMousePoint;
+      if(!getGame()->getSettings()->getIniSettings()->controlsRelative)
+      {
+         F32 len = mMousePoint.len();
+         checkMousePos(gScreenInfo.getWindowWidth()  * 100 / canvasWidth,
+                       gScreenInfo.getWindowHeight() * 100 / canvasHeight);
+
+         if(len > 100)
+            realMousePoint *= 100 / len;
+      }
+#endif
+      Point offsetMouse = mMousePoint + Point(gScreenInfo.getGameCanvasWidth() / 2, gScreenInfo.getGameCanvasHeight() / 2);
+
+      bool disableBlending = false;
+
+      if(!glIsEnabled(GL_BLEND))
+      {
+         glEnable(GL_BLEND);
+         disableBlending = true; 
+      }
+
+      glColor(Colors::green, 0.7f);
+      glBegin(GL_LINES);
+         glVertex2f(offsetMouse.x - 15, offsetMouse.y);
+         glVertex2f(offsetMouse.x + 15, offsetMouse.y);
+         glVertex2f(offsetMouse.x, offsetMouse.y - 15);
+         glVertex2f(offsetMouse.x, offsetMouse.y + 15);
+
+         if(offsetMouse.x > 30)
+         {
+            glColor(Colors::green, 0);
+            glVertex2f(0, offsetMouse.y);
+            glColor(Colors::green, 0.7f);
+            glVertex2f(offsetMouse.x - 30, offsetMouse.y);
+         }
+         if(offsetMouse.x < gScreenInfo.getGameCanvasWidth() - 30)
+         {
+            glColor(Colors::green, 0.7f);
+            glVertex2f(offsetMouse.x + 30, offsetMouse.y);
+            glColor(Colors::green, 0);
+            glVertex2f((F32)gScreenInfo.getGameCanvasWidth(), offsetMouse.y);
+         }
+         if(offsetMouse.y > 30)
+         {
+            glColor(Colors::green, 0);
+            glVertex2f(offsetMouse.x, 0);
+            glColor(Colors::green, 0.7f);
+            glVertex2f(offsetMouse.x, offsetMouse.y - 30);
+         }
+         if(offsetMouse.y < gScreenInfo.getGameCanvasHeight() - 30)
+         {
+            glColor(Colors::green, 0.7f);
+            glVertex2f(offsetMouse.x, offsetMouse.y + 30);
+            glColor(Colors::green, 0);
+            glVertex2f(offsetMouse.x, (F32)gScreenInfo.getGameCanvasHeight());
+         }
+
+      glEnd();
+
+      if(disableBlending)
+         glDisable(GL_BLEND);
+   }
+
+   if(mWrongModeMsgDisplay.getCurrent())
+   {
+      glColor(Colors::paleRed);
+      drawCenteredString(225, 20, "You are in joystick mode.");
+      drawCenteredString(250, 20, "You can change to Keyboard input with the Options menu.");
+   }
+}
+
+static const S32 fontSize = 15;
+static const S32 gapSize = 3;       // Gap between text and box
+
+S32 gLoadoutIndicatorHeight = fontSize + gapSize * 2;
+
+
+S32 renderIndicator(S32 xPos, const char *name)
+{
+   S32 width = UserInterface::getStringWidth(fontSize, name);
+
+   glBegin(GL_LINE_LOOP);
+      glVertex2i(xPos, UserInterface::vertMargin);
+      glVertex2i(xPos + width + 2 * gapSize, UserInterface::vertMargin);
+      glVertex2i(xPos + width + 2 * gapSize, UserInterface::vertMargin + fontSize + 2 * gapSize + 1);
+      glVertex2i(xPos, UserInterface::vertMargin + fontSize + 2 * gapSize + 1);
+   glEnd();
+
+   // Add the weapon name
+   UserInterface::drawString(xPos + gapSize, UserInterface::vertMargin + gapSize, fontSize, name);
+
+   return width;
+}
+
+
+// Draw weapon indicators at top of the screen, runs on client
+void GameUserInterface::renderLoadoutIndicators()
+{
+   if(!getGame()->getSettings()->getIniSettings()->showWeaponIndicators)      // If we're not drawing them, we've got nothing to do
+      return;
+
+   if(!getGame()->getConnectionToServer())     // Can happen when first joining a game.  This was XelloBlue's crash...
+      return;
+
+   Ship *localShip = dynamic_cast<Ship *>(getGame()->getConnectionToServer()->getControlObject());
+   if(!localShip)
+      return;
+
+   const Color INDICATOR_INACTIVE_COLOR(0, .8, 0);          // greenish
+   const Color INDICATOR_ACTIVE_COLOR  (.8, 0, 0);          // redish
+   const Color INDICATOR_PASSIVE_COLOR = Colors::yellow;
+
+   U32 xPos = UserInterface::horizMargin;
+
+   // First, the weapons
+   for(U32 i = 0; i < (U32)ShipWeaponCount; i++)
+   {
+      glColor(i == localShip->mActiveWeaponIndx ? INDICATOR_ACTIVE_COLOR : INDICATOR_INACTIVE_COLOR);
+
+      S32 width = renderIndicator(xPos, gWeapons[localShip->getWeapon(i)].name.getString());
+
+      xPos += UserInterface::vertMargin + width - 2 * gapSize;
+   }
+
+   xPos += 20;    // Small horizontal gap to seperate the weapon indicators from the module indicators
+
+   // Next, loadout modules
+   for(U32 i = 0; i < (U32)ShipModuleCount; i++)
+   {
+      if(gModuleInfo[localShip->getModule(i)].getPrimaryUseType() != ModulePrimaryUseActive)
+         glColor(INDICATOR_PASSIVE_COLOR);
+      else if(localShip->isModulePrimaryActive(localShip->getModule(i)))
+         glColor(INDICATOR_ACTIVE_COLOR);
+      else 
+         glColor(INDICATOR_INACTIVE_COLOR);
+
+      // Always change to orange if module secondary is fired
+      if(gModuleInfo[localShip->getModule(i)].hasSecondary() &&
+            localShip->isModuleSecondaryActive(localShip->getModule(i)))
+         glColor(Colors::orange67);
+
+      S32 width = renderIndicator(xPos, getGame()->getModuleInfo(localShip->getModule(i))->getName());
+
+      xPos += UserInterface::vertMargin + width - 2 * gapSize;
+   }
+}
+
+
+// Render any incoming server msgs
+void GameUserInterface::renderMessageDisplay()
+{
+   glColor(Colors::white);
+
+   S32 y = getGame()->getSettings()->getIniSettings()->showWeaponIndicators ? UserInterface::messageMargin : UserInterface::vertMargin;
+   S32 msgCount;
+
+   msgCount = MessageDisplayCount;  // Short form
+
+   S32 y_end = y + msgCount * (SERVER_MSG_FONT_SIZE + SERVER_MSG_FONT_GAP);
+
+   for(S32 i = msgCount - 1; i >= 0; i--)
+   {
+      if(mDisplayMessage[i][0])
+      {
+         glColor(mDisplayMessageColor[i]);
+         //drawString(UserInterface::horizMargin, y, FONTSIZE, mDisplayMessage[i]);
+         //y += FONTSIZE + FONT_GAP;
+         y += (SERVER_MSG_FONT_SIZE + SERVER_MSG_FONT_GAP)
+            * UserInterface::drawWrapText(mDisplayMessage[i], UserInterface::horizMargin, y,
+               750, // wrap width
+               y_end, // ypos_end
+               SERVER_MSG_FONT_SIZE + SERVER_MSG_FONT_GAP, // line height
+               SERVER_MSG_FONT_SIZE, // font size
+               false); // align top
+      }
+   }
+}
+
+
+// Render any incoming player chat msgs
+void GameUserInterface::renderChatMessageDisplay()
+{
+   glColor(Colors::white);
+
+   S32 y = UserInterface::chatMessageMargin;
+   S32 msgCount;
+
+   if(mMessageDisplayMode == LongFixed)
+      msgCount = ChatMessageStoreCount;    // Long form
+   else
+      msgCount = ChatMessageDisplayCount;  // Short form
+
+   S32 y_end = y - msgCount * (CHAT_FONT_SIZE + CHAT_FONT_GAP);
+
+
+   bool disableBlending = false;
+
+   if(mHelper && !glIsEnabled(GL_BLEND))
+   {
+      glEnable(GL_BLEND);
+      disableBlending = true; 
+   }
+
+   if(mMessageDisplayMode == ShortTimeout)
+      for(S32 i = 0; i < msgCount; i++)
+      {
+         if(mDisplayChatMessage[i][0])
+         {
+            if (mHelper)   // fade out text if a helper menu is active
+               glColor(mDisplayChatMessageColor[i], 0.2f);
+            else
+               glColor(mDisplayChatMessageColor[i]);
+
+            //drawString(UserInterface::horizMargin, y, CHAT_FONTSIZE, mDisplayChatMessage[i]);
+            y -= (CHAT_FONT_SIZE + CHAT_FONT_GAP)
+               * UserInterface::drawWrapText(mDisplayChatMessage[i], UserInterface::horizMargin, y,
+                  700, // wrap width
+                  y_end, // ypos_end
+                  CHAT_FONT_SIZE + CHAT_FONT_GAP, // line height
+                  CHAT_FONT_SIZE, // font size
+                  CHAT_MULTILINE_INDENT, // how much extra to indent if chat has muliple lines
+                  true); // align bottom
+         }
+      }
+   else
+      for(S32 i = 0; i < msgCount; i++)
+      {
+         if(mStoreChatMessage[i][0])
+         {
+            if (mHelper)   // fade out text if a helper menu is active
+               glColor(mStoreChatMessageColor[i], 0.2f);
+            else
+               glColor(mStoreChatMessageColor[i]);
+
+            //drawString(UserInterface::horizMargin, y, CHAT_FONTSIZE, mStoreChatMessage[i]);
+            y -= (CHAT_FONT_SIZE + CHAT_FONT_GAP)
+               * UserInterface::drawWrapText(mStoreChatMessage[i], UserInterface::horizMargin, y,
+                  700, // wrap width
+                  y_end, // ypos_end
+                  CHAT_FONT_SIZE + CHAT_FONT_GAP, // line height
+                  CHAT_FONT_SIZE, // font size
+                  CHAT_MULTILINE_INDENT, // how much extra to indent if chat has muliple lines
+                  true); // align bottom
+         }
+      }
+
+      if(disableBlending)
+         glDisable(GL_BLEND);
+}
+
+
+bool GameUserInterface::isCmdChat()
+{
+   return mLineEditor.at(0) == '/' || mCurrentChatType == CmdChat;
+}
+
+
+void GameUserInterface::onMouseDragged(S32 x, S32 y)
+{
+   onMouseMoved();
+}
+
+
+void GameUserInterface::onMouseMoved(S32 x, S32 y)
+{
+   onMouseMoved();
+}
+
+
+void GameUserInterface::onMouseMoved()
+{
+   mMousePoint.set(gScreenInfo.getMousePos()->x - gScreenInfo.getGameCanvasWidth()  / 2,
+                   gScreenInfo.getMousePos()->y - gScreenInfo.getGameCanvasHeight() / 2);
+
+   if(getGame()->getInCommanderMap())     // Ship not in center of the screen in cmdrs map.  Where is it?
+   {
+      // If we join a server while in commander's map, we'll be here without a gameConnection and we'll get a crash without this check
+      GameConnection *gameConnection = getGame()->getConnectionToServer();
+      if(!gameConnection)
+         return;
+
+      // Here's our ship...
+      Ship *ship = dynamic_cast<Ship *>(gameConnection->getControlObject());
+      if(!ship)      // Can sometimes happen when switching levels. This will stop the ensuing crashing.
+         return;
+
+      Point o = ship->getRenderPos();  // To avoid taking address of temporary
+      Point p = getGame()->worldToScreenPoint( &o );
+
+      mCurrentMove.angle = atan2(mMousePoint.y + gScreenInfo.getGameCanvasHeight() / 2 - p.y, 
+                                 mMousePoint.x + gScreenInfo.getGameCanvasWidth() / 2 - p.x);
+   }
+
+   else     // Ship is at center of the screen
+      mCurrentMove.angle = atan2(mMousePoint.y, mMousePoint.x);
+}
+
+
+// Enter QuickChat, Loadout, or Engineer mode
+void GameUserInterface::enterMode(UIMode mode)
+{
+   playBoop();
+   mCurrentMode = mode;
+
+   if(mode == QuickChatMode)
+      mHelper = &mQuickChatHelper;
+   else if(mode == LoadoutMode)
+      mHelper = &mLoadoutHelper;
+   else if(mode == EngineerMode)
+      mHelper = &mEngineerHelper;
+   else 
+   {
+      if(mode == PlayMode)
+      {
+         setBusyChatting(false);
+         mUpDisabled = false;
+         mDownDisabled = false;
+         mLeftDisabled = false;
+         mRightDisabled = false;
+      }
+
+      mHelper = NULL;
+   }
+
+   if(mHelper)
+      mHelper->onMenuShow();
+}
+
+
+void GameUserInterface::renderEngineeredItemDeploymentMarker(Ship *ship)
+{
+   if(mCurrentMode == EngineerMode)
+      mEngineerHelper.renderDeploymentMarker(ship);
+}
+
+
+// Runs on client
+void GameUserInterface::dropItem()
+{
+   if(!getGame()->getConnectionToServer())
+      return;
+
+   Ship *ship = dynamic_cast<Ship *>(getGame()->getConnectionToServer()->getControlObject());
+   if(!ship)
+      return;
+
+   GameType *gt = getGame()->getGameType();
+   if(!gt)
+      return;
+
+   if(!gt->isCarryingItems(ship))
+   {
+      displayMessage(Colors::paleRed, "You don't have any items to drop!");
+      return;
+   }
+
+   gt->c2sDropItem();
+}
+
+
+// Send a message to the server that we are (or are not) busy chatting
+void GameUserInterface::setBusyChatting(bool busy)
+{
+   if(getGame()->getConnectionToServer())
+      getGame()->getConnectionToServer()->c2sSetIsBusy(busy);
+}
+
+
+// Select next weapon
+void GameUserInterface::advanceWeapon()
+{
+   GameType *gameType = getGame()->getGameType();
+   if(gameType)
+      gameType->c2sAdvanceWeapon();
+}
+
+
+// Select a weapon by its index
+void GameUserInterface::selectWeapon(U32 indx)
+{
+   GameType *gameType = getGame()->getGameType();
+   if(gameType)
+      gameType->c2sSelectWeapon(indx);
+}
+
+
+// Temporarily disable the effects of a movement key to avoid unpleasant interactions between ship movement and loadout/quick chat entry
+void GameUserInterface::disableMovementKey(KeyCode keyCode)
+{
+   InputMode inputMode = getGame()->getSettings()->getIniSettings()->inputMode;
+
+   if(keyCode == keyUP[inputMode])
+      mUpDisabled = true;
+   else if(keyCode == keyDOWN[inputMode])
+      mDownDisabled = true;
+   else if(keyCode == keyLEFT[inputMode])
+      mLeftDisabled = true;
+   else if(keyCode == keyRIGHT[inputMode])
+      mRightDisabled = true;
+}
+
+
+// Key pressed --> take action!
+// Handles all keypress events, including mouse clicks and controller button presses
+void GameUserInterface::onKeyDown(KeyCode keyCode, char ascii)
+{
+   if(OGLCONSOLE_ProcessBitfighterKeyEvent(keyCode, ascii))   // Pass the key on to the console for processing
+   {
+      // Do nothing... key processed
+   }
+   else if(keyCode == keyHELP)          // Turn on help screen
+   {
+      playBoop();
+
+      InstructionsUserInterface *instrUI = getUIManager()->getInstructionsUserInterface();
+
+      if(mCurrentMode == ChatMode)
+         instrUI->activateInCommandMode();
+      else
+         instrUI->activate();
+   }
+   // Shift-/ toggles console window for the moment  (Ctrl-/ fails in glut!)
+   // Don't want to open console while chatting, do we?  Only open when not in any special mode.
+   else if(mCurrentMode == PlayMode && keyCode == KEY_SLASH && getKeyState(KEY_SHIFT))   
+   {
+      OGLCONSOLE_ShowConsole();
+   }
+   else if(keyCode == keyOUTGAMECHAT)
+   {
+      setBusyChatting(true);
+      getUIManager()->getChatUserInterface()->activate();
+   }
+   else if(keyCode == keyDIAG)            // Turn on diagnostic overlay
+      getUIManager()->getDiagnosticUserInterface()->activate();
+   else if(keyCode == keyMISSION)
+   {
+      mMissionOverlayActive = true;
+      getUIManager()->getGameUserInterface()->clearLevelInfoDisplayTimer();    // Clear level-start display if user hits F2
+   }
+   else if(keyCode == KEY_M && getKeyState(KEY_CTRL))    // Ctrl-M, for now, to cycle through message dispaly modes
+   {
+      S32 m = mMessageDisplayMode + 1;
+      if(m >= MessageDisplayModes)
+         m = 0;
+      mMessageDisplayMode = MessageDisplayMode(m);
+   }
+   else if(mHelper && mHelper->processKeyCode(keyCode))   // Will return true if key was processed
+   {
+      disableMovementKey(keyCode);
+   }
+   else 
+   {
+      // If we're in play mode, and we apply the engineer module, then we can handle that locally by throwing up a menu or message
+      if(mCurrentMode == PlayMode)
+      {
+         Ship *ship = NULL;
+         if(getGame()->getConnectionToServer())   // Prevents errors, getConnectionToServer() might be NULL, and getControlObject may crash if NULL
+            ship = dynamic_cast<Ship *>(getGame()->getConnectionToServer()->getControlObject());
+         if(ship)
+         {
+            InputMode inputMode = getGame()->getSettings()->getIniSettings()->inputMode;
+
+            if( (keyCode == keyMOD1[inputMode] && ship->getModule(0) == ModuleEngineer) ||
+                (keyCode == keyMOD2[inputMode] && ship->getModule(1) == ModuleEngineer) )
+            {
+               string msg = EngineerModuleDeployer::checkResourcesAndEnergy(ship);      // Returns "" if ok, error message otherwise
+
+               if(msg != "")
+                  displayErrorMessage(msg.c_str());
+               else
+                  enterMode(EngineerMode);
+
+               return;
+            }
+         }
+      }
+
+      if(mCurrentMode == ChatMode)
+         processChatModeKey(keyCode, ascii);
+      else   
+         processPlayModeKey(keyCode, ascii);    // A non-chat key, really
+   }
+}
+
+
+// Helper function...
+static void saveLoadoutPreset(ClientGame *game, S32 slot)
+{
+   GameConnection *conn = game->getConnectionToServer();
+   if(!conn)
+      return;
+
+   Ship *ship = dynamic_cast<Ship *>(conn->getControlObject());
+   if(!ship)
+      return;
+
+   Vector<U32> loadout(ShipModuleCount + ShipWeaponCount);
+   ship->getLoadout(loadout);
+
+   game->getSettings()->setLoadoutPreset(slot, loadout);
+   game->displaySuccessMessage(("Current loadout saved as preset " + itos(slot + 1)).c_str());
+}
+
+
+static void loadLoadoutPreset(ClientGame *game, S32 slot)
+{
+   Vector<U32> loadout(ShipModuleCount + ShipWeaponCount);     // Define it
+   game->getSettings()->getLoadoutPreset(slot, loadout);       // Fill it
+
+   if(loadout.size() == 0)    // Looks like the preset might be empty!
+   {
+      string msg = "Preset " + itos(slot + 1) + " is undefined -- to define it, try Ctrl-" + itos(slot + 1);
+      game->displayErrorMessage(msg.c_str());
+      return;
+   }
+
+   GameType *gameType = game->getGameType();
+   if(!gameType)
+      return;
+   
+   string err = gameType->validateLoadout(loadout);
+   
+   if(err != "")
+   {
+      game->displayErrorMessage((err + "; loadout not set").c_str());
+      return;
+   }
+
+   GameConnection *conn = game->getConnectionToServer();
+   if(!conn)
+      return;
+
+   if(game->getSettings()->getIniSettings()->verboseHelpMessages)
+      game->displayShipDesignChangedMessage(loadout, "Preset same as the current design");
+
+   // Request loadout even if it was the same -- if I have loadout A, with on-deck loadout B, and I enter a new loadout
+   // that matches A, it would be better to have loadout remain unchanged if I entered a loadout zone.
+   // Tell server loadout has changed.  Server will activate it when we enter a loadout zone.
+   conn->c2sRequestLoadout(loadout);    
+}
+
+
+void GameUserInterface::processPlayModeKey(KeyCode keyCode, char ascii)
+{
+   InputMode inputMode = getGame()->getSettings()->getIniSettings()->inputMode;
+   // The following keys are allowed in both play mode and in
+   // loadout or engineering menu modes if not used in the loadout
+   // menu above
+
+   if(keyCode == KEY_CLOSEBRACKET && getKeyState(KEY_ALT))           // Alt-] advances bots by one step if frozen
+   {
+      if(Robot::isPaused())
+         Robot::addSteps(1);
+   }
+   else if(keyCode == KEY_CLOSEBRACKET && getKeyState(KEY_CTRL))     // Ctrl-] advances bots by 10 steps if frozen
+   {
+      if(Robot::isPaused())
+         Robot::addSteps(10);
+   }
+   else if(keyCode == KEY_1 && checkModifier(KEY_CTRL))              // Ctrl-1 saves loadout preset in slot 1 (with index 0, of course!)
+      saveLoadoutPreset(getGame(), 0);
+   else if(keyCode == KEY_1 && checkModifier(KEY_ALT))               // Alt-1 loads preset from slot 1 (with index 0, of course!)
+      loadLoadoutPreset(getGame(), 0);
+   else if(keyCode == KEY_2 && checkModifier(KEY_CTRL))              
+      saveLoadoutPreset(getGame(), 1);
+   else if(keyCode == KEY_2 && checkModifier(KEY_ALT))             
+      loadLoadoutPreset(getGame(), 1);
+   else if(keyCode == KEY_3 && checkModifier(KEY_CTRL))              
+      saveLoadoutPreset(getGame(), 2);
+   else if(keyCode == KEY_3 && checkModifier(KEY_ALT))             
+      loadLoadoutPreset(getGame(), 2);
+
+   else if(keyCode == keyMOD1[inputMode])
+   {
+      mModPrimaryActivated[0] = true;
+      // If double-click timer hasn't run out, activate the secondary active component
+      if (mModuleOneDoubleClickTimer.getCurrent() != 0)
+      {
+         mModSecondaryActivated[0] = true;
+         mModuleOneDoubleClickTimer.clear();
+      }
+   }
+   else if(keyCode == keyMOD2[inputMode])
+   {
+      mModPrimaryActivated[1] = true;
+      // If double-click timer hasn't run out, activate the secondary active component
+      if (mModuleTwoDoubleClickTimer.getCurrent() != 0)
+      {
+         mModSecondaryActivated[1] = true;
+         mModuleTwoDoubleClickTimer.clear();
+      }
+   }
+   else if(keyCode == keyFIRE[inputMode])
+      mFiring = true;
+   else if(keyCode == keySELWEAP1[inputMode])
+      selectWeapon(0);
+   else if(keyCode == keySELWEAP2[inputMode])
+      selectWeapon(1);
+   else if(keyCode == keySELWEAP3[inputMode])
+      selectWeapon(2);
+   else if(keyCode == keyFPS)
+      mFPSVisible = !mFPSVisible;
+   else if(keyCode == keyADVWEAP[inputMode])
+      advanceWeapon();
+   else if(keyCode == KEY_ESCAPE || keyCode == BUTTON_BACK)
+   {
+      if(mShutdownMode == ShuttingDown)
+      {
+         if(mShutdownInitiator)
+         {
+            getGame()->getConnectionToServer()->c2sRequestCancelShutdown();
+            mShutdownMode = Canceled;
+         }
+         else
+            mShutdownMode = None;
+
+         return;
+      }
+      else if(mShutdownMode == Canceled)
+      {
+         mShutdownMode = None;
+         return;
+      }
+
+      playBoop();
+
+      if(!getGame()->isConnectedToServer())      // Perhaps we're still joining?
+      {
+         getGame()->closeConnectionToGameServer();
+         getUIManager()->getMainMenuUserInterface()->activate();     // Back to main menu
+      }
+      else
+      {
+         setBusyChatting(true);
+         getUIManager()->getGameMenuUserInterface()->activate();
+      }
+   }     
+   else if(keyCode == keyCMDRMAP[inputMode])
+      getGame()->zoomCommanderMap();
+
+   else if(keyCode == keySCRBRD[inputMode])
+   {     // (braces needed)
+      if(!mInScoreboardMode)    // We're activating the scoreboard
+      {
+         mInScoreboardMode = true;
+         GameType *gameType = getGame()->getGameType();
+         if(gameType)
+            gameType->c2sRequestScoreboardUpdates(true);
+      }
+   }
+   else if(keyCode == keyTOGVOICE[inputMode])
+   {     // (braces needed)
+      if(!mVoiceRecorder.mRecordingAudio)  // Turning recorder on
+         mVoiceRecorder.start();
+   }
+   else if(mCurrentMode != LoadoutMode && mCurrentMode != QuickChatMode && mCurrentMode != EngineerMode)
+   {
+      // The following keys are only allowed in PlayMode, and never work in LoadoutMode
+      if(keyCode == keyTEAMCHAT[inputMode])
+      {
+         mCurrentChatType = TeamChat;
+         mCurrentMode = ChatMode;
+         setBusyChatting(true);
+      }
+      else if(keyCode == keyGLOBCHAT[inputMode])
+      {
+         mCurrentChatType = GlobalChat;
+         mCurrentMode = ChatMode;
+         setBusyChatting(true);
+      }
+      else if(keyCode == keyCMDCHAT[inputMode])
+      {
+         mCurrentChatType = CmdChat;
+         mCurrentMode = ChatMode;
+         setBusyChatting(true);
+      }
+      else if(keyCode == keyQUICKCHAT[inputMode])
+         enterMode(QuickChatMode);
+      else if(keyCode == keyLOADOUT[inputMode])
+         enterMode(LoadoutMode);
+      else if(keyCode == keyDROPITEM[inputMode])
+         dropItem();
+      else if(inputMode == InputModeJoystick)      // Check if the user is trying to use keyboard to move when in joystick mode
+         if(keyCode == keyUP[InputModeKeyboard] || keyCode == keyDOWN[InputModeKeyboard] || keyCode == keyLEFT[InputModeKeyboard] || keyCode == keyRIGHT[InputModeKeyboard])
+            mWrongModeMsgDisplay.reset(WRONG_MODE_MSG_DISPLAY_TIME);
+   }
+}
+
+
+// Returns a pointer of string of chars, after "count" number of args
+static const char *findPointerOfArg(const char *message, S32 count)
+{
+   S32 spacecount = 0;
+   S32 cur = 0;
+   char prevchar = 0;
+
+   // Message needs to include everything including multiple spaces.  Message starts after second space.
+   while(message[cur] != '\0' && spacecount != count)
+   {
+      if(message[cur] == ' ' && prevchar != ' ')
+         spacecount++;        // Double space does not count as a seperate parameter
+      prevchar = message[cur];
+      cur++;
+   }
+   return &message[cur];
+}
+
+
+// static method
+void GameUserInterface::addTimeHandler(ClientGame *game, const Vector<string> &words)
+{
+   if(words.size() < 2 || words[1] == "")
+      game->displayErrorMessage("!!! Need to supply a time (in minutes)");
+   else
+   {
+      U8 mins;    // Use U8 to limit number of mins that can be added, while nominally having no limit!
+                  // Parse 2nd arg -- if first digit isn't a number, user probably screwed up.
+                  // atoi will return 0, but this probably isn't what the user wanted.
+
+      bool err = false;
+      if(words[1][0] >= '0' && words[1][0] <= '9')
+         mins = atoi(words[1].c_str());
+      else
+         err = true;
+
+      if(err || mins == 0)
+         game->displayErrorMessage("!!! Invalid value... game time not changed");
+      else
+      {
+         if(game->getGameType())
+         {
+            game->displayMessage(gCmdChatColor, "Extended game by %d minute%s", mins, (mins == 1) ? "" : "s");
+            game->getGameType()->addTime(mins * 60 * 1000);
+         }
+      }
+   }
+}
+
+
+void GameUserInterface::sVolHandler(ClientGame *game, const Vector<string> &words)
+{
+   game->setVolume(SfxVolumeType, words);
+}
+
+void GameUserInterface::mVolHandler(ClientGame *game, const Vector<string> &words)
+{
+   game->setVolume(MusicVolumeType, words);
+}
+
+void GameUserInterface::vVolHandler(ClientGame *game, const Vector<string> &words)
+{
+   game->setVolume(VoiceVolumeType, words);
+}
+
+void GameUserInterface::servVolHandler(ClientGame *game, const Vector<string> &words)
+{
+   game->setVolume(ServerAlertVolumeType, words);
+}
+
+
+void GameUserInterface::getMapHandler(ClientGame *game, const Vector<string> &words)
+{
+   GameConnection *gc = game->getConnectionToServer();
+
+   if(gc->isLocalConnection())
+      game->displayErrorMessage("!!! Can't download levels from a local server");
+   else
+   {
+      string filename;
+
+      if(words.size() > 1 && words[1] != "")
+         filename = words[1];
+      else
+         filename = "downloaded_" + makeFilenameFromString(game->getGameType() ?
+               game->getGameType()->getLevelName()->getString() : "Level");
+
+      // Add an extension if needed
+      if(filename.find(".") == string::npos)
+         filename += ".level";
+
+      game->setRemoteLevelDownloadFilename(filename);
+
+      gc->c2sRequestCurrentLevel();
+   }
+}
+
+
+void GameUserInterface::nextLevelHandler(ClientGame *game, const Vector<string> &words)
+{
+   if(game->hasLevelChange("!!! You don't have permission to change levels"))
+      game->getConnectionToServer()->c2sRequestLevelChange(ServerGame::NEXT_LEVEL, false);
+}
+
+
+void GameUserInterface::prevLevelHandler(ClientGame *game, const Vector<string> &words)
+{
+   if(game->hasLevelChange("!!! You don't have permission to change levels"))
+      game->getConnectionToServer()->c2sRequestLevelChange(ServerGame::PREVIOUS_LEVEL, false);
+}
+
+
+void GameUserInterface::restartLevelHandler(ClientGame *game, const Vector<string> &words)
+{
+   if(game->hasLevelChange("!!! You don't have permission to change levels"))
+      game->getConnectionToServer()->c2sRequestLevelChange(ServerGame::REPLAY_LEVEL, false);
+}
+
+
+void GameUserInterface::shutdownServerHandler(ClientGame *game, const Vector<string> &words)
+{
+   if(game->hasAdmin("!!! You don't have permission to shut the server down"))
+   {
+      U16 time = 0;
+      bool timefound = true;
+      string reason;
+
+      if(words.size() > 1)
+         time = (U16) atoi(words[1].c_str());
+      if(time <= 0)
+      {
+         time = 10;
+         timefound = false;
+      }
+
+      S32 first = timefound ? 2 : 1;
+      for(S32 i = first; i < words.size(); i++)
+      {
+         if(i != first)
+            reason = reason + " ";
+         reason = reason + words[i];
+      }
+
+      game->getConnectionToServer()->c2sRequestShutdown(time, reason.c_str());
+   }
+}
+
+
+void GameUserInterface::kickPlayerHandler(ClientGame *game, const Vector<string> &words)
+{
+   if(game->hasAdmin("!!! You don't have permission to kick players"))
+   {
+      if(words.size() < 2 || words[1] == "")
+         game->displayErrorMessage("!!! Need to specify who to kick");
+      else
+      {
+         // Did user provide a valid, known name?
+         string name = words[1];
+         
+         if(!game->checkName(name))
+            game->displayErrorMessage("!!! Could not find player: %s", words[1].c_str());
+         else
+            game->getConnectionToServer()->c2sAdminPlayerAction(words[1].c_str(), PlayerMenuUserInterface::Kick, 0);     // Team doesn't matter with kick!
+      }
+   }
+}
+
+
+void GameUserInterface::adminPassHandler(ClientGame *game, const Vector<string> &words)
+{
+   GameConnection *conn = game->getConnectionToServer();
+
+   if(conn->getClientInfo()->isAdmin())
+      game->displayErrorMessage("!!! You are already an admin");
+   else if(words.size() < 2 || words[1] == "")
+      game->displayErrorMessage("!!! Need to supply a password");
+   else
+      conn->submitAdminPassword(words[1].c_str());
+}
+
+
+void GameUserInterface::levelPassHandler(ClientGame *game, const Vector<string> &words)
+{
+   GameConnection *gc = game->getConnectionToServer();
+
+   if(gc->getClientInfo()->isLevelChanger())
+      game->displayErrorMessage("!!! You can already change levels");
+   else if(words.size() < 2 || words[1] == "")
+      game->displayErrorMessage("!!! Need to supply a password");
+   else
+      gc->submitLevelChangePassword(words[1].c_str());
+}
+
+
+void GameUserInterface::showCoordsHandler(ClientGame *game, const Vector<string> &words)
+{
+   game->toggleShowingShipCoords();
+}
+
+
+void GameUserInterface::showZonesHandler(ClientGame *game, const Vector<string> &words)
+{
+   if(!(gServerGame))// && gServerGame->isTestServer()))  sam: problem with not being able to test from editor due to editor crashing and loading improperly...
+      game->displayErrorMessage("!!! Zones can only be displayed on a local host");
+   else
+      game->toggleShowingMeshZones();
+}
+
+
+extern bool showDebugBots;  // in game.cpp
+
+void GameUserInterface::showPathsHandler(ClientGame *game, const Vector<string> &words)
+{
+   if(!(gServerGame && gServerGame->isTestServer())) 
+      game->displayErrorMessage("!!! Robots can only be shown on a test server");
+   else
+      showDebugBots = !showDebugBots;
+}
+
+
+void GameUserInterface::pauseBotsHandler(ClientGame *game, const Vector<string> &words)
+{
+   if(!(gServerGame && gServerGame->isTestServer())) 
+      game->displayErrorMessage("!!! Robots can only be frozen on a test server");
+   else
+      Robot::togglePauseStatus();
+}
+
+
+void GameUserInterface::stepBotsHandler(ClientGame *game, const Vector<string> &words)
+{
+   if(!(gServerGame && gServerGame->isTestServer())) 
+      game->displayErrorMessage("!!! Robots can only be stepped on a test server");
+   else
+   {
+      S32 steps = words.size() > 1 ? atoi(words[1].c_str()) : 1;
+      Robot::addSteps(steps);
+   }
+}
+
+
+void GameUserInterface::setAdminPassHandler(ClientGame *game, const Vector<string> &words)
+{
+   if(game->hasAdmin("!!! You don't have permission to set the admin password"))
+      game->changePassword(GameConnection::AdminPassword, words, true);
+}
+
+
+void GameUserInterface::setServerPassHandler(ClientGame *game, const Vector<string> &words)
+{
+   if(game->hasAdmin("!!! You don't have permission to set the server password"))
+      game->changePassword(GameConnection::ServerPassword, words, false);
+}
+
+
+void GameUserInterface::setLevPassHandler(ClientGame *game, const Vector<string> &words)
+{
+   if(game->hasAdmin("!!! You don't have permission to set the level change password"))
+      game->changePassword(GameConnection::LevelChangePassword, words, false);
+}
+
+
+void GameUserInterface::setServerNameHandler(ClientGame *game, const Vector<string> &words)
+{
+   if(game->hasAdmin("!!! You don't have permission to set the server name"))
+      game->changeServerParam(GameConnection::ServerName, words);
+}
+
+
+void GameUserInterface::setServerDescrHandler(ClientGame *game, const Vector<string> &words)
+{
+   if(game->hasAdmin("!!! You don't have permission to set the server description"))
+      game->changeServerParam(GameConnection::ServerDescr, words);
+}
+
+
+void GameUserInterface::setLevelDirHandler(ClientGame *game, const Vector<string> &words)
+{
+   if(game->hasAdmin("!!! You don't have permission to set the leveldir param"))
+      game->changeServerParam(GameConnection::LevelDir, words);
+}
+
+
+void GameUserInterface::deleteCurrentLevelHandler(ClientGame *game, const Vector<string> &words)
+{
+   if(game->hasAdmin("!!! You don't have permission to delete the current level"))
+      game->changeServerParam(GameConnection::DeleteLevel, words);    // handles deletes too
+}
+
+
+void GameUserInterface::suspendHandler(ClientGame *game, const Vector<string> &words)
+{
+   if(game->getPlayerCount() > 1)
+      game->displayErrorMessage("!!! Can't suspend when others are playing");
+   else
+      game->suspendGame();
+}
+
+
+extern S32 LOADOUT_PRESETS;
+
+void GameUserInterface::showPresetsHandler(ClientGame *game, const Vector<string> &words)
+{
+   Vector<U32> preset(ShipModuleCount + ShipWeaponCount);
+
+   for(S32 i = 0; i < LOADOUT_PRESETS; i++)
+   {
+      preset.clear();
+      game->getSettings()->getLoadoutPreset(i, preset);
+
+      string loadoutStr = Ship::loadoutToString(preset);
+      
+      string display;
+      
+      if(loadoutStr != "")
+         display = "Preset " + itos(i + 1) + ": " + replaceString(loadoutStr, ",", "; ");
+      else
+         display = "Preset " + itos(i + 1) + " is undefined";
+
+      game->displayMessage(Colors::cyan, display.c_str());
+   }
+}
+
+
+void GameUserInterface::lineWidthHandler(ClientGame *game, const Vector<string> &words)
+{
+   F32 linewidth;
+   if(words.size() < 2 || words[1] == "")
+      game->displayErrorMessage("!!! Need to supply line width");
+   else
+   {
+      linewidth = (F32)atof(words[1].c_str());
+      if(linewidth < 0.125f)
+         linewidth = 0.125f;
+
+      gDefaultLineWidth = linewidth;
+      gLineWidth1 = linewidth * 0.5f;
+      gLineWidth3 = linewidth * 1.5f;
+      gLineWidth4 = linewidth * 2;
+
+      glLineWidth(gDefaultLineWidth);    //make this change happen instantly
+   }
+}
+
+
+void GameUserInterface::lineSmoothHandler(ClientGame *game, const Vector<string> &words)
+{
+   game->getSettings()->getIniSettings()->useLineSmoothing = !game->getSettings()->getIniSettings()->useLineSmoothing;
+
+   if(game->getSettings()->getIniSettings()->useLineSmoothing)
+   {
+      glEnable(GL_LINE_SMOOTH);
+      glEnable(GL_BLEND);
+   }
+   else
+   {
+      glDisable(GL_LINE_SMOOTH);
+      glDisable(GL_BLEND);
+   }
+}
+
+
+void GameUserInterface::maxFpsHandler(ClientGame *game, const Vector<string> &words)
+{
+   S32 number = words.size() > 1 ? atoi(words[1].c_str()) : 0;
+
+   if(number < 1)                              // Don't allow zero or negative numbers
+      game->displayErrorMessage("!!! Usage: /maxfps <frame rate>, default = 100");
+   else
+      game->getSettings()->getIniSettings()->maxFPS = number;
+}
+
+
+void GameUserInterface::pmHandler(ClientGame *game, const Vector<string> &words)
+{
+   if(words.size() < 3)
+      game->displayErrorMessage("!!! Usage: /pm <player name> <message>");
+   else
+   {
+      if(!game->checkName(words[1]))
+         game->displayErrorMessage("!!! Unknown name: %s", words[1].c_str());
+      else
+      {
+         S32 argCount = 2 + countCharInString(words[1], ' ');  // Set pointer after 2 args + number of spaces in player name
+         const char *message = game->getUIManager()->getGameUserInterface()->mLineEditor.c_str();      // Get the original line
+         message = findPointerOfArg(message, argCount);        // Get the rest of the message
+
+         GameType *gt = game->getGameType();
+
+         if(gt)
+            gt->c2sSendChatPM(words[1], message);
+      }
+   }
+}
+
+
+void GameUserInterface::muteHandler(ClientGame *game, const Vector<string> &words)
+{
+   if(words.size() < 2)
+      game->displayErrorMessage("!!! Usage: /mute <player name>");
+   else
+   {
+      if(!game->checkName(words[1]))
+         game->displayErrorMessage("!!! Unknown name: %s", words[1].c_str());
+      else
+      {
+         game->addToMuteList(words[1]);
+         game->displaySuccessMessage("Player %s has been muted", words[1].c_str());
+      }
+   }
+}
+
+
+void GameUserInterface::serverCommandHandler(ClientGame *game, const Vector<string> &words)
+{
+   GameType *gameType = game->getGameType();
+
+   if(gameType)
+   {
+      Vector<StringPtr> args;
+
+      for(S32 i = 1; i < words.size(); i++)
+         args.push_back(StringPtr(words[i]));
+
+      gameType->c2sSendCommand(StringTableEntry(words[0], false), args);
+   }
+}
+
+
+CommandInfo chatCmds[] = {   
+   //  cmdName              cmdCallback               cmdArgInfo cmdArgCount   helpCategory helpGroup   helpArgString            helpTextSstring
+   { "admin",       GameUserInterface::adminPassHandler, { STR },      1,       ADV_COMMANDS,    0,      {"<password>"},         "Request admin permissions"  },
+   { "levpass",     GameUserInterface::levelPassHandler, { STR },      1,       ADV_COMMANDS,    0,      {"<password>"},         "Request level change permissions"  },
+   { "servvol",     GameUserInterface::servVolHandler,   { INT },      1,       ADV_COMMANDS,    0,      {"<0-10>"},             "Set volume of server"  },
+   { "getmap",      GameUserInterface::getMapHandler,    { STR },      1,       ADV_COMMANDS,    1,      {"[file]"},             "Save currently playing level in [file], if allowed" },
+   { "suspend",     GameUserInterface::suspendHandler,   {  },         0,       ADV_COMMANDS,    1,      {  },                   "Place game on hold while waiting for players" },
+   { "pm",          GameUserInterface::pmHandler,        { NAME, STR },2,       ADV_COMMANDS,    1,      {"<name>","<message>"}, "Send private message to player" },
+   { "mvol",        GameUserInterface::mVolHandler,      { INT },      1,       ADV_COMMANDS,    2,      {"<0-10>"},             "Set music volume"      },
+   { "svol",        GameUserInterface::sVolHandler,      { INT },      1,       ADV_COMMANDS,    2,      {"<0-10>"},             "Set SFX volume"        },
+   { "vvol",        GameUserInterface::vVolHandler,      { INT },      1,       ADV_COMMANDS,    2,      {"<0-10>"},             "Set voice chat volume" },
+   { "mute",        GameUserInterface::muteHandler,      { NAME },     1,       ADV_COMMANDS,    3,      {"<name>"},             "Hide chat messages from <name> until you quit" },
+   { "showpresets", GameUserInterface::showPresetsHandler, {  },       0,       ADV_COMMANDS,    0,      {  },                   "Show loadout presets" },
+
+
+   { "add",         GameUserInterface::addTimeHandler,       { INT },           0,       LEVEL_COMMANDS,  0,      {"<time in minutes>"},        "Add time to the current game" },
+   { "next",        GameUserInterface::nextLevelHandler,     {  },              0,       LEVEL_COMMANDS,  0,      {  },                         "Start next level" },
+   { "prev",        GameUserInterface::prevLevelHandler,     {  },              0,       LEVEL_COMMANDS,  0,      {  },                         "Replay previous level" },
+   { "restart",     GameUserInterface::restartLevelHandler,  {  },              0,       LEVEL_COMMANDS,  0,      {  },                         "Restart current level" },
+   { "settime",     GameUserInterface::serverCommandHandler, { INT },           1,       LEVEL_COMMANDS,  0,      {"<time in minutes>"},        "Set play time for the level" },
+   { "setwinscore", GameUserInterface::serverCommandHandler, { INT },           1,       LEVEL_COMMANDS,  0,      {"<score>"},                  "Set score to win the level" },
+   { "resetscore",  GameUserInterface::serverCommandHandler, {  },              0,       LEVEL_COMMANDS,  0,      {  },                         "Reset all scores to zero" },
+   { "addbot",      GameUserInterface::serverCommandHandler, { TEAM, STR, STR },3,       LEVEL_COMMANDS,  1,      {"[team]","[file]","[args]"}, "Add a bot from [file] to [team], pass [args] to bot" },
+   { "kickbot",     GameUserInterface::serverCommandHandler, {  },              1,       LEVEL_COMMANDS,  1,      {  },                         "Kick most recently added bot" },
+   { "kickbots",    GameUserInterface::serverCommandHandler, {  },              1,       LEVEL_COMMANDS,  1,      {  },                         "Kick all bots" },
+
+   { "kick",               GameUserInterface::kickPlayerHandler,         { NAME },    1,  ADMIN_COMMANDS, 0, {"<player name>"},      "Kick a player from the game" },
+   { "shutdown",           GameUserInterface::shutdownServerHandler,     {INT, STR }, 2,  ADMIN_COMMANDS, 0, {"[time]","[message]"}, "Start orderly shutdown of server (def. = 10 secs)" },
+   { "setlevpass",         GameUserInterface::setLevPassHandler,         { STR },     1,  ADMIN_COMMANDS, 0, {"[passwd]"},           "Set server password  (use blank to clear)" },
+   { "setadminpass",       GameUserInterface::setAdminPassHandler,       { STR },     1,  ADMIN_COMMANDS, 0, {"[passwd]"},           "Set level change password (use blank to clear)" },
+   { "setserverpass",      GameUserInterface::setServerPassHandler,      { STR },     1,  ADMIN_COMMANDS, 0, {"<passwd>"},           "Set admin password" },
+   { "leveldir",           GameUserInterface::setLevelDirHandler,        { STR },     1,  ADMIN_COMMANDS, 0, {"<new level folder>"}, "Set leveldir param on the server (changes levels available)" },
+   { "setservername",      GameUserInterface::setServerNameHandler,      { STR },     1,  ADMIN_COMMANDS, 0, {"<name>"},             "Set server name" },
+   { "setserverdescr",     GameUserInterface::setServerDescrHandler,     { STR },     1,  ADMIN_COMMANDS, 0, {"<descr>"},            "Set server description" },
+   { "deletecurrentlevel", GameUserInterface::deleteCurrentLevelHandler, { },         0,  ADMIN_COMMANDS, 0, {""},                   "Remove current level from server" },
+
+   { "showcoords", GameUserInterface::showCoordsHandler,    {  },    0, DEBUG_COMMANDS, 0, {  },         "Show ship coordinates" },
+   { "showzones",  GameUserInterface::showZonesHandler,     {  },    0, DEBUG_COMMANDS, 0, {  },         "Show bot nav mesh zones" },
+   { "showpaths",  GameUserInterface::showPathsHandler,     {  },    0, DEBUG_COMMANDS, 0, {  },         "Show robot paths" },
+   { "showbots",   GameUserInterface::serverCommandHandler, {  },    0, DEBUG_COMMANDS, 0, {  },         "Show all robots" },
+   { "pausebots",  GameUserInterface::pauseBotsHandler,     {  },    0, DEBUG_COMMANDS, 0, {  },         "Pause all bots.  Reissue to start again" },
+   { "stepbots",   GameUserInterface::stepBotsHandler,      { INT }, 1, DEBUG_COMMANDS, 1, {"[steps]"},  "Advance bots by number of steps (def. = 1)"},
+   { "linewidth",  GameUserInterface::lineWidthHandler,     { INT }, 1, DEBUG_COMMANDS, 1, {"[number]"}, "Change width of all lines (def. = 2)" },
+   { "linesmooth", GameUserInterface::lineSmoothHandler,    {  },    0, DEBUG_COMMANDS, 1, {  },         "Enable line smoothing, might look better" },
+   { "maxfps",     GameUserInterface::maxFpsHandler,        { INT }, 1, DEBUG_COMMANDS, 1, {"<number>"}, "Set maximum speed of game in frames per second" },
+};
+
+
+S32 chatCmdSize = ARRAYSIZE(chatCmds);    // So instructions will now how big chatCmds is
+
+// Render chat msg that user is composing
+void GameUserInterface::renderCurrentChat()
+{
+   if(mCurrentMode != ChatMode)
+      return;
+
+   const char *promptStr;
+
+   Color baseColor;
+
+   if(isCmdChat())      // Whatever the underlying chat mode, seems we're entering a command here
+   {
+      baseColor = gCmdChatColor;
+      promptStr = mCurrentChatType ? "(Command): /" : "(Command): ";
+   }
+   else if(mCurrentChatType == TeamChat)    // Team chat (goes to all players on team)
+   {
+      baseColor = gTeamChatColor;
+      promptStr = "(Team): ";
+   }
+   else                                     // Global in-game chat (goes to all players in game)
+   {
+      baseColor = gGlobalChatColor;
+      promptStr = "(Global): ";
+   }
+
+   // Protect against crashes while game is initializing... is this really needed??
+   if(!getGame()->getConnectionToServer())
+      return;
+
+   S32 promptSize = getStringWidth(CHAT_FONT_SIZE, promptStr);
+   S32 nameSize = getStringWidthf(CHAT_FONT_SIZE, "%s: ", getGame()->getClientInfo()->getName().getString());
+   S32 nameWidth = max(nameSize, promptSize);
+   // Above block repeated below...
+
+   const S32 ypos = chatMessageMargin + CHAT_FONT_SIZE + (2 * CHAT_FONT_GAP) + 5;
+
+   S32 boxWidth = gScreenInfo.getGameCanvasWidth() - 2 * horizMargin - (nameWidth - promptSize) - 230;
+
+   // Render text entry box like thingy
+   bool disableBlending = false;
+
+   if(!glIsEnabled(GL_BLEND))
+   {
+      glEnable(GL_BLEND);
+      disableBlending = true; 
+   }
+
+   for(S32 i = 1; i >= 0; i--)
+   {
+      glColor(baseColor, i ? .25f : .4f);
+
+      glBegin(i ? GL_POLYGON : GL_LINE_LOOP);
+         glVertex2i(horizMargin, ypos - 3);
+         glVertex2i(horizMargin + boxWidth, ypos - 3);
+         glVertex2i(horizMargin + boxWidth, ypos + CHAT_FONT_SIZE + 7);
+         glVertex2i(horizMargin, ypos + CHAT_FONT_SIZE + 7);
+      glEnd();
+   }
+   
+   if(disableBlending)
+      glDisable(GL_BLEND);
+
+   glColor(baseColor);
+
+   // Display prompt
+   S32 promptWidth = getStringWidth(CHAT_FONT_SIZE, promptStr);
+   S32 xStartPos = horizMargin + 3 + promptWidth;
+
+   drawString(horizMargin + 3, ypos, CHAT_FONT_SIZE, promptStr);  // draw prompt
+
+   // Display typed text
+   string displayString = mLineEditor.getString();
+   S32 displayWidth = getStringWidth(CHAT_FONT_SIZE, displayString.c_str());
+
+   // If the string goes too far out of bounds, display it chopped off at the front to give more room to type
+   while (displayWidth > boxWidth - promptWidth - 16)  // 16 -> Account for margin and cursor
+   {
+      displayString = displayString.substr(25, string::npos);  // 25 -> # chars to chop off displayed text if overflow
+      displayWidth = getStringWidth(CHAT_FONT_SIZE, displayString.c_str());
+   }
+
+   drawString(xStartPos, ypos, CHAT_FONT_SIZE, displayString.c_str());
+
+   // If we've just finished entering a chat cmd, show next parameter
+   if(isCmdChat())
+   {
+      string line = mLineEditor.getString();
+      Vector<string> words = parseStringx(line.c_str());
+
+      if(words.size() > 0)
+      {
+         for(S32 i = 0; i < chatCmdSize; i++)
+         {
+            const char *cmd = words[0].c_str();
+
+            if(!stricmp(cmd, chatCmds[i].cmdName.c_str()))
+            {
+               if(chatCmds[i].cmdArgCount >= words.size() && line[line.size() - 1] == ' ')
+               {
+                  glColor(baseColor * .5);
+                  drawString(xStartPos + displayWidth, ypos, CHAT_FONT_SIZE, chatCmds[i].helpArgString[words.size() - 1].c_str());
+               }
+
+               break;
+            }
+         }
+      }
+   }
+
+   glColor(baseColor);
+   mLineEditor.drawCursor(xStartPos, ypos, CHAT_FONT_SIZE, displayWidth);
+}
+
+
+extern S32 QSORT_CALLBACK alphaSort(string *a, string *b);     // Sort alphanumerically
+
+static Vector<string> commandCandidateList;
+
+static void makeCommandCandidateList()
+{
+   for(S32 i = 0; i < chatCmdSize; i++)
+      commandCandidateList.push_back(chatCmds[i].cmdName);
+
+   commandCandidateList.sort(alphaSort);
+}
+
+
+// Make a list of all players in the game
+static void makePlayerNameList(Game *game, Vector<string> &nameCandidateList)
+{
+   nameCandidateList.clear();
+
+   for(S32 i = 0; i < game->getClientCount(); i++)
+      nameCandidateList.push_back(((Game *)game)->getClientInfo(i)->getName().getString());
+}
+
+
+static void makeTeamNameList(const Game *game, Vector<string> &nameCandidateList)
+{
+   nameCandidateList.clear();
+
+   if(game->getGameType())
+      for(S32 i = 0; i < game->getTeamCount(); i++)
+         nameCandidateList.push_back(game->getTeamName(i).getString());
+}
+
+
+static Vector<string> *getCandidateList(Game *game, const char *first, S32 arg)
+{
+   if(arg == 0)         // Command completion
+      return &commandCandidateList;
+
+   else if(arg > 0)     // Arg completion
+   {
+      // Figure out which command we're entering, so we know what kind of args to expect
+      S32 cmd = -1;
+
+      for(S32 i = 0; i < chatCmdSize; i++)
+         if(!stricmp(chatCmds[i].cmdName.c_str(), first))
+         {
+            cmd = i;
+            break;
+         }
+
+      if(cmd != -1 && arg <= chatCmds[cmd].cmdArgCount)     // Found a command
+      {
+         ArgTypes argType = chatCmds[cmd].cmdArgInfo[arg - 1];  // What type of arg are we expecting?
+
+         static Vector<string> nameCandidateList;     // Reusable container
+
+         if(argType == NAME)           // Player names
+         {  
+            makePlayerNameList(game, nameCandidateList);    // Creates a list of all player names
+            return &nameCandidateList;
+         }
+
+         else if(argType == TEAM)      // Team names
+         {
+            makeTeamNameList(game, nameCandidateList);
+            return &nameCandidateList;
+         }
+         else
+            TNLAssert(false, "Invalid argType!");
+      }
+   }
+   
+   return NULL;                        // No completion options
+}
+
+
+void GameUserInterface::processChatModeKey(KeyCode keyCode, char ascii)
+{
+   if(keyCode == KEY_ENTER)
+      issueChat();
+   else if(keyCode == KEY_BACKSPACE)
+      mLineEditor.backspacePressed();
+   else if(keyCode == KEY_DELETE)
+      mLineEditor.deletePressed();
+   else if(keyCode == KEY_ESCAPE || keyCode == BUTTON_BACK)
+      cancelChat();
+   else if(keyCode == KEY_TAB)      // Auto complete any commands
+   {
+      if(isCmdChat())     // It's a command!  Complete!  Complete!
+      {
+         // First, parse line into words
+         Vector<string> words = parseString(mLineEditor.getString());
+
+         bool needLeadingSlash = false;
+
+         // Handle leading slash when command is entered from ordinary chat prompt
+         if(words.size() > 0 && words[0][0] == '/')
+         {
+            // Special case: User has entered process by starting with global chat, and has typed "/" then <tab>
+            if(mLineEditor.getString() == "/")
+               words.clear();          // Clear -- it's as if we're at a fresh "/" prompt where the user has typed nothing
+            else
+               words[0].erase(0, 1);   // Strip -- remove leading "/" so it's as if were at a regular "/" prompt
+
+            needLeadingSlash = true;   // We'll need to add the stripped "/" back in later
+         }
+               
+         S32 arg;                      // Which word we're looking at
+         const char *partial;          // The partially typed word we're trying to match against
+         const char *first;            // First arg we entered (will match partial if we're still entering the first one)
+         
+         // Check for trailing space --> http://www.suodenjoki.dk/us/archive/2010/basic-string-back.htm
+         if(words.size() > 0 && *mLineEditor.getString().rbegin() != ' ')   
+         {
+            arg = words.size() - 1;          // No trailing space --> current arg is the last word we've been typing
+            partial = words[arg].c_str();    // We'll be matching against what we've typed so far
+            first = words[0].c_str();      
+         }
+         else if(words.size() > 0)           // We've entered a word, pressed space indicating word is complete, 
+         {                                   // but have not started typing the next word.  We'll let user cycle through every
+            arg = words.size();              // possible value for next argument.
+            partial = "";
+            first = words[0].c_str(); 
+         }
+         else     // If the editor is empty, or if final character is a space, then we need to set these params differently
+         {
+            arg = words.size();              // Trailing space --> current arg is the next word we've not yet started typing
+            partial = "";
+            first = "";                      // We'll be matching against an empty list since we've typed nothing so far
+         }
+         
+         Vector<string> *candidates = getCandidateList(getGame(), first, arg);     // Could return NULL
+
+         // Now we have our candidates list... let's compare to what the player has already typed to generate completion string
+         if(candidates && candidates->size() > 0)
+         {
+            mLineEditor.buildMatchList(candidates, partial);    // Filter candidates by what we've typed so far
+
+            if(mLineEditor.matchList.size() == 0)               // Found no matches... no expansion possible
+               return;
+
+            const string *str = mLineEditor.getStringPtr();     // Convenient shortcut
+
+            // if the command string has quotes in it use the last space up to the first quote
+            size_t lastChar = string::npos;
+            if (str->find_first_of("\"") != string::npos)
+               lastChar = str->find_first_of("\"");
+
+            size_t pos = str->find_last_of(' ', lastChar);
+            string space = " ";
+
+            if(pos == string::npos)    // i.e. string does not contain a space, requires special handling
+            {
+               pos = 0;
+               if(words.size() <= 1 && needLeadingSlash)    // ugh!  More special cases!
+                  space = "/";
+               else
+                  space = "";
+            }
+
+            mLineEditor.matchIndex++;     // Advance to next potential match
+
+            if(mLineEditor.matchIndex >= mLineEditor.matchList.size())     // Handle wrap-around
+               mLineEditor.matchIndex = 0;
+
+            // if match contains a space, wrap in quotes
+            string matchedString = mLineEditor.matchList[mLineEditor.matchIndex];
+            if (matchedString.find_first_of(" ") != string::npos)
+               matchedString = "\"" + matchedString +"\"";
+
+            mLineEditor.setString(str->substr(0, pos).append(space + matchedString));    // Add match to the command
+         }
+      }
+   }
+   else if(ascii)     // Append any other keys to the chat message
+   {
+      // Protect against crashes while game is initializing (because we look at the ship for the player's name)
+      if(getGame()->getConnectionToServer())     // clientGame cannot be NULL here
+      {
+         S32 promptSize = getStringWidth(CHAT_FONT_SIZE, mCurrentChatType == TeamChat ? "(Team): " : "(Global): ");
+
+         S32 nameSize = getStringWidthf(CHAT_FONT_SIZE, "%s: ", getGame()->getClientInfo()->getName().getString());
+         S32 nameWidth = max(nameSize, promptSize);
+         // Above block repeated above
+
+         mLineEditor.addChar(ascii);
+      }
+   }
+}
+
+
+void GameUserInterface::onKeyUp(KeyCode keyCode)
+{
+   S32 inputMode = getGame()->getSettings()->getIniSettings()->inputMode;
+
+   // These keys works in any mode!  And why not??
+
+   if(keyCode == keyMISSION)
+      mMissionOverlayActive = false;
+   else if (keyCode == keyMOD1[inputMode])
+      mModActivated[0] = false;
+   else if (keyCode == keyMOD2[inputMode])
+      mModActivated[1] = false;
+   else if (keyCode == keyFIRE[inputMode])
+      mFiring = false;
+   else if(keyCode == keySCRBRD[inputMode])
+   {     // (braces required)
+      if(mInScoreboardMode)     // We're turning scoreboard off
+      {
+         mInScoreboardMode = false;
+         GameType *gameType = getGame()->getGameType();
+         if(gameType)
+            gameType->c2sRequestScoreboardUpdates(false);
+      }
+   }
+   else if(keyCode == keyTOGVOICE[inputMode])
+   {     // (braces required)
+      if(mVoiceRecorder.mRecordingAudio)  // Turning recorder off
+         mVoiceRecorder.stop();
+   }
+   else if(keyCode == keyUP[inputMode])
+      mUpDisabled = false;
+   else if(keyCode == keyDOWN[inputMode])
+      mDownDisabled = false;
+   else if(keyCode == keyLEFT[inputMode])
+      mLeftDisabled = false;
+   else if(keyCode == keyRIGHT[inputMode])
+      mRightDisabled = false;
+}
+
+
+// Return current move (actual move processing in ship.cpp)
+// Will also transform move into "relative" mode if needed
+// Note that all input supplied here will be overwritten if
+// we are using a game controller. 
+// Runs only on client
+Move *GameUserInterface::getCurrentMove()
+{
+   if((mCurrentMode != ChatMode) && !mDisableShipKeyboardInput && !OGLCONSOLE_GetVisibility())
+   {
+      InputMode inputMode = getGame()->getSettings()->getIniSettings()->inputMode;
+
+      mCurrentMove.x = F32((!mRightDisabled && getKeyState(keyRIGHT[inputMode]) ? 1 : 0) - (!mLeftDisabled && getKeyState(keyLEFT[inputMode]) ? 1 : 0));
+      mCurrentMove.y = F32((!mDownDisabled && getKeyState(keyDOWN[inputMode]) ? 1 : 0) - (!mUpDisabled && getKeyState(keyUP[inputMode]) ? 1 : 0));
+
+      mCurrentMove.fire = mFiring;
+
+      for(U32 i = 0; i < (U32)ShipModuleCount; i++)
+         mCurrentMove.module[i] = mModActivated[i];
+   }
+   else
+   {
+      mCurrentMove.x = 0;
+      mCurrentMove.y = 0;
+
+      mCurrentMove.fire = mFiring;     // should be false?
+
+      for(U32 i = 0; i < (U32)ShipModuleCount; i++)
+         mCurrentMove.module[i] = false;
+   }
+
+   if(!getGame()->getSettings()->getIniSettings()->controlsRelative)
+      return &mCurrentMove;
+
+   else     // Using relative controls -- all turning is done relative to the direction of the ship.
+   {
+      mTransformedMove = mCurrentMove;
+
+      Point moveDir(mCurrentMove.x, mCurrentMove.y);
+
+      Point angleDir(cos(mCurrentMove.angle), sin(mCurrentMove.angle));
+
+      Point rightAngleDir(-angleDir.y, angleDir.x);
+      Point newMoveDir = angleDir * moveDir.y + rightAngleDir * moveDir.x;
+
+      mTransformedMove.x = newMoveDir.x;
+      mTransformedMove.y = newMoveDir.y;
+
+      // Sanity checks
+      mTransformedMove.x = min(1.0f, mTransformedMove.x);
+      mTransformedMove.y = min(1.0f, mTransformedMove.y);
+      mTransformedMove.x = max(-1.0f, mTransformedMove.x);
+      mTransformedMove.y = max(-1.0f, mTransformedMove.y);
+
+      return &mTransformedMove;
+   }
+}
+
+
+// User has finished entering a chat message and pressed <enter>
+void GameUserInterface::issueChat()
+{
+   if(!mLineEditor.isEmpty())
+   {
+      // Check if chat buffer holds a message or a command
+      if(mLineEditor.at(0) != '/' && mCurrentChatType != CmdChat)                   // It's a normal chat message
+      {
+         GameType *gameType = getGame()->getGameType();
+         if(gameType)
+            gameType->c2sSendChat(mCurrentChatType == GlobalChat, mLineEditor.c_str());   // Broadcast message
+      }
+      else    // It's a command
+         runCommand(mLineEditor.c_str());
+   }
+
+   cancelChat();     // Hide chat display
+}
+
+
+Vector<string> GameUserInterface::parseStringx(const char *str)
+{
+   Vector<string> words = parseString(str);
+
+   if(words.size() > 0)
+      if(words[0][0] == '/')
+         words[0].erase(0, 1);      // Remove leading /
+
+   return words;
+}
+
+
+// Process a command entered at the chat prompt
+// Returns true if command was handled (even if it was bogus); returning false will cause command to be passed on to the server
+// Runs on client
+void GameUserInterface::runCommand(const char *input)
+{
+   Vector<string> words = parseStringx(input);  // yes
+
+   if(words.size() == 0)            // Just in case, must have 1 or more words to check the first word as command.
+      return;
+
+   GameConnection *gc = getGame()->getConnectionToServer();
+   if(!gc)
+   {
+      displayErrorMessage("!!! Not connected to server");
+      return;
+   }
+
+   for(U32 i = 0; i < ARRAYSIZE(chatCmds); i++)
+      if(words[0] == chatCmds[i].cmdName)
+      {
+         chatCmds[i].cmdCallback(getGame(), words);
+         return;
+      }
+
+   serverCommandHandler(getGame(), words);     // Command unknown to client, will pass it on to server
+}
+
+
+// Set specified volume to the specefied level
+void GameUserInterface::setVolume(VolumeType volType, const Vector<string> &words)
+{
+   S32 vol;
+
+   if(words.size() < 2)
+   {
+      displayErrorMessage("!!! Need to specify volume");
+      return;
+   }
+
+   string volstr = words[1];
+
+   // Parse volstr -- if first digit isn't a number, user probably screwed up.
+   // atoi will return 0, but this probably isn't what the user wanted.
+   if(volstr[0] >= '0' && volstr[0] <= '9')
+      vol = max(min(atoi(volstr.c_str()), 10), 0);
+   else
+   {
+      displayErrorMessage("!!! Invalid value... volume not changed");
+      return;
+   }
+
+  switch(volType)
+  {
+   case SfxVolumeType:
+      getGame()->getSettings()->getIniSettings()->sfxVolLevel = (F32) vol / 10.f;
+      displayMessagef(gCmdChatColor, "SFX volume changed to %d %s", vol, vol == 0 ? "[MUTE]" : "");
+      return;
+
+   case MusicVolumeType:
+      getGame()->getSettings()->getIniSettings()->musicVolLevel = (F32) vol / 10.f;
+      displayMessagef(gCmdChatColor, "Music volume changed to %d %s", vol, vol == 0 ? "[MUTE]" : "");
+      return;
+
+   case VoiceVolumeType:
+      getGame()->getSettings()->getIniSettings()->voiceChatVolLevel = (F32) vol / 10.f;
+      displayMessagef(gCmdChatColor, "Voice chat volume changed to %d %s", vol, vol == 0 ? "[MUTE]" : "");
+      return;
+
+   case ServerAlertVolumeType:
+      getGame()->getConnectionToServer()->c2sSetServerAlertVolume((S8) vol);
+      displayMessagef(gCmdChatColor, "Server alerts chat volume changed to %d %s", vol, vol == 0 ? "[MUTE]" : "");
+      return;
+  }
+}
+
+
+void GameUserInterface::cancelChat()
+{
+   mLineEditor.clear();
+   enterMode(PlayMode);
+}
+
+
+// Constructor
+GameUserInterface::VoiceRecorder::VoiceRecorder(ClientGame *game)
+{
+   mRecordingAudio = false;
+   mMaxAudioSample = 0;
+   mMaxForGain = 0;
+   mVoiceEncoder = new SpeexVoiceEncoder;
+
+   mGame = game;
+}
+
+
+GameUserInterface::VoiceRecorder::~VoiceRecorder()
+{
+   stopNow();
+}
+
+
+void GameUserInterface::VoiceRecorder::idle(U32 timeDelta)
+{
+   if(mRecordingAudio)
+   {
+      if(mVoiceAudioTimer.update(timeDelta))
+      {
+         mVoiceAudioTimer.reset(VoiceAudioSampleTime);
+         process();
+      }
+   }
+}
+
+
+void GameUserInterface::VoiceRecorder::render()
+{
+   if(mRecordingAudio)
+   {
+      F32 amt = mMaxAudioSample / F32(0x7FFF);
+      U32 totalLineCount = 50;
+
+      glColor3f(1, 1 ,1);
+      glBegin(GL_LINES);
+      glVertex2i(10, 130);
+      glVertex2i(10, 145);
+      glVertex2i(10 + totalLineCount * 2, 130);
+      glVertex2i(10 + totalLineCount * 2, 145);
+
+      F32 halfway = totalLineCount * 0.5f;
+      F32 full = amt * totalLineCount;
+      for(U32 i = 1; i < full; i++)
+      {
+         if(i < halfway)
+            glColor3f(i / halfway, 1, 0);
+         else
+            glColor3f(1, 1 - (i - halfway) / halfway, 0);
+
+         glVertex2i(10 + i * 2, 130);
+         glVertex2i(10 + i * 2, 145);
+      }
+      glEnd();
+   }
+}
+
+
+void GameUserInterface::VoiceRecorder::start()
+{
+   mWantToStopRecordingAudio = 0; // linux repeadedly sends key-up / key-down when only holding key down
+   if(!mRecordingAudio)
+   {
+      mRecordingAudio = SoundSystem::startRecording();
+      if(!mRecordingAudio)
+         return;
+
+      mUnusedAudio = new ByteBuffer(0);
+      mRecordingAudio = true;
+      mMaxAudioSample = 0;
+      mVoiceAudioTimer.reset(FirstVoiceAudioSampleTime);
+
+      // trim the start of the capture buffer:
+      SoundSystem::captureSamples(mUnusedAudio);
+      mUnusedAudio->resize(0);
+   }
+}
+
+void GameUserInterface::VoiceRecorder::stopNow()
+{
+   if(mRecordingAudio)
+   {
+      process();
+
+      mRecordingAudio = false;
+      SoundSystem::stopRecording();
+      mVoiceSfx = NULL;
+      mUnusedAudio = NULL;
+   }
+}
+void GameUserInterface::VoiceRecorder::stop()
+{
+   mWantToStopRecordingAudio = 2;
+}
+
+
+void GameUserInterface::VoiceRecorder::process()
+{
+   if(mWantToStopRecordingAudio != 0)
+   {
+      mWantToStopRecordingAudio--;
+      if(mWantToStopRecordingAudio == 0)
+      {
+         stopNow();
+         return;
+      }
+   }
+   U32 preSampleCount = mUnusedAudio->getBufferSize() / 2;
+   SoundSystem::captureSamples(mUnusedAudio);
+
+   U32 sampleCount = mUnusedAudio->getBufferSize() / 2;
+   if(sampleCount == preSampleCount)
+      return;
+
+   S16 *samplePtr = (S16 *) mUnusedAudio->getBuffer();
+   mMaxAudioSample = 0;
+
+   for(U32 i = preSampleCount; i < sampleCount; i++)
+   {
+      if(samplePtr[i] > mMaxAudioSample)
+         mMaxAudioSample = samplePtr[i];
+      else if(-samplePtr[i] > mMaxAudioSample)
+         mMaxAudioSample = -samplePtr[i];
+   }
+   mMaxForGain = U32(mMaxForGain * 0.95f);
+   S32 boostedMax = mMaxAudioSample + 2048;
+
+   if(boostedMax > mMaxForGain)
+      mMaxForGain = boostedMax;
+
+   if(mMaxForGain > MaxDetectionThreshold)
+   {
+      // Apply some gain to the buffer:
+      F32 gain = 0x7FFF / F32(mMaxForGain);
+      for(U32 i = preSampleCount; i < sampleCount; i++)
+      {
+         F32 sample = gain * samplePtr[i];
+         if(sample > 0x7FFF)
+            samplePtr[i] = 0x7FFF;
+         else if(sample < -0x7FFF)
+            samplePtr[i] = -0x7FFF;
+         else
+            samplePtr[i] = S16(sample);
+      }
+      mMaxAudioSample = U32(mMaxAudioSample * gain);
+   }
+
+   ByteBufferPtr sendBuffer = mVoiceEncoder->compressBuffer(mUnusedAudio);
+
+   if(sendBuffer.isValid())
+   {
+      GameType *gameType = mGame->getGameType();
+
+      if(gameType && sendBuffer->getBufferSize() < 1024)      // Don't try to send too big
+         gameType->c2sVoiceChat(mGame->getSettings()->getIniSettings()->echoVoice, sendBuffer);
+   }
+}
+
+
+void GameUserInterface::suspendGame()
+{
+   getGame()->getConnectionToServer()->suspendGame();     // Tell server we're suspending
+   getGame()->suspendGame();                              // Suspend locally
+   getUIManager()->getSuspendedUserInterface()->activate();          // And enter chat mode
+}
+
+
+void GameUserInterface::unsuspendGame()
+{
+   getGame()->unsuspendGame();                            // Unsuspend locally
+   getGame()->getConnectionToServer()->unsuspendGame();   // Tell the server we're unsuspending
+}
+
+
+void GameUserInterface::renderScoreboard()
+{
+   // This is probably not needed... if gameType were NULL, we'd have crashed and burned long ago
+   GameType *gameType = getGame()->getGameType();
+   if(!gameType)
+      return;
+
+   S32 canvasHeight = gScreenInfo.getGameCanvasHeight();
+
+   if(mInputModeChangeAlertDisplayTimer.getCurrent() != 0)
+   {
+      // Display alert about input mode changing
+      F32 alpha = 1;
+      if(mInputModeChangeAlertDisplayTimer.getCurrent() < 1000)
+         alpha = mInputModeChangeAlertDisplayTimer.getCurrent() * 0.001f;
+
+      bool disableBlending = false;
+
+      if(!glIsEnabled(GL_BLEND))
+      {
+         glEnable(GL_BLEND);
+         disableBlending = true; 
+      }
+
+      glColor(Colors::paleRed, alpha);
+      UserInterface::drawCenteredStringf(UserInterface::vertMargin + 130, 20, "Input mode changed to %s", 
+                                         getGame()->getSettings()->getIniSettings()->inputMode == InputModeJoystick ? "Joystick" : "Keyboard");
+      if(disableBlending)
+         glDisable(GL_BLEND);
+   }
+
+   U32 totalWidth = gScreenInfo.getGameCanvasWidth() - UserInterface::horizMargin * 2;
+
+   bool isTeamGame = gameType->isTeamGame();
+
+   S32 teams = isTeamGame ? getGame()->getTeamCount() : 1;
+
+   U32 columnCount = min(teams, 2);
+
+   U32 teamWidth = totalWidth / columnCount;
+   S32 maxTeamPlayers = 0;
+   getGame()->countTeamPlayers();
+
+   S32 teamCount = getGame()->getTeamCount();
+
+   // Check to make sure at least one team has at least one player...
+   for(S32 i = 0; i < teamCount; i++)
+   {
+      Team *team = (Team *)getGame()->getTeam(i);
+
+      if(!isTeamGame)
+         maxTeamPlayers += team->getPlayerBotCount();
+
+      else if(team->getPlayerBotCount() > maxTeamPlayers)
+            maxTeamPlayers = team->getPlayerBotCount();
+   }
+   // ...if not, then go home!
+   if(!maxTeamPlayers)
+      return;
+
+   U32 teamAreaHeight = isTeamGame ? 40 : 0;
+   U32 numTeamRows = (teamCount + 1) >> 1;
+
+   U32 totalHeight = (gScreenInfo.getGameCanvasHeight() - UserInterface::vertMargin * 2) / numTeamRows - (numTeamRows - 1) * 2;
+   U32 maxHeight = MIN(30, (totalHeight - teamAreaHeight) / maxTeamPlayers);
+
+   U32 sectionHeight = (teamAreaHeight + maxHeight * maxTeamPlayers);
+   totalHeight = sectionHeight * numTeamRows + (numTeamRows - 1) * 2;
+
+   for(S32 i = 0; i < teams; i++)
+   {
+      S32 yt = (gScreenInfo.getGameCanvasHeight() - totalHeight) / 2 + (i >> 1) * (sectionHeight + 2);  // y-top
+      S32 yb = yt + sectionHeight;     // y-bottom
+      S32 xl = 10 + (i & 1) * teamWidth;
+      S32 xr = xl + teamWidth - 2;
+
+      const Color *teamColor = getGame()->getTeamColor(i);
+
+      bool disableBlending = false;
+
+      if(!glIsEnabled(GL_BLEND))
+      {
+         glEnable(GL_BLEND);
+         disableBlending = true; 
+      }
+
+      glColor(teamColor, 0.6f);
+      glBegin(GL_POLYGON);
+         glVertex2i(xl, yt);
+         glVertex2i(xr, yt);
+         glVertex2i(xr, yb);
+         glVertex2i(xl, yb);
+      glEnd();
+
+      if(disableBlending)
+         glDisable(GL_BLEND);
+
+      glColor(Colors::white);
+      if(isTeamGame)     // Render team scores
+      {
+         renderFlag(F32(xl + 20), F32(yt + 18), teamColor);
+         renderFlag(F32(xr - 20), F32(yt + 18), teamColor);
+
+         glColor(Colors::white);
+         glBegin(GL_LINES);
+            glVertex2i(xl, yt + S32(teamAreaHeight));
+            glVertex2i(xr, yt + S32(teamAreaHeight));
+         glEnd();
+
+         UserInterface::drawString(xl + 40, yt + 2, 30, getGame()->getTeamName(i).getString());
+         UserInterface::drawStringf(xr - 140, yt + 2, 30, "%d", ((Team *)(getGame()->getTeam(i)))->getScore());
+      }
+
+      // Now for player scores.  First build a list, then sort it, then display it.
+      Vector<ClientInfo *> playerScores;
+      gameType->getSortedPlayerScores(i, playerScores);     // Fills playerScores
+
+      S32 curRowY = yt + teamAreaHeight + 1;
+      S32 fontSize = U32(maxHeight * 0.8f);
+
+      for(S32 j = 0; j < playerScores.size(); j++)
+      {
+         static const char *bot = "B ";
+         S32 botsize = UserInterface::getStringWidth(fontSize / 2, bot);
+         S32 x = xl + 40;
+
+         // Add the mark of the bot
+         if(playerScores[j]->isRobot())
+            UserInterface::drawString(x - botsize, curRowY + fontSize / 4 + 2, fontSize / 2, bot); 
+
+         UserInterface::drawString(x, curRowY, fontSize, playerScores[j]->getName().getString());
+
+         static char buff[255] = "";
+
+         if(isTeamGame)
+            dSprintf(buff, sizeof(buff), "%2.2f", (F32)playerScores[j]->getRating());
+         else
+            dSprintf(buff, sizeof(buff), "%d", playerScores[j]->getScore());
+
+         UserInterface::drawString(xr - (120 + S32(UserInterface::getStringWidth(F32(fontSize), buff))), curRowY, fontSize, buff);
+         UserInterface::drawStringf(xr - 70, curRowY, fontSize, "%d", playerScores[j]->getPing());
+         curRowY += maxHeight;
+      }
+   }
+}
+
+
+// Sorts teams by score, high to low
+S32 QSORT_CALLBACK teamScoreSort(Team **a, Team **b)
+{
+   return (*b)->getScore() - (*a)->getScore();  
+}
+
+
+void GameUserInterface::renderBasicInterfaceOverlay(const GameType *gameType, bool scoreboardVisible)
+{
+   S32 canvasHeight = gScreenInfo.getGameCanvasHeight();
+
+   if(mLevelInfoDisplayTimer.getCurrent() || mMissionOverlayActive)
+   {
+      // Fade message out
+      F32 alpha = 1;
+      if(mLevelInfoDisplayTimer.getCurrent() < 1000 && !mMissionOverlayActive)
+         alpha = mLevelInfoDisplayTimer.getCurrent() * 0.001f;
+
+      bool disableBlending = false;
+
+      if(!glIsEnabled(GL_BLEND))
+      {
+         glEnable(GL_BLEND);
+         disableBlending = true; 
+      }
+
+      glColor(Colors::white, alpha);
+      UserInterface::drawCenteredStringf(canvasHeight / 2 - 180, 30, "Level: %s", gameType->getLevelName()->getString());
+      UserInterface::drawCenteredStringf(canvasHeight / 2 - 140, 30, "Game Type: %s", gameType->getGameTypeString());
+
+      glColor(Colors::cyan, alpha);
+      UserInterface::drawCenteredString(canvasHeight / 2 - 100, 20, gameType->getInstructionString());
+
+      glColor(Colors::magenta, alpha);
+      UserInterface::drawCenteredString(canvasHeight / 2 - 75, 20, gameType->getLevelDescription()->getString());
+
+      glColor(Colors::green, alpha);
+      UserInterface::drawCenteredStringf(canvasHeight - 100, 20, "Press [%s] to see this information again", keyCodeToString(keyMISSION));
+
+      if(gameType->getLevelCredits()->isNotNull())    // Only render credits string if it's is not empty
+      {
+         glColor(Colors::red, alpha);
+         UserInterface::drawCenteredStringf(canvasHeight / 2 + 50, 20, "%s", gameType->getLevelCredits()->getString());
+      }
+
+      glColor(Colors::yellow, alpha);
+      UserInterface::drawCenteredStringf(canvasHeight / 2 - 50, 20, "Score to Win: %d", gameType->getWinningScore());
+
+      if(disableBlending)
+         glDisable(GL_BLEND);
+
+      mInputModeChangeAlertDisplayTimer.reset(0);     // Supress mode change alert if this message is displayed...
+   }
+
+   if(mInputModeChangeAlertDisplayTimer.getCurrent() != 0)
+   {
+      // Display alert about input mode changing
+      F32 alpha = 1;
+      if(mInputModeChangeAlertDisplayTimer.getCurrent() < 1000)
+         alpha = mInputModeChangeAlertDisplayTimer.getCurrent() * 0.001f;
+
+      bool disableBlending = false;
+
+      if(!glIsEnabled(GL_BLEND))
+      {
+         glEnable(GL_BLEND);
+         disableBlending = true; 
+      }
+
+      glColor(Colors::paleRed, alpha);
+      UserInterface::drawCenteredStringf(UserInterface::vertMargin + 130, 20, "Input mode changed to %s", 
+                                         getGame()->getSettings()->getIniSettings()->inputMode == InputModeJoystick ? "Joystick" : "Keyboard");
+      if(disableBlending)
+         glDisable(GL_BLEND);
+   }
+
+   Game *game = gameType->getGame();
+   S32 teamCount = game->getTeamCount();
+
+   if((gameType->isGameOver() || scoreboardVisible) && teamCount > 0)      // Render scoreboard
+      renderScoreboard();
+
+   else if(teamCount > 1 && gameType->isTeamGame())  // Render team scores in lower-right corner when scoreboard is off
+   {
+      S32 lroff = gameType->getLowerRightCornerScoreboardOffsetFromBottom();
+
+      // Build a list of teams, so we can sort by score
+      Vector<Team *> teams;
+      teams.reserve(teamCount);
+
+      for(S32 i = 0; i < teamCount; i++)
+      {
+         teams.push_back((Team *)gameType->getGame()->getTeam(i));
+         teams[i]->mId = i;
+      }
+
+      teams.sort(teamScoreSort);    
+
+      S32 maxScore = gameType->getLeadingScore();
+
+      const S32 textsize = 32;
+      S32 xpos = gScreenInfo.getGameCanvasWidth() - UserInterface::horizMargin - gameType->getDigitsNeededToDisplayScore() * 
+                                                                                 UserInterface::getStringWidth(textsize, "0");
+
+      for(S32 i = 0; i < teams.size(); i++)
+      {
+         S32 ypos = gScreenInfo.getGameCanvasHeight() - UserInterface::vertMargin - lroff - (teams.size() - i - 1) * 38;
+
+         Team *team = (Team *)game->getTeam(i);
+
+         glColor(Colors::magenta);
+         if( gameType->teamHasFlag(team->getId()) )
+            UserInterface::drawString(xpos - 50, ypos + 3, 18, "*");
+
+         renderFlag(F32(xpos - 20), F32(ypos + 18), team->getColor());
+
+         glColor(Colors::white);
+         UserInterface::drawStringf(xpos, ypos, textsize, "%d", team->getScore());
+      }
+   }
+
+   //else if(mGame->getTeamCount() > 0 && !isTeamGame())   // Render leaderboard for non-team games
+   //{
+   //   S32 lroff = getLowerRightCornerScoreboardOffsetFromBottom();
+
+   //   // Build a list of teams, so we can sort by score
+   //   Vector<RefPtr<ClientRef> > leaderboardList;
+
+   //   // Add you to the leaderboard
+   //   if(getGame()->getConnectionToServer())
+   //   {
+   //      leaderboardList.push_back(getGame()->getConnectionToServer());
+   //      logprintf("Score = %d", getGame()->getConnectionToServer()->getScore());
+   //   }
+
+   //   // Get leading player
+   //   ClientRef *winningClient = mClientList[0];
+   //   for(S32 i = 1; i < mClientList.size(); i++)
+   //   {
+   //      if(mClientList[i]->getScore() > winningClient->getScore())
+   //      {
+   //         winningClient = mClientList[i];
+   //      }
+   //   }
+
+   //   // Add leader to the leaderboard
+   //   leaderboardList.push_back(winningClient);
+
+   //   const S32 textsize = 20;
+
+   //   for(S32 i = 0; i < leaderboardList.size(); i++)
+   //   {
+   //      const char* prefix = "";
+   //      if(i == leaderboardList.size() - 1)
+   //      {
+   //         prefix = "Leader:";
+   //      }
+   //      const char* name = leaderboardList[i]->name.getString();
+   //      S32 score = leaderboardList[i]->getScore();
+
+   //      S32 xpos = gScreenInfo.getGameCanvasWidth() - UserInterface::horizMargin - 
+   //                 UserInterface::getStringWidthf(textsize, "%s %s %d", prefix, name, score);
+   //      S32 ypos = gScreenInfo.getGameCanvasHeight() - UserInterface::vertMargin - lroff - i * 24;
+
+   //      glColor3f(1, 1, 1);
+   //      UserInterface::drawStringf(xpos, ypos, textsize, "%s %s %d", prefix, name, score);
+   //   }
+   //}
+
+   renderTimeLeft();
+   renderTalkingClients();
+   renderDebugStatus();
+}
+
+
+
+void GameUserInterface::renderTimeLeft()
+{
+   const S32 size = 20;       // Size of time
+   const S32 gtsize = 12;     // Size of game type/score indicator
+   
+   GameType *gameType = getGame()->getGameType();
+
+   S32 len = UserInterface::getStringWidthf(gtsize, "[%s/%d]", gameType->getShortName(), gameType->getWinningScore());
+
+   glColor(Colors::cyan);
+   UserInterface::drawStringf(gScreenInfo.getGameCanvasWidth() - UserInterface::horizMargin - 65 - len - 5,
+                              gScreenInfo.getGameCanvasHeight() - UserInterface::vertMargin - 20 + ((size - gtsize) / 2) + 2, 
+                              gtsize, "[%s/%d]", gameType->getShortName(), gameType->getWinningScore());
+
+   S32 x = gScreenInfo.getGameCanvasWidth() - UserInterface::horizMargin - 65;
+   S32 y = gScreenInfo.getGameCanvasHeight() - UserInterface::vertMargin - 20;
+
+   glColor(Colors::white);
+
+   if(gameType->getTotalGameTime() == 0)
+      UserInterface::drawString(x, y, size, "Unlim.");
+   else
+   {
+      U32 timeLeft = gameType->getRemainingGameTime();      // Time remaining in game
+      U32 minsRemaining = timeLeft / 60;
+      U32 secsRemaining = timeLeft - (minsRemaining * 60);
+
+      UserInterface::drawStringf(x, y, size, "%02d:%02d", minsRemaining, secsRemaining);
+   }
+}
+
+
+void GameUserInterface::renderTalkingClients()
+{
+   S32 y = 150;
+
+   for(S32 i = 0; i < getGame()->getClientCount(); i++)
+   {
+      ClientInfo *client = ((Game *)getGame())->getClientInfo(i);
+
+      if(client->getVoiceSFX()->isPlaying())
+      {
+         const S32 TEXT_HEIGHT = 20;
+
+         glColor( getGame()->getTeamColor(client->getTeamIndex()) );
+         UserInterface::drawString(10, y, TEXT_HEIGHT, client->getName().getString());
+         y += TEXT_HEIGHT + 5;
+      }
+   }
+}
+
+
+void GameUserInterface::renderDebugStatus()
+{
+   // When bots are frozen, render large pause icon in lower left
+   if(Robot::isPaused())
+   {
+      glColor(Colors::white);
+
+      const S32 PAUSE_HEIGHT = 40;
+      const S32 PAUSE_WIDTH = 15;
+      const S32 PAUSE_GAP = 8;
+      const S32 BOX_INSET = 5;
+      const S32 BOX_THICKNESS = 4;
+      const S32 BOX_HEIGHT = PAUSE_HEIGHT + 2 * PAUSE_GAP + BOX_THICKNESS;
+      const S32 BOX_WIDTH = 280;
+      const S32 TEXT_SIZE = 20;
+
+      S32 x, y;
+
+      // Draw box
+      x = UserInterface::vertMargin + BOX_THICKNESS / 2 - 3;
+      y = gScreenInfo.getGameCanvasHeight() - UserInterface::vertMargin;
+
+      for(S32 i = 1; i >= 0; i--)
+      {
+         glColor(i ? Colors::black : Colors::white);
+         glBegin(i ? GL_POLYGON: GL_LINE_LOOP); 
+            glVertex2i(x,             y);
+            glVertex2i(x + BOX_WIDTH, y);
+            glVertex2i(x + BOX_WIDTH, y - BOX_HEIGHT);
+            glVertex2i(x,             y - BOX_HEIGHT);
+         glEnd();
+      }
+
+
+      // Draw Pause symbol
+      x = UserInterface::vertMargin + BOX_THICKNESS + BOX_INSET;
+      y = gScreenInfo.getGameCanvasHeight() - UserInterface::vertMargin - BOX_THICKNESS - BOX_INSET;
+
+      for(S32 i = 0; i < 2; i++)
+      {
+         glBegin(GL_POLYGON);    // Filled rectangle
+            glVertex2i(x,               y);
+            glVertex2i(x + PAUSE_WIDTH, y);
+            glVertex2i(x + PAUSE_WIDTH, y - PAUSE_HEIGHT);
+            glVertex2i(x,               y - PAUSE_HEIGHT);
+         glEnd();
+
+         x += PAUSE_WIDTH + PAUSE_GAP;
+      }
+
+      x += BOX_INSET;
+      y -= (TEXT_SIZE + BOX_INSET + BOX_THICKNESS + 3);
+      UserInterface::drawString(x, y, TEXT_SIZE, "STEP: Alt-], Ctrl-]");
+   }
+}
+
+
+
+};
+
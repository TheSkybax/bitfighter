--- conflicted
+++ resolved
@@ -1210,30 +1210,7 @@
 }
 
 
-<<<<<<< HEAD
 bool GameUserInterface::checkName(const string &name)
-=======
-
-void GameUserInterface::runCommand(const char *input)
-{
-   Vector<string> words = parseString(input);
-   if(!processCommand(words))    // Try the command locally; if can't be run, send it on to the server
-   {
-      const char * c1 = mLineEditor.c_str();
-      GameType *gt = gClientGame->getGameType();
-      if(gt)
-      {
-         Vector<StringPtr> args;
-         for(S32 i = 1; i < words.size(); i++)
-            args.push_back(StringPtr(words[i]));
-         gt->c2sSendCommand(StringTableEntry(words[0], false), args);
-      }
-   }
-}
-
-// User has finished entering a chat message and pressed <enter>
-void GameUserInterface::issueChat()
->>>>>>> 92c4aa45
 {
    S32 potentials = 0;
    string potential;
@@ -1251,19 +1228,12 @@
          potentials++;
          potential = n;
       }
-<<<<<<< HEAD
    }
 
    if(potentials == 1)
    {
       //*name = potential;
       return true;
-=======
-      else                             // It's a command
-      {
-         runCommand(mLineEditor.c_str());
-      }
->>>>>>> 92c4aa45
    }
 
    return false;
@@ -1648,99 +1618,99 @@
 
 S32 chatCmdSize = ARRAYSIZE(chatCmds);    // So instructions will now how big chatCmds is
 
-// Render chat msg that user is composing
-void GameUserInterface::renderCurrentChat()
-{
-   if(mCurrentMode != ChatMode)
-      return;
-
-   const char *promptStr;
-
-   Color baseColor;
-
-   if(isCmdChat())      // Whatever the underlying chat mode, seems we're entering a command here
-   {
-      baseColor = gCmdChatColor;
-      promptStr = mCurrentChatType ? "(Command): /" : "(Command): ";
-   }
-   else if(mCurrentChatType == TeamChat)    // Team chat (goes to all players on team)
-   {
-      baseColor = gTeamChatColor;
-      promptStr = "(Team): ";
-   }
-   else                                     // Global in-game chat (goes to all players in game)
-   {
-      baseColor = gGlobalChatColor;
-      promptStr = "(Global): ";
-   }
-
-   // Protect against crashes while game is initializing... is this really needed??
-   if(! (gClientGame && gClientGame->getConnectionToServer()))
-      return;
-
-   S32 promptSize = getStringWidth(FONTSIZE, promptStr);
-   S32 nameSize = getStringWidthf(FONTSIZE, "%s: ", gClientGame->getConnectionToServer()->getClientName().getString());
-   S32 nameWidth = max(nameSize, promptSize);
-   // Above block repeated below...
-
-   S32 xpos = UserInterface::horizMargin;
-
-   const S32 ypos = UserInterface::vertMargin +
-                    (gIniSettings.showWeaponIndicators ? UserInterface::chatMargin : UserInterface::vertMargin) +
-                    (mMessageDisplayMode == LongFixed ? MessageStoreCount : MessageDisplayCount) * (FONTSIZE + FONT_GAP);
-
-   S32 width = gScreenInfo.getGameCanvasWidth() - 2 * horizMargin - (nameWidth - promptSize) + 6;
-
-   // Render text entry box like thingy
-   glEnableBlend;
-
-   for(S32 i = 1; i >= 0; i--)
-   {
-      glColor(baseColor, i ? .25 : .4);
-
-      glBegin(i ? GL_POLYGON : GL_LINE_LOOP);
-         glVertex2f(xpos, ypos - 3);
-         glVertex2f(xpos + width, ypos - 3);
-         glVertex2f(xpos + width, ypos + FONTSIZE + 7);
-         glVertex2f(xpos, ypos + FONTSIZE + 7);
-      glEnd();
-   }
-   glDisableBlend;
-
-   glColor(baseColor);
-
-   xpos += 3;     // Left margin
-   xpos += drawStringAndGetWidth(xpos, ypos, FONTSIZE, promptStr);
-
-   S32 x = drawStringAndGetWidth(xpos, ypos, FONTSIZE, mLineEditor.c_str());
-
-   // If we've just finished entering a chat cmd, show next parameter
-   if(isCmdChat())
-   {
-      string line = mLineEditor.getString();
-      Vector<string> words = parseString(line.c_str());
-      if(words.size() > 0)
-      {
-         for(S32 i = 0; i < chatCmdSize; i++)
-         {
-            const char *cmd = words[0].c_str();
-
-            if(!stricmp(cmd, chatCmds[i].cmdName.c_str()))
-            {
-               if(chatCmds[i].cmdArgCount >= words.size() && line[line.size() - 1] == ' ')
-               {
-                  glColor(baseColor * .5);
-                  drawString(xpos + x, ypos, FONTSIZE, chatCmds[i].helpArgString[words.size() - 1].c_str());
-               }
-
-               break;
-            }
-         }
-      }
-   }
-
-   glColor(baseColor);
-   mLineEditor.drawCursor(xpos, ypos, FONTSIZE);
+// Render chat msg that user is composing
+void GameUserInterface::renderCurrentChat()
+{
+   if(mCurrentMode != ChatMode)
+      return;
+
+   const char *promptStr;
+
+   Color baseColor;
+
+   if(isCmdChat())      // Whatever the underlying chat mode, seems we're entering a command here
+   {
+      baseColor = gCmdChatColor;
+      promptStr = mCurrentChatType ? "(Command): /" : "(Command): ";
+   }
+   else if(mCurrentChatType == TeamChat)    // Team chat (goes to all players on team)
+   {
+      baseColor = gTeamChatColor;
+      promptStr = "(Team): ";
+   }
+   else                                     // Global in-game chat (goes to all players in game)
+   {
+      baseColor = gGlobalChatColor;
+      promptStr = "(Global): ";
+   }
+
+   // Protect against crashes while game is initializing... is this really needed??
+   if(! (gClientGame && gClientGame->getConnectionToServer()))
+      return;
+
+   S32 promptSize = getStringWidth(FONTSIZE, promptStr);
+   S32 nameSize = getStringWidthf(FONTSIZE, "%s: ", gClientGame->getConnectionToServer()->getClientName().getString());
+   S32 nameWidth = max(nameSize, promptSize);
+   // Above block repeated below...
+
+   S32 xpos = UserInterface::horizMargin;
+
+   const S32 ypos = UserInterface::vertMargin +
+                    (gIniSettings.showWeaponIndicators ? UserInterface::chatMargin : UserInterface::vertMargin) +
+                    (mMessageDisplayMode == LongFixed ? MessageStoreCount : MessageDisplayCount) * (FONTSIZE + FONT_GAP);
+
+   S32 width = gScreenInfo.getGameCanvasWidth() - 2 * horizMargin - (nameWidth - promptSize) + 6;
+
+   // Render text entry box like thingy
+   glEnableBlend;
+
+   for(S32 i = 1; i >= 0; i--)
+   {
+      glColor(baseColor, i ? .25 : .4);
+
+      glBegin(i ? GL_POLYGON : GL_LINE_LOOP);
+         glVertex2f(xpos, ypos - 3);
+         glVertex2f(xpos + width, ypos - 3);
+         glVertex2f(xpos + width, ypos + FONTSIZE + 7);
+         glVertex2f(xpos, ypos + FONTSIZE + 7);
+      glEnd();
+   }
+   glDisableBlend;
+
+   glColor(baseColor);
+
+   xpos += 3;     // Left margin
+   xpos += drawStringAndGetWidth(xpos, ypos, FONTSIZE, promptStr);
+
+   S32 x = drawStringAndGetWidth(xpos, ypos, FONTSIZE, mLineEditor.c_str());
+
+   // If we've just finished entering a chat cmd, show next parameter
+   if(isCmdChat())
+   {
+      string line = mLineEditor.getString();
+      Vector<string> words = parseString(line.c_str());
+      if(words.size() > 0)
+      {
+         for(S32 i = 0; i < chatCmdSize; i++)
+         {
+            const char *cmd = words[0].c_str();
+
+            if(!stricmp(cmd, chatCmds[i].cmdName.c_str()))
+            {
+               if(chatCmds[i].cmdArgCount >= words.size() && line[line.size() - 1] == ' ')
+               {
+                  glColor(baseColor * .5);
+                  drawString(xpos + x, ypos, FONTSIZE, chatCmds[i].helpArgString[words.size() - 1].c_str());
+               }
+
+               break;
+            }
+         }
+      }
+   }
+
+   glColor(baseColor);
+   mLineEditor.drawCursor(xpos, ypos, FONTSIZE);
 }
 
 
@@ -1918,6 +1888,24 @@
 }
 
 
+
+void GameUserInterface::runCommand(const char *input)
+{
+   Vector<string> words = parseString(input);
+   if(!processCommand(words))    // Try the command locally; if can't be run, send it on to the server
+   {
+      const char * c1 = mLineEditor.c_str();
+      GameType *gt = gClientGame->getGameType();
+      if(gt)
+      {
+         Vector<StringPtr> args;
+         for(S32 i = 1; i < words.size(); i++)
+            args.push_back(StringPtr(words[i]));
+         gt->c2sSendCommand(StringTableEntry(words[0], false), args);
+      }
+   }
+}
+
 // User has finished entering a chat message and pressed <enter>
 void GameUserInterface::issueChat()
 {
@@ -1932,20 +1920,7 @@
       }
       else                             // It's a command
       {
-         Vector<string> words = parseString(mLineEditor.c_str());
-
-         if(!processCommand(words))    // Try the command locally; if can't be run, send it on to the server
-         {
-            const char * c1 = mLineEditor.c_str();
-            GameType *gt = gClientGame->getGameType();
-            if(gt)
-            {
-               Vector<StringPtr> args;
-               for(S32 i = 1; i < words.size(); i++)
-                  args.push_back(StringPtr(words[i]));
-               gt->c2sSendCommand(StringTableEntry(words[0], false), args);
-            }
-         }
+         runCommand(mLineEditor.c_str());
       }
    }
    cancelChat();

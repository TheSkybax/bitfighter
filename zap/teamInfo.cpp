--- conflicted
+++ resolved
@@ -138,18 +138,7 @@
 }
 
 
-<<<<<<< HEAD
 void AbstractTeam::setTeamManager(TeamManager *teamManager)
-=======
-const S32 AbstractTeam::getTeamIndex() const
-{
-   return mTeamIndex;
-}
-
-
-// Read team from level file params
-bool AbstractTeam::processArguments(S32 argc, const char **argv)
->>>>>>> 90262634
 {
    mTeamManager = teamManager;
 }
@@ -179,6 +168,12 @@
 void AbstractTeam::setTeamIndex(S32 index)
 {
    mTeamIndex = index;
+}
+
+
+const S32 AbstractTeam::getTeamIndex() const
+{
+   return mTeamIndex;
 }
 
 

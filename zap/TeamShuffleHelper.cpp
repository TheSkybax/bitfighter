//-----------------------------------------------------------------------------------
//
// Bitfighter - A multiplayer vector graphics space game
// Based on Zap demo released for Torque Network Library by GarageGames.com
//
// Derivative work copyright (C) 2008-2009 Chris Eykamp
// Original work copyright (C) 2004 GarageGames.com, Inc.
// Other code copyright as noted
//
// This program is free software; you can redistribute it and/or modify
// it under the terms of the GNU General Public License as published by
// the Free Software Foundation; either version 2 of the License, or
// (at your option) any later version.
//
// This program is distributed in the hope that it will be useful (and fun!),
// but WITHOUT ANY WARRANTY; without even the implied warranty of
// MERCHANTABILITY or FITNESS FOR A PARTICULAR PURPOSE.  See the
// GNU General Public License for more details.
//
// You should have received a copy of the GNU General Public License
// along with this program; if not, write to the Free Software
// Foundation, Inc., 59 Temple Place, Suite 330, Boston, MA  02111-1307  USA
//
//------------------------------------------------------------------------------------

#include "TeamShuffleHelper.h"
#include "ClientGame.h"
#include "UIGame.h"
#include "UIMenus.h"
#include "ScreenInfo.h"

#include "SDL/SDL_opengl.h"

<<<<<<< HEAD
#include <algorithm>
=======
#include <math.h>
>>>>>>> ba5fb843


namespace Zap
{

// Constructor
TeamShuffleHelper::TeamShuffleHelper(ClientGame *clientGame) : Parent(clientGame)
{
   // Do nothing
}


// Randomly fill teams with clientInfos
void TeamShuffleHelper::shuffle()
{
   const Vector<boost::shared_ptr<ClientInfo> > *clientInfos = getGame()->getClientInfos();

   mTeams.resize(getGame()->getTeamCount());
   for(S32 i = 0; i < getGame()->getTeamCount(); i++)
      mTeams[i].clear();

   S32 ppt = S32(ceil(F32(clientInfos->size()) / F32(mTeams.size())));

   for(S32 i = 0; i < clientInfos->size(); i++)
   {
      while(true)
      {
         S32 index = TNL::Random::readI(0, mTeams.size() - 1);
         if(mTeams[index].size() < ppt)
         {
            mTeams[index].push_back(clientInfos->get(i).get());
            break;
         }
      }
   }
}


void TeamShuffleHelper::onMenuShow()
{
   shuffle();
}


void TeamShuffleHelper::render()
{
   S32 teamCount = getGame()->getTeamCount();
   S32 cols;

   switch(teamCount)
   {
   case 1:
      cols = 1;
      break;
   case 2:
   case 4:
      cols = 2;
      break;
   case 3:
   case 5:
   case 6:
   case 7:
   case 8:
   case 9:
     cols = 3;
     break;
   default:
      cols = 1;
   }


   S32 rows = (S32)ceil((F32)teamCount / (F32)cols);
   S32 maxColWidth = gScreenInfo.getGameCanvasWidth() / cols;

   S32 colWidth = -1;
   const S32 textSize = 15;
   const S32 margin = 10;

   for(S32 i = 0; i < getGame()->getPlayerCount(); i++)
   {
      S32 width = UserInterface::getStringWidth(textSize, getGame()->Game::getClientInfo(i)->getName().getString());

      if(width > colWidth)
      {
         if(width > maxColWidth)
         {
            colWidth = maxColWidth;
            break;
         }
         else
            colWidth = width;
      }
   }

   const S32 rowHeight = 80;
   const S32 topMargin = (gScreenInfo.getGameCanvasHeight() - rows * rowHeight - (rows - 1) * margin) / 2;
   const S32 leftMargin = (gScreenInfo.getGameCanvasWidth() - cols * colWidth - (cols - 1) * margin) / 2;
   const S32 vpad = 4, hpad = 4;        // Padding inside the boxes

   for(S32 i = 0; i < rows; i++)
      for(S32 j = 0; j < cols; j++)
      {
         if(i * cols + j >= teamCount)
            break;

         S32 x = leftMargin + j * (colWidth + margin);
         S32 y = topMargin + i * (rowHeight + margin);

         S32 teamIndex = i * cols + j;

         UserInterface::drawFilledRect(x, y, x + colWidth, y + rowHeight, Colors::black, getGame()->getTeamColor(teamIndex));

         glColor(Colors::white);
         for(S32 k = 0; k < mTeams[teamIndex].size(); k++)
         {
            UserInterface::drawString(x + hpad, y + vpad + (k+1) * 1.2 * textSize, textSize, mTeams[teamIndex][k]->getName().getString());
         }
      }
}


// Return true if key did something, false if key had no effect
// Runs on client
bool TeamShuffleHelper::processInputCode(InputCode inputCode)
{
   if(Parent::processInputCode(inputCode))    // Check for cancel keys
      return true;

   if(inputCode == KEY_SPACE)
      shuffle();

   else if(inputCode == KEY_ENTER)
      getGame()->displaySuccessMessage("Take it from here, Raptor! The data you need is in mTeams.");

   return true;
}


InputCode TeamShuffleHelper::getActivationKey()  { return KEY_NONE; }      // Only activated via chat cmd

bool TeamShuffleHelper::isMovementDisabled()  { return true; }


};
<|MERGE_RESOLUTION|>--- conflicted
+++ resolved
@@ -31,11 +31,9 @@
 
 #include "SDL/SDL_opengl.h"
 
-<<<<<<< HEAD
 #include <algorithm>
-=======
-#include <math.h>
->>>>>>> ba5fb843
+#include <math.h> 
+
 
 
 namespace Zap

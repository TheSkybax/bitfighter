//-----------------------------------------------------------------------------------
//
// Bitfighter - A multiplayer vector graphics space game
// Based on Zap demo released for Torque Network Library by GarageGames.com
//
// Derivative work copyright (C) 2008-2009 Chris Eykamp
// Original work copyright (C) 2004 GarageGames.com, Inc.
// Other code copyright as noted
//
// This program is free software; you can redistribute it and/or modify
// it under the terms of the GNU General Public License as published by
// the Free Software Foundation; either version 2 of the License, or
// (at your option) any later version.
//
// This program is distributed in the hope that it will be useful (and fun!),
// but WITHOUT ANY WARRANTY; without even the implied warranty of
// MERCHANTABILITY or FITNESS FOR A PARTICULAR PURPOSE.  See the
// GNU General Public License for more details.
//
// You should have received a copy of the GNU General Public License
// along with this program; if not, write to the Free Software
// Foundation, Inc., 59 Temple Place, Suite 330, Boston, MA  02111-1307  USA
//
//------------------------------------------------------------------------------------

#ifndef _FLAGITEM_H_
#define _FLAGITEM_H_

<<<<<<< HEAD
#include "item.h"     // For FlagSpawn def
=======
//#include "Spawn.h"      // For FlagSpawn def
>>>>>>> 789cc15e
#include "ship.h"

namespace Zap
{
////////////////////////////////////////
////////////////////////////////////////


class FlagSpawn;
class GoalZone;

class FlagItem : public MoveItem
{
protected:
   typedef MoveItem Parent;  

private:
   Point mInitialPos;                  // Where flag was "born"
   bool mIsAtHome;

   SafePtr<GoalZone> mZone;            // GoalZone currently holding the flag, NULL if not in a zone

   const Vector<FlagSpawn> *getSpawnPoints();

protected:
   enum MaskBits {
      ZoneMask         = Parent::FirstFreeMask << 0,
      FirstFreeMask    = Parent::FirstFreeMask << 1
   };

public:
   FlagItem(Point pos = Point());                                    // C++ constructor
   FlagItem(Point pos, bool collidable, float radius, float mass);   // Alternate C++ constructor
   FlagItem(Point pos, Point vel, bool useDropDelay = false);

   FlagItem *clone() const;
   void copyAttrs(FlagItem *target);

   void initialize();      // Set inital values of things

   virtual bool processArguments(S32 argc, const char **argv, Game *game);
   virtual string toString(F32 gridSize) const;

   virtual void onAddedToGame(Game *theGame);
   virtual void renderItem(const Point &pos);

   void mountToShip(Ship *theShip);

   virtual void sendHome();

   virtual void onMountDestroyed();
   virtual bool collide(GameObject *hitObject);

   TestFunc collideTypes() { return (TestFunc)isFlagOrShipCollideableType; }

   bool isAtHome() { return mIsAtHome; }

   Timer mTimer;                       // Used for games like HTF where time a flag is held is important

   virtual U32 packUpdate(GhostConnection *connection, U32 updateMask, BitStream *stream);
   virtual void unpackUpdate(GhostConnection *connection, BitStream *stream);
   virtual void idle(GameObject::IdleCallPath path);

   // For tracking GoalZones where the flag might be at the moment
   void setZone(GoalZone *goalZone);
   GoalZone *getZone();
   bool isInZone() { return mZone.isValid(); }


   TNL_DECLARE_CLASS(FlagItem);

   ///// Editor stuff

   void renderDock();
   F32 getEditorRadius(F32 currentScale);

   // Some properties about the item that will be needed in the editor
   const char *getEditorHelpString() { return "Flag item, used by a variety of game types."; }  
   const char *getPrettyNamePlural() { return "Flags"; }
   const char *getOnDockName() { return "Flag"; }
   const char *getOnScreenName() { return "Flag"; }
   bool hasTeam() { return true; }
   bool canBeHostile() { return true; }
   bool canBeNeutral() { return true; }

   ///// Lua Interface

   FlagItem(lua_State *L) { /* Do nothing */ };    //  Lua constructor

   static const char className[];
   static Lunar<FlagItem>::RegType methods[];

   S32 getClassID(lua_State *L) { return returnInt(L, FlagTypeNumber); }
   
   S32 getTeamIndx(lua_State *L) { return returnInt(L, mTeam + 1); }          // Index of owning team
   S32 isInInitLoc(lua_State *L) { return returnBool(L, isAtHome()); }        // Is flag in it's initial location?

   S32 isInCaptureZone(lua_State *L) { return returnBool(L, mZone.isValid()); }    // Is flag in a team's capture zone?
   S32 getCaptureZone(lua_State *L);

   void push(lua_State *L) { Lunar<FlagItem>::push(L, this); }
};


};

#endif

<|MERGE_RESOLUTION|>--- conflicted
+++ resolved
@@ -26,11 +26,7 @@
 #ifndef _FLAGITEM_H_
 #define _FLAGITEM_H_
 
-<<<<<<< HEAD
-#include "item.h"     // For FlagSpawn def
-=======
 //#include "Spawn.h"      // For FlagSpawn def
->>>>>>> 789cc15e
 #include "ship.h"
 
 namespace Zap
@@ -44,11 +40,10 @@
 
 class FlagItem : public MoveItem
 {
-protected:
    typedef MoveItem Parent;  
 
 private:
-   Point mInitialPos;                  // Where flag was "born"
+   Point mInitialPos;                 // Where flag was "born"
    bool mIsAtHome;
 
    SafePtr<GoalZone> mZone;            // GoalZone currently holding the flag, NULL if not in a zone
@@ -130,8 +125,8 @@
 
    S32 isInCaptureZone(lua_State *L) { return returnBool(L, mZone.isValid()); }    // Is flag in a team's capture zone?
    S32 getCaptureZone(lua_State *L);
+   void push(lua_State *L) { Lunar<FlagItem>::push(L, this); }
 
-   void push(lua_State *L) { Lunar<FlagItem>::push(L, this); }
 };
 
 

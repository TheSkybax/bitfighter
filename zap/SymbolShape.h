--- conflicted
+++ resolved
@@ -17,13 +17,9 @@
 #include "tnlVector.h"
 #include "tnlTypes.h"
 
-<<<<<<< HEAD
-#include <boost/shared_ptr.hpp>
+#include <memory>
 #include "Colors.h"
 
-=======
-#include <memory>
->>>>>>> 8d84f2b5
 
 using namespace TNL;
 

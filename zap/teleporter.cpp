--- conflicted
+++ resolved
@@ -25,8 +25,6 @@
 
 #include "teleporter.h"
 #include "../glut/glutInclude.h"
-
-#include <math.h>
 
 using namespace TNL;
 #include "ship.h"
@@ -167,13 +165,8 @@
       S32 dest;
       stream->read(&dest);
 
-<<<<<<< HEAD
-      FXManager::emitTeleportInEffect(mDests[dest], 0);
-      SFXObject::play(SFXTeleportIn, mDests[dest], Point());
-=======
       FXManager::emitTeleportInEffect(mDest[dest], 0);
       SoundSystem::playSoundEffect(SFXTeleportIn, mDest[dest], Point());
->>>>>>> 24585c1a
 
       SoundSystem::playSoundEffect(SFXTeleportOut, mPos, Point());
       timeout = TeleporterDelay;

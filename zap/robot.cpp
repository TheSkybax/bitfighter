//-----------------------------------------------------------------------------------
//
// Bitfighter - A multiplayer vector graphics space game
// Based on Zap demo released for Torque Network Library by GarageGames.com
//
// Derivative work copyright (C) 2008-2009 Chris Eykamp
// Original work copyright (C) 2004 GarageGames.com, Inc.
// Other code copyright as noted
//
// This program is free software; you can redistribute it and/or modify
// it under the terms of the GNU General Public License as published by
// the Free Software Foundation; either version 2 of the License, or
// (at your option) any later version.
//
// This program is distributed in the hope that it will be useful (and fun!),
// but WITHOUT ANY WARRANTY; without even the implied warranty of
// MERCHANTABILITY or FITNESS FOR A PARTICULAR PURPOSE.  See the
// GNU General Public License for more details.
//
// You should have received a copy of the GNU General Public License
// along with this program; if not, write to the Free Software
// Foundation, Inc., 59 Temple Place, Suite 330, Boston, MA  02111-1307  USA
//
//------------------------------------------------------------------------------------

#include "robot.h"
#include "item.h"

#include "gameType.h"
#include "projectile.h"
#include "gameLoader.h"
#include "gameConnection.h"
#include "shipItems.h"
#include "playerInfo.h"          // For RobotPlayerInfo constructor
<<<<<<< HEAD
#include "item.h"
=======
>>>>>>> 789cc15e
#include "gameWeapons.h"
#include "gameObjectRender.h"
#include "flagItem.h"
#include "goalZone.h"
#include "loadoutZone.h"
#include "soccerGame.h"          // For lua object defs
#include "huntersGame.h"         // For lua object defs
<<<<<<< HEAD
#include "EngineeredItem.h"   // For lua object defs
#include "PickupItem.h"
#include "teleporter.h"          // ""
=======
#include "EngineeredItem.h"      // For lua object defs
#include "PickupItem.h"          // For lua object defs
#include "teleporter.h"          // For lua object defs

>>>>>>> 789cc15e
#include "../lua/luaprofiler-2.0.2/src/luaprofiler.h"      // For... the profiler!
#include "config.h"
#include "BotNavMeshZone.h"      // For BotNavMeshZone class definition
#include "luaGameInfo.h"
#include "luaUtil.h"
#include "config.h"              // for gIniSettings.defaultRobotScript
#include "GeomUtils.h"
#include "oglconsole.h"
#include "game.h"
#include "stringUtils.h"

#ifndef ZAP_DEDICATED
#include "sparkManager.h"
#include "UI.h"
#include "UIMenus.h"
#include "UIGame.h"
#include "SDL/SDL_opengl.h"
#endif

#include <math.h>


#define hypot _hypot    // Kill some warnings

namespace Zap
{

const bool QUIT_ON_SCRIPT_ERROR = true;


bool Robot::mIsPaused = false;
S32 Robot::mStepCount = -1;

extern ServerGame *gServerGame;




static EventManager eventManager;                // Singleton event manager, one copy is used by all bots


// Constructor
LuaRobot::LuaRobot(lua_State *L) : LuaShip((Robot *)lua_touserdata(L, 1))
{
   lua_atpanic(L, luaPanicked);                  // Register our panic function
   thisRobot = (Robot *)lua_touserdata(L, 1);    // Register our robot
   thisRobot->mLuaRobot = this;

   // Initialize all subscriptions to unsubscribed
   for(S32 i = 0; i < EventManager::EventTypes; i++)
      subscriptions[i] = false;

   // The following sets scads of global vars in the Lua instance that mimic the use of the enums we use everywhere

   // Game Objects
/*
   setEnum(ShipType);
   setEnum(BarrierType);
   setEnum(MoveableType);

   setEnum(BulletType);
   setEnum(MineType);
   setEnum(SpyBugType);

   setEnum(ResourceItemType);
   setEnum(ForceFieldType);
   setEnum(LoadoutZoneType);
   setEnum(TestItemType);
   setEnum(FlagType);
   setEnum(TurretTargetType);
   setEnum(SlipZoneType);
   setEnum(NexusType);
   //setEnum(BotNavMeshZoneType);
   setEnum(RobotType);
   setEnum(TeleportType);
   setEnum(GoalZoneType);
   setEnum(AsteroidType);
   setEnum(RepairItemType);
   setEnum(EnergyItemType);
   setEnum(SoccerBallItemType);
   setEnum(TurretType);
   setEnum(ForceFieldProjectorType);*/

#define setEnumName(number, name) { lua_pushinteger(L, number); lua_setglobal(L, name); }

   setEnumName(BarrierTypeNumber, "BarrierType");
   setEnumName(PlayerShipTypeNumber, "ShipType");
   setEnumName(LineTypeNumber, "LineType");
   setEnumName(ResourceItemTypeNumber, "ResourceItem");
   setEnumName(TextItemTypeNumber, "TextItemType");
   setEnumName(LoadoutZoneTypeNumber, "LoadoutZoneType");
   setEnumName(TestItemTypeNumber, "TestItem");
   setEnumName(FlagTypeNumber, "FlagType");
   setEnumName(BulletTypeNumber, "BulletType");
   setEnumName(MineTypeNumber, "MineType");
   setEnumName(NexusTypeNumber, "NexusType");
   setEnumName(BotNavMeshZoneTypeNumber, "BotNavMeshZoneType");
   setEnumName(RobotShipTypeNumber, "RobotType");
   setEnumName(TeleportTypeNumber, "TeleportType");
   setEnumName(GoalZoneTypeNumber, "GoalZoneType");
   setEnumName(AsteroidTypeNumber, "AsteroidType");
   setEnumName(RepairItemTypeNumber, "RepairItemType");
   setEnumName(EnergyItemTypeNumber, "EnergyItemType");
   setEnumName(SoccerBallItemTypeNumber, "SoccerBallItem");
   setEnumName(WormTypeNumber, "WormType");
   setEnumName(TurretTypeNumber, "TurretType");
   setEnumName(ForceFieldTypeNumber, "ForceFieldType");
   setEnumName(ForceFieldProjectorTypeNumber, "ForceFieldProjectorType");
   setEnumName(SpeedZoneTypeNumber, "SpeedZoneType");
   setEnumName(PolyWallTypeNumber, "PolyWallType");
   setEnumName(ShipSpawnTypeNumber, "ShipSpawnType");
   setEnumName(FlagSpawnTypeNumber, "FlagSpawnType");
   setEnumName(AsteroidSpawnTypeNumber, "AsteroidSpawnType");
   setEnumName(WallItemTypeNumber, "WallItemType");
   setEnumName(WallEdgeTypeNumber, "WallEdgeType");
   setEnumName(WallSegmentTypeNumber, "WallSegmentType");
   setEnumName(SlipZoneTypeNumber, "SlipZoneType");
   setEnumName(SpyBugTypeNumber, "SpyBugType");


   // Modules
   setEnum(ModuleShield);
   setEnum(ModuleBoost);
   setEnum(ModuleSensor);
   setEnum(ModuleRepair);
   setEnum(ModuleEngineer);
   setEnum(ModuleCloak);
   setEnum(ModuleArmor);

   // Weapons
   setEnum(WeaponPhaser);
   setEnum(WeaponBounce);
   setEnum(WeaponTriple);
   setEnum(WeaponBurst);
   setEnum(WeaponMine);
   setEnum(WeaponSpyBug);
   setEnum(WeaponTurret);

      // Game Types
   setGTEnum(BitmatchGame);
   setGTEnum(CTFGame);
   setGTEnum(HTFGame);
   setGTEnum(NexusGame);
   setGTEnum(RabbitGame);
   setGTEnum(RetrieveGame);
   setGTEnum(SoccerGame);
   setGTEnum(ZoneControlGame);

   // Scoring Events
   setGTEnum(KillEnemy);
   setGTEnum(KillSelf);
   setGTEnum(KillTeammate);
   setGTEnum(KillEnemyTurret);
   setGTEnum(KillOwnTurret);
   setGTEnum(KilledByAsteroid);
   setGTEnum(KilledByTurret);
   setGTEnum(CaptureFlag);
   setGTEnum(CaptureZone);
   setGTEnum(UncaptureZone);
   setGTEnum(HoldFlagInZone);
   setGTEnum(RemoveFlagFromEnemyZone);
   setGTEnum(RabbitHoldsFlag);
   setGTEnum(RabbitKilled);
   setGTEnum(RabbitKills);
   setGTEnum(ReturnFlagsToNexus);
   setGTEnum(ReturnFlagToZone);
   setGTEnum(LostFlag);
   setGTEnum(ReturnTeamFlag);
   setGTEnum(ScoreGoalEnemyTeam);
   setGTEnum(ScoreGoalHostileTeam);
   setGTEnum(ScoreGoalOwnTeam);

   // Event handler events
   setEventEnum(ShipSpawnedEvent);
   setEventEnum(ShipKilledEvent);
   setEventEnum(MsgReceivedEvent);
   setEventEnum(PlayerJoinedEvent);
   setEventEnum(PlayerLeftEvent);

   setEnum(EngineeredTurret);
   setEnum(EngineeredForceField);

   // A few misc constants -- in Lua, we reference the teams as first team == 1, so neutral will be 0 and hostile -1
   lua_pushinteger(L, 0); lua_setglobal(L, "NeutralTeamIndx");
   lua_pushinteger(L, -1); lua_setglobal(L, "HostileTeamIndx");
}

// Destructor
LuaRobot::~LuaRobot()
{
   // Make sure we're unsubscribed to all those events we subscribed to.  Don't want to
   // send an event to a dead bot, after all...
   for(S32 i = 0; i < EventManager::EventTypes; i++)
      if(subscriptions[i])
         eventManager.unsubscribeImmediate(thisRobot->getL(), (EventManager::EventType)i);

   logprintf(LogConsumer::LogLuaObjectLifecycle, "Deleted Lua Robot Object (%p)\n", this);
}


// Define the methods we will expose to Lua
// Methods defined here need to be defined in the LuaRobot in robot.h

Lunar<LuaRobot>::RegType LuaRobot::methods[] = {
   method(LuaRobot, getClassID),

   method(LuaRobot, getCPUTime),
   method(LuaRobot, getTime),

   // These inherited from LuaShip
   method(LuaRobot, isAlive),

   method(LuaRobot, getLoc),
   method(LuaRobot, getRad),
   method(LuaRobot, getVel),
   method(LuaRobot, getTeamIndx),

   method(LuaRobot, isModActive),
   method(LuaRobot, getEnergy),
   method(LuaRobot, getHealth),
   method(LuaRobot, hasFlag),
   method(LuaRobot, getFlagCount),

   method(LuaRobot, getAngle),
   method(LuaRobot, getActiveWeapon),
   method(LuaRobot, getMountedItems),

   method(LuaRobot, getCurrLoadout),
   method(LuaRobot, getReqLoadout),
   // End inherited methods

   method(LuaRobot, getZoneCenter),
   method(LuaRobot, getGatewayFromZoneToZone),
   method(LuaRobot, getZoneCount),
   method(LuaRobot, getCurrentZone),

   method(LuaRobot, setAngle),
   method(LuaRobot, setAnglePt),
   method(LuaRobot, getAnglePt),
   method(LuaRobot, hasLosPt),

   method(LuaRobot, getWaypoint),

   method(LuaRobot, setThrust),
   method(LuaRobot, setThrustPt),
   method(LuaRobot, setThrustToPt),

   method(LuaRobot, fire),
   method(LuaRobot, setWeapon),
   method(LuaRobot, setWeaponIndex),
   method(LuaRobot, hasWeapon),

   method(LuaRobot, activateModule),
   method(LuaRobot, activateModuleIndex),
   method(LuaRobot, setReqLoadout),

   method(LuaRobot, subscribe),
   method(LuaRobot, unsubscribe),

   method(LuaRobot, globalMsg),
   method(LuaRobot, teamMsg),

   method(LuaRobot, getActiveWeapon),

   method(LuaRobot, findItems),
   method(LuaRobot, findGlobalItems),
   method(LuaRobot, getFiringSolution),
   method(LuaRobot, getInterceptCourse),     // Doesn't work well...

   method(LuaRobot, engineerDeployObject),
   method(LuaRobot, dropItem),
   method(LuaRobot, copyMoveFromObject),

   {0,0}    // End method list
};


S32 LuaRobot::getClassID(lua_State *L)
{
   return returnInt(L, RobotShipTypeNumber);
}


// Return CPU time... use for timing things
S32 LuaRobot::getCPUTime(lua_State *L)
{
   return returnInt(L, gServerGame->getCurrentTime());
}


// Turn to angle a (in radians, or toward a point)
S32 LuaRobot::setAngle(lua_State *L)
{
   static const char *methodName = "Robot:setAngle()";

   if(lua_isnumber(L, 1))
   {
      checkArgCount(L, 1, methodName);

      Move move = thisRobot->getCurrentMove();
      move.angle = getFloat(L, 1, methodName);
      thisRobot->setCurrentMove(move);
   }
   else  // Could be a point?
   {
      checkArgCount(L, 1, methodName);
      Point point = getPoint(L, 1, methodName);

      Move move = thisRobot->getCurrentMove();
      move.angle = thisRobot->getAnglePt(point);
      thisRobot->setCurrentMove(move);
   }

   return 0;
}


// Turn towards point XY
S32 LuaRobot::setAnglePt(lua_State *L)
{
   static const char *methodName = "Robot:setAnglePt()";
   checkArgCount(L, 1, methodName);
   Point point = getPoint(L, 1, methodName);

   Move move = thisRobot->getCurrentMove();
   move.angle = thisRobot->getAnglePt(point);
   thisRobot->setCurrentMove(move);

   return 0;
}

// Get angle toward point
S32 LuaRobot::getAnglePt(lua_State *L)
{
   static const char *methodName = "Robot:getAnglePt()";
   checkArgCount(L, 1, methodName);
   Point point = getPoint(L, 1, methodName);

   lua_pushnumber(L, thisRobot->getAnglePt(point));
   return 1;
}


// Thrust at velocity v toward angle a
S32 LuaRobot::setThrust(lua_State *L)
{
   static const char *methodName = "Robot:setThrust()";
   checkArgCount(L, 2, methodName);
   F32 vel = getFloat(L, 1, methodName);
   F32 ang = getFloat(L, 2, methodName);

   Move move = thisRobot->getCurrentMove();

   move.x = vel * cos(ang);
   move.y = vel * sin(ang);

   thisRobot->setCurrentMove(move);

   return 0;
}


bool calcInterceptCourse(GameObject *target, Point aimPos, F32 aimRadius, S32 aimTeam, F32 aimVel, F32 aimLife, bool ignoreFriendly, F32 &interceptAngle)
{
   Point offset = target->getActualPos() - aimPos;    // Account for fact that robot doesn't fire from center
   offset.normalize(aimRadius * 1.2f);    // 1.2 is a fudge factor to prevent robot from not shooting because it thinks it will hit itself
   aimPos += offset;

   if(isShipType(target->getObjectTypeNumber()))
   {
      Ship *potential = (Ship*)target;

      // Is it dead or cloaked?  If so, ignore
      if(!potential->isVisible() || potential->hasExploded)
         return false;
   }

   if(ignoreFriendly && target->getTeam() == aimTeam)      // Is target on our team?
      return false;                                        // ...if so, skip it!

   // Calculate where we have to shoot to hit this...
   Point Vs = target->getActualVel();

   Point d = target->getActualPos() - aimPos;

   F32 t;      // t is set in next statement
   if(!FindLowestRootInInterval(Vs.dot(Vs) - aimVel * aimVel, 2 * Vs.dot(d), d.dot(d), aimLife * 0.001f, t))
      return false;

   Point leadPos = target->getActualPos() + Vs * t;

   // Calculate distance
   Point delta = (leadPos - aimPos);

   // Make sure we can see it...
   Point n;
   TestFunc testFunc = isWallType;

   if( !(isShipType(target->getObjectTypeNumber())) )  // If the target isn't a ship, take forcefields into account
      testFunc = isFlagCollideableType;

   if(target->findObjectLOS(testFunc, MoveObject::ActualState, aimPos, target->getActualPos(), t, n))
      return false;

   // See if we're gonna clobber our own stuff...
   target->disableCollision();
   Point delta2 = delta;
   delta2.normalize(aimLife * aimVel / 1000);
   GameObject *hitObject = target->findObjectLOS((TestFunc)isWithHealthType, 0, aimPos, aimPos + delta2, t, n);
   target->enableCollision();

   if(ignoreFriendly && hitObject && hitObject->getTeam() == aimTeam)
      return false;

   interceptAngle = delta.ATAN2();

   return true;
}


// Given an object, which angle do we need to be at to fire to hit it?
// Returns nil if a workable solution can't be found
// Logic adapted from turret aiming algorithm
// Note that bot WILL fire at teammates if you ask it to!
S32 LuaRobot::getFiringSolution(lua_State *L)
{
   static const char *methodName = "Robot:getFiringSolution()";
   checkArgCount(L, 2, methodName);
   U32 type = (U32)getInt(L, 1, methodName);
   GameObject *target = getItem(L, 2, type, methodName)->getGameObject();

   WeaponInfo weap = gWeapons[thisRobot->getSelectedWeapon()];    // Robot's active weapon

   F32 interceptAngle;

   if(calcInterceptCourse(target, thisRobot->getActualPos(), thisRobot->getRadius(), thisRobot->getTeam(), (F32)weap.projVelocity, (F32)weap.projLiveTime, false, interceptAngle))
      return returnFloat(L, interceptAngle);

   return returnNil(L);
}


// Given an object, what angle do we need to fly toward in order to collide with an object?  This
// works a lot like getFiringSolution().
S32 LuaRobot::getInterceptCourse(lua_State *L)
{
   static const char *methodName = "Robot:getInterceptCourse()";
   checkArgCount(L, 2, methodName);
   U32 type = (U32)getInt(L, 1, methodName);
   GameObject *target = getItem(L, 2, type, methodName)->getGameObject();

   WeaponInfo weap = gWeapons[thisRobot->getSelectedWeapon()];    // Robot's active weapon

   F32 interceptAngle;
   bool ok = calcInterceptCourse(target, thisRobot->getActualPos(), thisRobot->getRadius(), thisRobot->getTeam(), 256, 3000, false, interceptAngle);
   if(!ok)
      return returnNil(L);

   return returnFloat(L, interceptAngle);
}


// Thrust at velocity v toward point x,y
S32 LuaRobot::setThrustPt(lua_State *L)      // (number, point)
{
   static const char *methodName = "Robot:setThrustPt()";
   checkArgCount(L, 2, methodName);
   F32 vel = getFloat(L, 1, methodName);
   Point point = getPoint(L, 2, methodName);

   F32 ang = thisRobot->getAnglePt(point) - 0 * FloatHalfPi;

   Move move = thisRobot->getCurrentMove();

   move.x = vel * cos(ang);
   move.y = vel * sin(ang);

   thisRobot->setCurrentMove(move);

  return 0;
}


// Thrust toward specified point, but slow speed so that we land directly on that point if it is within range
S32 LuaRobot::setThrustToPt(lua_State *L)
{
   static const char *methodName = "Robot:setThrustToPt()";
   checkArgCount(L, 1, methodName);
   Point point = getPoint(L, 1, methodName);

   F32 ang = thisRobot->getAnglePt(point) - 0 * FloatHalfPi;

   Move move = thisRobot->getCurrentMove();

   F32 dist = thisRobot->getActualPos().distanceTo(point);

   F32 vel = dist / ((F32) move.time);      // v = d / t, t is in ms

   move.x = vel * cos(ang);
   move.y = vel * sin(ang);

   thisRobot->setCurrentMove(move);

  return 0;
}


// Get the coords of the center of mesh zone z
S32 LuaRobot::getZoneCenter(lua_State *L)
{
   static const char *methodName = "Robot:getZoneCenter()";
   checkArgCount(L, 1, methodName);
   S32 z = (S32)getInt(L, 1, methodName);


   BotNavMeshZone *zone = dynamic_cast<BotNavMeshZone *>(gServerGame->getBotZoneDatabase()->getObjectByIndex(z));

   if(zone)
      return returnPoint(L, zone->getCenter());
   // else
   return returnNil(L);
}


// Get the coords of the gateway to the specified zone.  Returns point, nil if requested zone doesn't border current zone.
S32 LuaRobot::getGatewayFromZoneToZone(lua_State *L)
{
   static const char *methodName = "Robot:getGatewayFromZoneToZone()";
   checkArgCount(L, 2, methodName);
   S32 from = (S32)getInt(L, 1, methodName);
   S32 to = (S32)getInt(L, 2, methodName);

   BotNavMeshZone *zone = dynamic_cast<BotNavMeshZone *>(gServerGame->getBotZoneDatabase()->getObjectByIndex(from));

   // Is requested zone a neighbor?
   if(zone)
      for(S32 i = 0; i < zone->mNeighbors.size(); i++)
         if(zone->mNeighbors[i].zoneID == to)
            return returnPoint(L, Rect(zone->mNeighbors[i].borderStart, zone->mNeighbors[i].borderEnd).getCenter());

   // Did not find requested neighbor, or zone index was invalid... returning nil
   return returnNil(L);
}


// Get the zone this robot is currently in.  If not in a zone, return nil
S32 LuaRobot::getCurrentZone(lua_State *L)
{
   S32 zone = thisRobot->getCurrentZone();
   return (zone == U16_MAX) ? returnNil(L) : returnInt(L, zone);
}


// Get a count of how many nav zones we have
S32 LuaRobot::getZoneCount(lua_State *L)
{
   return returnInt(L, gServerGame->getBotZoneDatabase()->getObjectCount());
}


// Fire current weapon if possible
S32 LuaRobot::fire(lua_State *L)
{
   Move move = thisRobot->getCurrentMove();
   move.fire = true;
   thisRobot->setCurrentMove(move);

   return 0;
}


// Can robot see point P?
S32 LuaRobot::hasLosPt(lua_State *L)      // Now takes a point or an x,y
{
   static const char *methodName = "Robot:hasLosPt()";
   //checkArgCount(L, 1, methodName);
   Point point = getPointOrXY(L, 1, methodName);

   return returnBool(L, thisRobot->canSeePoint(point));
}


// Set weapon to index
S32 LuaRobot::setWeaponIndex(lua_State *L)
{
   static const char *methodName = "Robot:setWeaponIndex()";
   checkArgCount(L, 1, methodName);
   U32 weap = (U32)getInt(L, 1, methodName, 1, ShipWeaponCount);    // Acceptable range = (1, ShipWeaponCount)
   thisRobot->selectWeapon(weap - 1);     // Correct for the fact that index in C++ is 0 based

   return 0;
}


// Set weapon to specified weapon, if we have it
S32 LuaRobot::setWeapon(lua_State *L)
{
   static const char *methodName = "Robot:setWeapon()";
   checkArgCount(L, 1, methodName);
   U32 weap = (U32)getInt(L, 1, methodName, 0, WeaponCount - 1);

   for(S32 i = 0; i < ShipWeaponCount; i++)
      if((U32)thisRobot->getWeapon(i) == weap)
      {
         thisRobot->selectWeapon(i);
         break;
      }

   // If we get here without having found our weapon, then nothing happens.  Better luck next time!
   return 0;
}


// Do we have a given weapon in our current loadout?
S32 LuaRobot::hasWeapon(lua_State *L)
{
   static const char *methodName = "Robot:hasWeapon()";
   checkArgCount(L, 1, methodName);
   U32 weap = (U32)getInt(L, 1, methodName, 0, WeaponCount - 1);

   for(S32 i = 0; i < ShipWeaponCount; i++)
      if((U32)thisRobot->getWeapon(i) == weap)
         return returnBool(L, true);      // We have it!

   return returnBool(L, false);           // We don't!
}


// Activate module this cycle --> takes module index
S32 LuaRobot::activateModuleIndex(lua_State *L)
{
   static const char *methodName = "Robot:activateModuleIndex()";

   checkArgCount(L, 1, methodName);
   U32 indx = (U32)getInt(L, 1, methodName, 0, ShipModuleCount);

   thisRobot->activateModule(indx);

   return 0;
}


// Activate module this cycle --> takes module enum.
// If specified module is not part of the loadout, does nothing.
S32 LuaRobot::activateModule(lua_State *L)
{
   static const char *methodName = "Robot:activateModule()";

   checkArgCount(L, 1, methodName);
   ShipModule mod = (ShipModule) getInt(L, 1, methodName, 0, ModuleCount - 1);

   for(S32 i = 0; i < ShipModuleCount; i++)
      if(thisRobot->getModule(i) == mod)
      {
         thisRobot->activateModule(i);
         break;
      }

   return 0;
}


// Sets loadout to specified --> takes 2 modules, 3 weapons
S32 LuaRobot::setReqLoadout(lua_State *L)
{
   checkArgCount(L, 1, "Robot:setReqLoadout()");

   LuaLoadout *loadout = Lunar<LuaLoadout>::check(L, 1);
   Vector<U32> vec;

   for(S32 i = 0; i < ShipModuleCount + ShipWeaponCount; i++)
      vec.push_back(loadout->getLoadoutItem(i));

   //thisRobot->setLoadout(vec); Robots cheat with this line, skipping loadout zone.
   thisRobot->getOwner()->sRequestLoadout(vec);

   return 0;
}


// Send message to all players
S32 LuaRobot::globalMsg(lua_State *L)
{
   static const char *methodName = "Robot:globalMsg()";
   checkArgCount(L, 1, methodName);

   const char *message = getString(L, 1, methodName);

   GameType *gt = gServerGame->getGameType();
   if(gt)
   {
      gt->s2cDisplayChatMessage(true, thisRobot->getName(), message);

      // Fire our event handler
      Robot::getEventManager().fireEvent(thisRobot->getL(), EventManager::MsgReceivedEvent, message, thisRobot->getPlayerInfo(), true);
   }

   return 0;
}


// Send message to team (what happens when neutral/enemytoall robot does this???)
S32 LuaRobot::teamMsg(lua_State *L)
{
   static const char *methodName = "Robot:teamMsg()";
   checkArgCount(L, 1, methodName);

   const char *message = getString(L, 1, methodName);

   GameType *gt = gServerGame->getGameType();
   if(gt)
   {
      gt->s2cDisplayChatMessage(true, thisRobot->getName(), message);

      // Fire our event handler
      Robot::getEventManager().fireEvent(thisRobot->L, EventManager::MsgReceivedEvent, message, thisRobot->getPlayerInfo(), false);
   }

   return 0;
}


S32 LuaRobot::getTime(lua_State *L)
{
   return returnInt(L, thisRobot->getCurrentMove().time);
}


// Return list of all items of specified type within normal visible range... does no screening at this point
S32 LuaRobot::findItems(lua_State *L)
{
   Point pos = thisRobot->getActualPos();
   Rect queryRect(pos, pos);
   queryRect.expand(gServerGame->computePlayerVisArea(thisRobot));

   return doFindItems(L, &queryRect);
}


// Same but gets all visible items from whole game... out-of-scope items will be ignored
S32 LuaRobot::findGlobalItems(lua_State *L)
{
   return doFindItems(L);
}


S32 LuaRobot::doFindItems(lua_State *L, Rect *scope)
{
   S32 index = 1;
   S32 pushed = 0;      // Count of items actually pushed onto the stack

   fillVector.clear();

   while(lua_isnumber(L, index))
   {
      GridDatabase *gridDB;
      U8 number = (U8)lua_tointeger(L, index);


      if(number == BotNavMeshZoneTypeNumber)
         gridDB = ((ServerGame *)thisRobot->getGame())->getBotZoneDatabase();
      else
         gridDB = thisRobot->getGame()->getGameObjDatabase();

      if(scope)    // Get other objects on screen-visible area only
         gridDB->findObjects(number, fillVector, *scope);
      else
         gridDB->findObjects(number, fillVector);

      index++;
   }

   clearStack(L);

   lua_createtable(L, fillVector.size(), 0);    // Create a table, with enough slots pre-allocated for our data

   for(S32 i = 0; i < fillVector.size(); i++)
   {
      if(isShipType(fillVector[i]->getObjectTypeNumber()))      // Skip cloaked ships & robots!
      {
         Ship *ship = dynamic_cast<Ship *>(fillVector[i]);
         if(ship)
         {

         if(dynamic_cast<Robot *>(fillVector[i]) == thisRobot)             // Do not find self
            continue;

         // Ignore ship/robot if it's dead or cloaked
         if(!ship->isVisible() || ship->hasExploded)
            continue;
         }
      }

      GameObject *obj = dynamic_cast<GameObject *>(fillVector[i]);
      obj->push(L);
      pushed++;      // Increment pushed before using it because Lua uses 1-based arrays
      lua_rawseti(L, 1, pushed);
   }

   return 1;
}

// Get next waypoint to head toward when traveling from current location to x,y
// Note that this function will be called frequently by various robots, so any
// optimizations will be helpful.
S32 LuaRobot::getWaypoint(lua_State *L)  // Takes a luavec or an x,y
{
   static const char *methodName = "Robot:getWaypoint()";

   Point target = getPointOrXY(L, 1, methodName);

   // If we can see the target, go there directly
   if(thisRobot->canSeePoint(target))
   {
      thisRobot->flightPlan.clear();
      return returnPoint(L, target);
   }

   // TODO: cache destination point; if it hasn't moved, then skip ahead.

   U16 targetZone = BotNavMeshZone::findZoneContaining(target);       // Where we're going  ===> returns zone id

   if(targetZone == U16_MAX)       // Our target is off the map.  See if it's visible from any of our zones, and, if so, go there
   {
      targetZone = findClosestZone(target);

      if(targetZone == U16_MAX)
         return returnNil(L);
   }

   // Make sure target is still in the same zone it was in when we created our flightplan.
   // If we're not, our flightplan is invalid, and we need to skip forward and build a fresh one.
   if(thisRobot->flightPlan.size() > 0 && targetZone == thisRobot->flightPlanTo)
   {
      // In case our target has moved, replace final point of our flightplan with the current target location
      thisRobot->flightPlan[0] = target;

      // First, let's scan through our pre-calculated waypoints and see if we can see any of them.
      // If so, we'll just head there with no further rigamarole.  Remember that our flightplan is
      // arranged so the closest points are at the end of the list, and the target is at index 0.
      Point dest;
      bool found = false;
      bool first = true;

      while(thisRobot->flightPlan.size() > 0)
      {
         Point last = thisRobot->flightPlan.last();

         // We'll assume that if we could see the point on the previous turn, we can
         // still see it, even though in some cases, the turning of the ship around a
         // protruding corner may make it technically not visible.  This will prevent
         // rapidfire recalcuation of the path when it's not really necessary.

         // removed if(first) ... Problems with Robot get stuck after pushed from burst or mines.
         // To save calculations, might want to avoid (thisRobot->canSeePoint(last))
         if(thisRobot->canSeePoint(last))
         {
            dest = last;
            found = true;
            first = false;
            thisRobot->flightPlan.pop_back();   // Discard now possibly superfluous waypoint
         }
         else
            break;
      }

      // If we found one, that means we found a visible waypoint, and we can head there...
      if(found)
      {
         thisRobot->flightPlan.push_back(dest);    // Put dest back at the end of the flightplan
         return returnPoint(L, dest);
      }
   }

   // We need to calculate a new flightplan
   thisRobot->flightPlan.clear();

   U16 currentZone = thisRobot->getCurrentZone();     // Where we are

   if(currentZone == U16_MAX)      // We don't really know where we are... bad news!  Let's find closest visible zone and go that way.
      currentZone = findClosestZone(thisRobot->getActualPos());

   if(currentZone == U16_MAX)      // That didn't go so well...
      return returnNil(L);

   // We're in, or on the cusp of, the zone containing our target.  We're close!!
   if(currentZone == targetZone)
   {
      Point p;
      thisRobot->flightPlan.push_back(target);

      if(!thisRobot->canSeePoint(target))           // Possible, if we're just on a boundary, and a protrusion's blocking a ship edge
      {
         BotNavMeshZone *zone = dynamic_cast<BotNavMeshZone *>(gServerGame->getBotZoneDatabase()->getObjectByIndex(targetZone));

         p = zone->getCenter();
         thisRobot->flightPlan.push_back(p);
      }
      else
         p = target;

      return returnPoint(L, p);
   }

   // If we're still here, then we need to find a new path.  Either our original path was invalid for some reason,
   // or the path we had no longer applied to our current location
   thisRobot->flightPlanTo = targetZone;

   // check cache for path first
   pair<S32,S32> pathIndex = pair<S32,S32>(currentZone, targetZone);


   // TODO: Cache this block -- data will not change throughout game... 
   Vector<DatabaseObject *> objects;
   gServerGame->getBotZoneDatabase()->findObjects(BotNavMeshZoneTypeNumber, objects);

   Vector<BotNavMeshZone *> zones;
   zones.resize(objects.size());
   for(S32 i = 0; i < objects.size(); i++)
      zones[i] = dynamic_cast<BotNavMeshZone *>(objects[i]);
   // END BLOCK


   if(gServerGame->getGameType()->cachedBotFlightPlans.find(pathIndex) == gServerGame->getGameType()->cachedBotFlightPlans.end())
   {
      // Not found so calculate flight plan
      thisRobot->flightPlan = AStar::findPath(zones, currentZone, targetZone, target);

      // Add to cache
      gServerGame->getGameType()->cachedBotFlightPlans[pathIndex] = thisRobot->flightPlan;
   }
   else
   {
      thisRobot->flightPlan = gServerGame->getGameType()->cachedBotFlightPlans[pathIndex];
   }

   if(thisRobot->flightPlan.size() > 0)
      return returnPoint(L, thisRobot->flightPlan.last());
   else
      return returnNil(L);    // Out of options, end of the road
}


// Another helper function: returns id of closest zone to a given point
U16 LuaRobot::findClosestZone(const Point &point)
{
   U16 closestZone = U16_MAX;

   // First, do a quick search for zone based on the buffer; should be 99% of the cases

   // Search radius is just slightly larger than twice the zone buffers added to objects like barriers
   S32 searchRadius = 2 * BotNavMeshZone::BufferRadius + 1;

   Vector<DatabaseObject*> objects;
   Rect rect = Rect(point.x + searchRadius, point.y + searchRadius, point.x - searchRadius, point.y - searchRadius);

   gServerGame->getBotZoneDatabase()->findObjects(BotNavMeshZoneTypeNumber, objects, rect);

   for(S32 i = 0; i < objects.size(); i++)
   {
      BotNavMeshZone *zone = dynamic_cast<BotNavMeshZone *>(objects[i]);
      Point center = zone->getCenter();

      if(gServerGame->getGameObjDatabase()->pointCanSeePoint(center, point))  // This is an expensive test
      {
         closestZone = zone->getZoneId();
         break;
      }
   }

   // Target must be outside extents of the map, find nearest zone if a straight line was drawn
   if (closestZone == U16_MAX)
   {
      Point extentsCenter = gServerGame->getWorldExtents().getCenter();

      F32 collisionTimeIgnore;
      Point surfaceNormalIgnore;

      DatabaseObject* object = gServerGame->getBotZoneDatabase()->findObjectLOS(BotNavMeshZoneTypeNumber,
            MoveObject::ActualState, point, extentsCenter, collisionTimeIgnore, surfaceNormalIgnore);

      BotNavMeshZone *zone = dynamic_cast<BotNavMeshZone *>(object);

      if (zone != NULL)
         closestZone = zone->getZoneId();
   }

   return closestZone;
}


S32 LuaRobot::findAndReturnClosestZone(lua_State *L, const Point &point)
{
   U16 closest = findClosestZone(point);

   if(closest != U16_MAX)
   {
      BotNavMeshZone *zone = dynamic_cast<BotNavMeshZone *>(gServerGame->getBotZoneDatabase()->getObjectByIndex(closest));
      return returnPoint(L, zone->getCenter());
   }
   else
      return returnNil(L);    // Really stuck
}


S32 LuaRobot::subscribe(lua_State *L)
{
   // Get the event off the stack
   static const char *methodName = "Robot:subscribe()";
   checkArgCount(L, 1, methodName);

   S32 eventType = (S32)getInt(L, 0, methodName);
   if(eventType < 0 || eventType >= EventManager::EventTypes)
      return 0;

   eventManager.subscribe(L, (EventManager::EventType) eventType);
   subscriptions[eventType] = true;
   return 0;
}


S32 LuaRobot::unsubscribe(lua_State *L)
{
   // Get the event off the stack
   static const char *methodName = "Robot:unsubscribe()";
   checkArgCount(L, 1, methodName);

   S32 eventType = (S32)getInt(L, 0, methodName);
   if(eventType < 0 || eventType >= EventManager::EventTypes)
      return 0;

   eventManager.unsubscribe(L, (EventManager::EventType) eventType);
   subscriptions[eventType] = false;
   return 0;
}

S32 LuaRobot::engineerDeployObject(lua_State *L)
{
   static const char *methodName = "Robot:engineerDeployObject()";
   checkArgCount(L, 1, methodName);
   S32 type = (S32)getInt(L, 0, methodName);

   if(! thisRobot->getOwner())
      return returnBool(L, false);
   return returnBool(L, thisRobot->getOwner()->sEngineerDeployObject(type));
}

S32 LuaRobot::dropItem(lua_State *L)
{
   static const char *methodName = "Robot:dropItem()";

   S32 count = thisRobot->mMountedItems.size();
   for(S32 i = count - 1; i >= 0; i--)
      thisRobot->mMountedItems[i]->onItemDropped();

   return 0;
}

S32 LuaRobot::copyMoveFromObject(lua_State *L)
{
   static const char *methodName = "Robot:copyMoveFromObject()";

   checkArgCount(L, 2, methodName);
   U32 type = (U32)getInt(L, 1, methodName);
   LuaItem *luaobj = getItem(L, 2, type, methodName);
   GameObject *obj = luaobj->getGameObject();

   Move move = obj->getCurrentMove();
   move.time = thisRobot->getCurrentMove().time; // keep current move time
   thisRobot->setCurrentMove(move);

   return 0;
}


const char LuaRobot::className[] = "LuaRobot";     // This is the class name as it appears to the Lua scripts


////////////////////////////////////////
////////////////////////////////////////


bool EventManager::anyPending = false; 
Vector<lua_State *> EventManager::subscriptions[EventTypes];
Vector<lua_State *> EventManager::pendingSubscriptions[EventTypes];
Vector<lua_State *> EventManager::pendingUnsubscriptions[EventTypes];

void EventManager::subscribe(lua_State *L, EventType eventType)
{
   // First, see if we're already subscribed
   if(!isSubscribed(L, eventType) && !isPendingSubscribed(L, eventType))
   {
      removeFromPendingUnsubscribeList(L, eventType);
      pendingSubscriptions[eventType].push_back(L);
      anyPending = true;
   }
}


void EventManager::unsubscribe(lua_State *L, EventType eventType)
{
   if(isSubscribed(L, eventType) && !isPendingUnsubscribed(L, eventType))
   {
      removeFromPendingSubscribeList(L, eventType);
      pendingUnsubscriptions[eventType].push_back(L);
      anyPending = true;
   }
}


void EventManager::removeFromPendingSubscribeList(lua_State *subscriber, EventType eventType)
{
   for(S32 i = 0; i < pendingSubscriptions[eventType].size(); i++)
      if(pendingSubscriptions[eventType][i] == subscriber)
      {
         pendingSubscriptions[eventType].erase_fast(i);
         return;
      }
}


void EventManager::removeFromPendingUnsubscribeList(lua_State *unsubscriber, EventType eventType)
{
   for(S32 i = 0; i < pendingUnsubscriptions[eventType].size(); i++)
      if(pendingUnsubscriptions[eventType][i] == unsubscriber)
      {
         pendingUnsubscriptions[eventType].erase_fast(i);
         return;
      }
}


void EventManager::removeFromSubscribedList(lua_State *subscriber, EventType eventType)
{
   for(S32 i = 0; i < subscriptions[eventType].size(); i++)
      if(subscriptions[eventType][i] == subscriber)
      {
         subscriptions[eventType].erase_fast(i);
         return;
      }
}


// Unsubscribe an event bypassing the pending unsubscribe queue, when we know it will be OK
void EventManager::unsubscribeImmediate(lua_State *L, EventType eventType)
{
   removeFromSubscribedList(L, eventType);
   removeFromPendingSubscribeList(L, eventType);
   removeFromPendingUnsubscribeList(L, eventType);    // Probably not really necessary...
}


// Check if we're subscribed to an event
bool EventManager::isSubscribed(lua_State *L, EventType eventType)
{
   for(S32 i = 0; i < subscriptions[eventType].size(); i++)
      if(subscriptions[eventType][i] == L)
         return true;

   return false;
}


bool EventManager::isPendingSubscribed(lua_State *L, EventType eventType)
{
   for(S32 i = 0; i < pendingSubscriptions[eventType].size(); i++)
      if(pendingSubscriptions[eventType][i] == L)
         return true;

   return false;
}


bool EventManager::isPendingUnsubscribed(lua_State *L, EventType eventType)
{
   for(S32 i = 0; i < pendingUnsubscriptions[eventType].size(); i++)
      if(pendingUnsubscriptions[eventType][i] == L)
         return true;

   return false;
}


// Process all pending subscriptions and unsubscriptions
void EventManager::update()
{
   if(anyPending)
   {
      for(S32 i = 0; i < EventTypes; i++)
         for(S32 j = 0; j < pendingUnsubscriptions[i].size(); j++)     // Unsubscribing first means less searching!
            removeFromSubscribedList(pendingUnsubscriptions[i][j], (EventType) i);

      for(S32 i = 0; i < EventTypes; i++)
         for(S32 j = 0; j < pendingSubscriptions[i].size(); j++)     
            subscriptions[i].push_back(pendingSubscriptions[i][j]);

      for(S32 i = 0; i < EventTypes; i++)
      {
         pendingSubscriptions[i].clear();
         pendingUnsubscriptions[i].clear();
      }
      anyPending = false;
   }
}


// This is a list of the function names to be called in the bot when a particular event is fired
static const char *eventFunctions[] = {
   "onShipSpawned",
   "onShipKilled",
   "onPlayerJoined",
   "onPlayerLeft",
   "onMsgReceived",
};


void EventManager::fireEvent(EventType eventType)
{
   for(S32 i = 0; i < subscriptions[eventType].size(); i++)
   {
      lua_State *L = subscriptions[eventType][i];
      try
      {
         lua_getglobal(L, "onMsgSent");

         if (lua_pcall(L, 0, 0, 0) != 0)
            throw LuaException(lua_tostring(L, -1));
      }
      catch(LuaException &e)
      {
         logprintf(LogConsumer::LogError, "Robot error firing event %d: %s.", eventType, e.what());
         OGLCONSOLE_Print("Robot error firing event %d: %s.", eventType, e.what());
         return;
      }
   }
}


void EventManager::fireEvent(EventType eventType, Ship *ship)
{
   for(S32 i = 0; i < subscriptions[eventType].size(); i++)
   {
      lua_State *L = subscriptions[eventType][i];
      try
      {
         lua_getglobal(L, eventFunctions[eventType]);
         ship->push(L);

         if (lua_pcall(L, 1, 0, 0) != 0)
            throw LuaException(lua_tostring(L, -1));
      }
      catch(LuaException &e)
      {
         logprintf(LogConsumer::LogError, "Robot error firing event %d: %s.", eventType, e.what());
         OGLCONSOLE_Print("Robot error firing event %d: %s.", eventType, e.what());
         return;
      }
   }
}


void EventManager::fireEvent(lua_State *caller_L, EventType eventType, const char *message, LuaPlayerInfo *player, bool global)
{
   for(S32 i = 0; i < subscriptions[eventType].size(); i++)
   {
      lua_State *L = subscriptions[eventType][i];

      if(L == caller_L)    // Don't alert bot about own message!
         continue;

      try
      {
         lua_getglobal(L, eventFunctions[eventType]);  
         lua_pushstring(L, message);
         player->push(L);
         lua_pushboolean(L, global);

         if (lua_pcall(L, 3, 0, 0) != 0)
            throw LuaException(lua_tostring(L, -1));
      }
      catch(LuaException &e)
      {
         logprintf(LogConsumer::LogError, "Robot error firing event %d: %s.", eventType, e.what());
         OGLCONSOLE_Print("Robot error firing event %d: %s.", eventType, e.what());
         return;
      }
   }
}


// PlayerJoined, PlayerLeft
void EventManager::fireEvent(lua_State *caller_L, EventType eventType, LuaPlayerInfo *player)
{
   for(S32 i = 0; i < subscriptions[eventType].size(); i++)
   {
      lua_State *L = subscriptions[eventType][i];
      
      if(L == caller_L)    // Don't alert bot about own joinage or leavage!
         continue;

      try   
      {
         lua_getglobal(L, eventFunctions[eventType]);  
         player->push(L);

         if (lua_pcall(L, 1, 0, 0) != 0)
            throw LuaException(lua_tostring(L, -1));
      }
      catch(LuaException &e)
      {
         logprintf(LogConsumer::LogError, "Robot error firing event %d: %s.", eventType, e.what());
         OGLCONSOLE_Print("Robot error firing event %d: %s.", eventType, e.what());
         return;
      }
   }
}


////////////////////////////////////////
////////////////////////////////////////

TNL_IMPLEMENT_NETOBJECT(Robot);


Vector<Robot *> Robot::robots;

// Constructor, runs on client and server
Robot::Robot(StringTableEntry robotName, S32 team, Point pt, F32 mass) : Ship(robotName, false, team, pt, mass, true)
{
   gameConnectionInitalized = false;
   mObjectTypeNumber = RobotShipTypeNumber;

   L = NULL;
   mCurrentZone = U16_MAX;
   flightPlanTo = U16_MAX;

   // Need to provide some time on here to get timer to trigger robot to spawn.  It's timer driven.
   // respawnTimer.reset(100, RobotRespawnDelay);


   mPlayerInfo = new RobotPlayerInfo(this);
   mScore = 0;
   mTotalScore = 0;

   for(S32 i = 0; i < ModuleCount; i++)         // Here so valgrind won't complain if robot updates before initialize is run
      mModuleActive[i] = false;

   isRunningScript = false;
   wasRunningScript = false;
}


// Destructor, runs on client and server
Robot::~Robot()
{
   if(gameConnectionInitalized)
   {
      GameConnection *gc = getOwner();
      if(getGame()->getGameType())
      {
         getGame()->getGameType()->serverRemoveClient(gc);
      }
      setOwner(NULL);
      delete gc->getClientRef();
      delete gc;
   }
   // Close down our Lua interpreter
   LuaObject::cleanupAndTerminate(L);

   if(isGhost())
   {
      delete mPlayerInfo;     // If this is on the server, will be deleted below, after event is fired
      return;
   }

   // Server only from here on down

   // Remove this robot from the list of all robots
   for(S32 i = 0; i < robots.size(); i++)
      if(robots[i] == this)
      {
         robots.erase_fast(i);
         break;
      }

   mPlayerInfo->setDefunct();
   eventManager.fireEvent(L, EventManager::PlayerLeftEvent, getPlayerInfo());
   delete mPlayerInfo;


   logprintf(LogConsumer::LogLuaObjectLifecycle, "Robot terminated [%s] (%d)", mFilename.c_str(), robots.size());
}


// Reset everything on the robot back to the factory settings
// Only runs on server!
// return false if failed
bool Robot::initialize(Point &pos)
{
   try
   {
      //respawnTimer.clear();
      flightPlan.clear();

      mCurrentZone = U16_MAX;   // Correct value will be calculated upon first request

      Parent::initialize(pos);

      enableCollision();

      // WarpPositionMask triggers the spinny spawning visual effect
      setMaskBits(RespawnMask | HealthMask | LoadoutMask | PositionMask | MoveMask | ModulesMask | WarpPositionMask);      // Send lots to the client

      TNLAssert(!isGhost(), "Didn't expect ghost here...");

      if(! runMain()) return false;      //try to run, can fail on script error.
      eventManager.update();       // Ensure registrations made during bot initialization are ready to go

   }catch(LuaException &e)
   {
      logError("Robot error during spawn: %s.  Shutting robot down.", e.what());
      //delete this;         //can't delete here, that can cause memory errors
      isRunningScript = false;
      //return false;          //return false have an effect of disconnecting the robot.
   }
   return true;
} 


// Loop through all our bots, start their interpreters, and run their main() functions
void Robot::startBots()
{
   for(S32 i = 0; i < robots.size(); i++)
   {
      if(robots[i]->isRunningScript && !robots[i]->startLua())
         robots[i]->isRunningScript = false;
   }

   //for(S32 i = 0; i < robots.size(); i++)
   //   robots[i]->runMain();

   //eventManager.update();       // Ensure registrations made during bot initialization are ready to go
}


extern ConfigDirectories gConfigDirs;

bool Robot::startLua()
{
   if(!isRunningScript) 
      return true;

   LuaObject::cleanupAndTerminate(L);

   L = lua_open();    // Create a new Lua interpreter


   // Register our connector types with Lua

   Lunar<LuaUtil>::Register(L);

   Lunar<LuaGameInfo>::Register(L);
   Lunar<LuaTeamInfo>::Register(L);
   Lunar<LuaPlayerInfo>::Register(L);
   //Lunar<LuaTimer>::Register(L);

   Lunar<LuaWeaponInfo>::Register(L);
   Lunar<LuaModuleInfo>::Register(L);

   Lunar<LuaLoadout>::Register(L);
   Lunar<LuaPoint>::Register(L);

   Lunar<LuaRobot>::Register(L);
   Lunar<LuaShip>::Register(L);

   Lunar<RepairItem>::Register(L);
   Lunar<ResourceItem>::Register(L);
   Lunar<TestItem>::Register(L);
   Lunar<Asteroid>::Register(L);
   Lunar<Turret>::Register(L);
   Lunar<Teleporter>::Register(L);

   Lunar<ForceFieldProjector>::Register(L);
   Lunar<FlagItem>::Register(L);
   Lunar<SoccerBallItem>::Register(L);
   //Lunar<HuntersFlagItem>::Register(L);
   Lunar<ResourceItem>::Register(L);

   Lunar<LuaProjectile>::Register(L);
   Lunar<Mine>::Register(L);
   Lunar<SpyBug>::Register(L);

   Lunar<GoalZone>::Register(L);
   Lunar<LoadoutZone>::Register(L);
   Lunar<HuntersNexusObject>::Register(L);

#ifdef USE_PROFILER
   init_profiler(L);
#endif

   LuaUtil::openLibs(L);
   LuaUtil::setModulePath(L);

   // Push a pointer to this Robot to the Lua stack,
   // then set the global name of this pointer.  This is the name that we'll use to refer
   // to this robot from our Lua code.  
   // Note that all globals need to be set before running lua_helper_functions, which makes it more difficult to set globals
   lua_pushlightuserdata(L, (void *)this);
   lua_setglobal(L, "Robot");

   LuaObject::setLuaArgs(L, mFilename, &mArgs);    // Put our args in to the Lua table "args"


   if(!loadLuaHelperFunctions(L, "robot"))
      return false;

   string robotfname = joindir(gConfigDirs.luaDir, "robot_helper_functions.lua");

   if(luaL_loadfile(L, robotfname.c_str()))
   {
      logError("Error loading robot helper functions %s.  Shutting robot down.", robotfname.c_str());
      return false;
   }

   // Now run the loaded code
   if(lua_pcall(L, 0, 0, 0))     // Passing 0 params, getting none back
   {
      logError("Error during initializing robot helper functions: %s.  Shutting robot down.", lua_tostring(L, -1));
      return false;
   }
  
   // Load the bot
   if(luaL_loadfile(L, mFilename.c_str()))
   {
      logError("Error loading file: %s.  Shutting robot down.", lua_tostring(L, -1));
      return false;
   }

   // Run the bot -- this loads all the functions into the global namespace
   if(lua_pcall(L, 0, 0, 0))     // Passing 0 params, getting none back
   {
      logError("Robot error during initialization: %s.  Shutting robot down.", lua_tostring(L, -1));
      return false;
   }

   string name;

   // Run the getName() function in the bot (will default to the one in robot_helper_functions if it's not overwritten by the bot)
   lua_getglobal(L, "getName");

   if (!lua_isfunction(L, -1) || lua_pcall(L, 0, 1, 0))     // Passing 0 params, getting one back
   {
      name = "Nancy";
      logError("Robot error retrieving name (%s).  Using \"%s\".", lua_tostring(L, -1), name.c_str());
   }
   else
   {
      name = lua_tostring(L, -1);
      lua_pop(L, 1);
   }

   // Make sure name is unique
   mPlayerName = GameConnection::makeUnique(name).c_str();
   mIsAuthenticated = false;

   // Note main() will be run later, after all bots have been loaded
   return true;
}


// TODO: This is almost identical to the same-named function in luaLevelGenerator.cpp, but each call their own logError function.  How can we combine?
bool Robot::loadLuaHelperFunctions(lua_State *L, const char *caller)
{
   if(!isRunningScript) 
      return true;

   // Load our standard robot library  TODO: Read the file into memory, store that as a static string in the bot code, and then pass that to Lua rather than rereading this
   // every time a bot is created.
   string fname = joindir(gConfigDirs.luaDir, "lua_helper_functions.lua");

   if(luaL_loadfile(L, fname.c_str()))
   {
      logError("Error loading lua helper functions %s: %s.  Can't run %s...", fname.c_str(), lua_tostring(L, -1), caller);
      return false;
   }

   // Now run the loaded code
   if(lua_pcall(L, 0, 0, 0))     // Passing 0 params, getting none back
   {
      logError("Error during initializing lua helper functions %s: %s.  Can't run %s...", fname.c_str(), lua_tostring(L, -1), caller);
      return false;
   }

   return true;
}


// Don't forget to update the eventManager after running a robot's main function!
// return false if failed
bool Robot::runMain()
{
   if(!isRunningScript) 
      return true;

   try
   {
      lua_getglobal(L, "_main");       // _main calls main --> see robot_helper_functions.lua
      if(lua_pcall(L, 0, 0, 0) != 0)
         throw LuaException(lua_tostring(L, -1));
   }
   catch(LuaException &e)
   {
      logError("Robot error running main(): %s.  Shutting robot down.", e.what());
      //delete this;  //might cause memory errors.
      isRunningScript = false;
      return false;
   }
   return true;
}


EventManager Robot::getEventManager()
{
   return eventManager;
}


// This only runs the very first time the robot is added to the level
// Runs on client and server     --> is this ever actually called on the client????
void Robot::onAddedToGame(Game *game)
{
   Parent::onAddedToGame(game);
   
   if(isGhost())
      return;

   // Server only from here on out

   hasExploded = true;     // Becase we start off "dead", but will respawn real soon now...
   disableCollision();

   //setScopeAlways();        // Make them always visible on cmdr map --> del
   robots.push_back(this);    // Add this robot to the list of all robots (can't do this in constructor or else it gets run on client side too...)
   eventManager.fireEvent(L, EventManager::PlayerJoinedEvent, getPlayerInfo());
}


void Robot::kill()
{
   if(hasExploded) return;
   hasExploded = true;
   //respawnTimer.reset();
   setMaskBits(ExplosionMask);
   if(!isGhost() && getOwner())
      getLoadout(getOwner()->mOldLoadout);

   disableCollision();

   // Dump mounted items
   for(S32 i = mMountedItems.size() - 1; i >= 0; i--)
      if(mMountedItems[i].isValid())  // server quitting can make an object invalid.
         mMountedItems[i]->onMountDestroyed();
}


bool Robot::processArguments(S32 argc, const char **argv, Game *game)
{
   //if(argc < 2)               // Two required: team and bot file
   //   return false;

   if(argc >= 1)
      mTeam = atoi(argv[0]);
   else
      mTeam = -10;   // The Gametype serverAddClient will take care of out of bound checking
   

   if(argc >= 2)
      mFilename = argv[1];
   else
      mFilename = gIniSettings.defaultRobotScript;

   if(mFilename != "")
   {
      wasRunningScript = true;
      string fullFilename = mFilename;  // for printing filename when not found
      mFilename = gConfigDirs.findBotFile(mFilename);

      if(mFilename == "")
      {
         logprintf("Could not find bot file %s", fullFilename.c_str());     // TODO: Better handling here
         OGLCONSOLE_Print("Could not find bot file %s", fullFilename.c_str());
         return true;  // We can run built-in robot, not fully working yet...
      }
      else
         isRunningScript = true;
   }

   // Collect our arguments to be passed into the args table in the robot (starting with the robot name)
   // Need to make a copy or containerize argv[i] somehow,  because otherwise new data will get written
   // to the string location subsequently, and our vals will change from under us.  That's bad!

   // We're using string here as a stupid way to get done what we need to do... perhaps there is a better way.

   for(S32 i = 2; i < argc; i++)        // Does nothing if we have no args.
      mArgs.push_back(string(argv[i]));

   return true;
}


// Some rudimentary robot error logging.  Perhaps, someday, will become a sort of in-game error console.
// For now, though, pass all errors through here.
void Robot::logError(const char *format, ...)
{
   va_list args;
   va_start(args, format);
   char buffer[2048];

   vsnprintf(buffer, sizeof(buffer), format, args);
   logprintf(LogConsumer::LuaBotMessage, "***ROBOT ERROR*** in %s ::: %s", mFilename.c_str(), buffer);
   OGLCONSOLE_Print("***ROBOT ERROR*** in %s ::: %s\n", mFilename.c_str(), buffer);

   va_end(args);
}

// Returns zone ID of current zone
S32 Robot::getCurrentZone()
{
   // We're in uncharted territory -- try to get the current zone
   mCurrentZone = BotNavMeshZone::findZoneContaining(getActualPos());

   return mCurrentZone;
}


// Setter method, not a robot function!
void Robot::setCurrentZone(S32 zone)
{
   mCurrentZone = zone;
}


F32 Robot::getAnglePt(Point point)
{
   return getActualPos().angleTo(point);
}


// Return coords of nearest ship... and experimental robot routine
bool Robot::findNearestShip(Point &loc)
{
   Vector<DatabaseObject *> foundObjects;
   Point closest;

   Point pos = getActualPos();
   Point extend(2000, 2000);
   Rect r(pos - extend, pos + extend);

   findObjects((TestFunc)isShipType, foundObjects, r);

   if(!foundObjects.size())
      return false;

   F32 dist = F32_MAX;
   bool found = false;

   for(S32 i = 0; i < foundObjects.size(); i++)
   {
      GameObject *foundObject = dynamic_cast<GameObject *>(foundObjects[i]);
      F32 d = foundObject->getActualPos().distanceTo(pos);
      if(d < dist && d > 0)      // d == 0 means we're comparing to ourselves
      {
         dist = d;
         loc = foundObject->getActualPos();     // use set here?
         found = true;
      }
   }
   return found;
}


bool Robot::canSeePoint(Point point)
{
   Point difference = point - getActualPos();

   Point crossVector(difference.y, -difference.x);  // Create a point whose vector from 0,0 is perpenticular to the original vector
   crossVector.normalize(mRadius);                  // reduce point so the vector has length of ship radius

   // edge points of ship
   Point shipEdge1 = getActualPos() + crossVector;
   Point shipEdge2 = getActualPos() - crossVector;

   // edge points of point
   Point pointEdge1 = point + crossVector;
   Point pointEdge2 = point - crossVector;

   Vector<Point> thisPoints;
   thisPoints.push_back(shipEdge1);
   thisPoints.push_back(shipEdge2);
   thisPoints.push_back(pointEdge2);
   thisPoints.push_back(pointEdge1);

   Vector<Point> otherPoints;
   Rect queryRect(thisPoints);
   fillVector.clear();
   findObjects((TestFunc)isCollideableType, fillVector, queryRect);

   for(S32 i=0; i < fillVector.size(); i++)
   {
      if(fillVector[i]->getCollisionPoly(otherPoints))
      {
         if(polygonsIntersect(thisPoints, otherPoints))
            return false;
      }
   }
   return true;
}


void Robot::render(S32 layerIndex)
{
#ifndef ZAP_DEDICATED
   if(isGhost())                                      // Client rendering client's objects
      Parent::render(layerIndex);

   else if(layerIndex == 1 && flightPlan.size() != 0)  // Client hosting is rendering server objects
   {
      glColor3f(1,1,0);       // yellow
      glBegin(GL_LINE_STRIP);
         glVertex(getActualPos());
         for(S32 i = flightPlan.size() - 1; i >= 0; i--)
            glVertex(flightPlan[i]);
         
      glEnd();
   }
#endif
}


void Robot::idle(GameObject::IdleCallPath path)
{
   U32 deltaT;

   if(path == GameObject::ServerIdleMainLoop)      // Running on server
   {
      deltaT = mCurrentMove.time;

      TNLAssert(deltaT != 0, "Robot::idle Time is zero")   // Time should never be zero anymore

      // Check to see if we need to respawn this robot
      if(hasExploded && isRunningScript)
      {
         if(!gameConnectionInitalized)  // After gameConnection is initalized, bot should spawn
           spawn();

         return;
      }

      // Clear out current move.  It will get set just below with the lua call, but if that function
      // doesn't set the various move components, we want to make sure that they default to 0.
      mCurrentMove.fire = false;
      mCurrentMove.x = 0;
      mCurrentMove.y = 0;

      if(isRunningScript)
      {

         for(S32 i = 0; i < ShipModuleCount; i++)
            mCurrentMove.module[i] = false;

         if(!mIsPaused || mStepCount > 0)
         {
            if(mStepCount > 0)
               mStepCount--;

            try
            {
               lua_getglobal(L, "_onTick");   // _onTick calls onTick --> see robot_helper_functions.lua
               Lunar<LuaRobot>::push(L, this->mLuaRobot);

               lua_pushnumber(L, deltaT);    // Pass the time elapsed since we were last here

               if (lua_pcall(L, 2, 0, 0) != 0)
                  throw LuaException(lua_tostring(L, -1));
            }
            catch(LuaException &e)
            {
               logError("Robot error running _onTick(): %s.  Shutting robot down.", e.what());
               //delete this;
               isRunningScript = false;
               return;
            }
         }
      }
      else     // isRunningScript == false
      {
         if(wasRunningScript)
         {
            if(QUIT_ON_SCRIPT_ERROR)
            {
               getGame()->getGameType()->s2cDisplayChatMessage(true, getName(), "!!! ROBOT ERROR !!! Shutting down.");
               delete this;
               return;
            }
            getGame()->getGameType()->s2cDisplayChatMessage(true, getName(), "!!! ROBOT ERROR !!!");
            wasRunningScript = false;
         }
         // Robot does nothing without script.

      }

      Parent::idle(GameObject::ServerIdleControlFromClient);   // Let's say the script is the client
      return;
   }

   TNLAssert(path != GameObject::ServerIdleControlFromClient, "Robot::idle, Should not have ServerIdleControlFromClient");

   if(!hasExploded)
      Parent::idle(path);     // All client paths can use this idle
}


void Robot::spawn()
{
   // Cannot be in onAddedToGame, as it will error, trying to add robots while level map is not ready
   GameConnection *gc = new GameConnection();   // Need GameConnection and ClientRef to keep track of score...  TODO: Make this work differently

   if(getName() == "")                          // Make sure bots have a name
      setName(GameConnection::makeUnique("Robot").c_str());

   gc->setClientName(getName());
   gc->linkToClientList();
   gc->setControlObject(this);
   gc->setIsRobot(true);
   
   setOwner(gc);

   getGame()->getGameType()->serverAddClient(gc);  // ClientRef is created in serverAddClient
   gameConnectionInitalized = true;
}



};
<|MERGE_RESOLUTION|>--- conflicted
+++ resolved
@@ -32,10 +32,6 @@
 #include "gameConnection.h"
 #include "shipItems.h"
 #include "playerInfo.h"          // For RobotPlayerInfo constructor
-<<<<<<< HEAD
-#include "item.h"
-=======
->>>>>>> 789cc15e
 #include "gameWeapons.h"
 #include "gameObjectRender.h"
 #include "flagItem.h"
@@ -43,16 +39,10 @@
 #include "loadoutZone.h"
 #include "soccerGame.h"          // For lua object defs
 #include "huntersGame.h"         // For lua object defs
-<<<<<<< HEAD
 #include "EngineeredItem.h"   // For lua object defs
-#include "PickupItem.h"
-#include "teleporter.h"          // ""
-=======
-#include "EngineeredItem.h"      // For lua object defs
 #include "PickupItem.h"          // For lua object defs
 #include "teleporter.h"          // For lua object defs
 
->>>>>>> 789cc15e
 #include "../lua/luaprofiler-2.0.2/src/luaprofiler.h"      // For... the profiler!
 #include "config.h"
 #include "BotNavMeshZone.h"      // For BotNavMeshZone class definition

--- conflicted
+++ resolved
@@ -1,600 +1,557 @@
-//-----------------------------------------------------------------------------------
-//
-// Bitfighter - A multiplayer vector graphics space game
-// Based on Zap demo released for Torque Network Library by GarageGames.com
-//
-// Derivative work copyright (C) 2008-2009 Chris Eykamp
-// Original work copyright (C) 2004 GarageGames.com, Inc.
-// Other code copyright as noted
-//
-// This program is free software; you can redistribute it and/or modify
-// it under the terms of the GNU General Public License as published by
-// the Free Software Foundation; either version 2 of the License, or
-// (at your option) any later version.
-//
-// This program is distributed in the hope that it will be useful (and fun!),
-// but WITHOUT ANY WARRANTY; without even the implied warranty of
-// MERCHANTABILITY or FITNESS FOR A PARTICULAR PURPOSE.  See the
-// GNU General Public License for more details.
-//
-// You should have received a copy of the GNU General Public License
-// along with this program; if not, write to the Free Software
-// Foundation, Inc., 59 Temple Place, Suite 330, Boston, MA  02111-1307  USA
-//
-//------------------------------------------------------------------------------------
-
-#include "item.h"
-#include "ship.h"
-#include "goalZone.h"
-#include "gameType.h"
-#include "flagItem.h"
-#include "game.h"
-#include "gameConnection.h"
-#include "stringUtils.h"
-
-#ifndef ZAP_DEDICATED
-#include "UI.h"
-#include "SDL/SDL_opengl.h"
-#endif
-
-namespace Zap
-{
-
-static U32 sItemId = 1;
-
-// Constructor
-MoveItem::MoveItem(Point p, bool collideable, float radius, float mass) : MoveObject(p, radius, mass)
-{
-   mIsMounted = false;
-   mIsCollideable = collideable;
-   mInitial = false;
-
-   //if(getGame()->isServer())
-   //{
-      mItemId = sItemId;
-      sItemId++;
-   //}
-   //else  // is client
-   //   mItemId = 0;
-   updateTimer = 0;
-}
-
-
-// Server only
-bool MoveItem::processArguments(S32 argc, const char **argv, Game *game)
-{
-   if(argc < 2)
-      return false;
-
-   Point pos;
-   pos.read(argv);
-   pos *= game->getGridSize();
-   setVert(pos, 0);
-
-   for(U32 i = 0; i < MoveStateCount; i++)
-      mMoveState[i].pos = pos;
-
-   updateExtent();
-
-   return true;
-}
-
-
-// Server only
-string MoveItem::toString(F32 gridSize) const
-{
-   return string(getClassName()) + " " + geomToString(gridSize);
-}
-
-
-////////////////////////////////////////
-////////////////////////////////////////
-
-<<<<<<< HEAD
-// TODO: merge with simpleLine values, put in editor
-static const S32 INSTRUCTION_TEXTSIZE = 9;      
-static const S32 INSTRUCTION_TEXTGAP = 3;
-static const Color INSTRUCTION_TEXTCOLOR(1,1,1);      // TODO: Put in editor
-
-
- // Constructor
-EditorPointObject::EditorPointObject() 
-{ 
-}     
-
-
-// Copy constructor -- make sure each copy gets its own geometry object
-//EditorPointObject::EditorPointObject(const EditorPointObject &epo)
-//{
-//   mGeometry = boost::shared_ptr<Geometry>(new PointGeometry(*((PointGeometry *)epo.mGeometry.get())));  
-//}
-
-
-
-// Offset: negative below the item, positive above
-void EditorPointObject::renderItemText(const char *text, S32 offset, F32 currentScale, const Point &currentOffset)
-{
-#ifndef ZAP_DEDICATED
-   glColor(INSTRUCTION_TEXTCOLOR);
-   S32 off = (INSTRUCTION_TEXTSIZE + INSTRUCTION_TEXTGAP) * offset - 10 - ((offset > 0) ? 5 : 0);
-
-   Point pos = getVert(0) * currentScale + currentOffset;
-
-   UserInterface::drawCenteredString(pos.x, pos.y - off, INSTRUCTION_TEXTSIZE, text);
-#endif
-}
-
-
-void EditorPointObject::prepareForDock(Game *game, const Point &point)
-{
-#ifndef ZAP_DEDICATED
-   setVert(point, 0);
-   Parent::prepareForDock(game, point);
-#endif
-}
-
-
-////////////////////////////////////////
-////////////////////////////////////////
-
-string EditorItem::toString(F32 gridSize) const
-{
-   return string(getClassName()) + " " + geomToString(gridSize);
-}
-
-=======
->>>>>>> e2d14337
-
-// Client only, in-game
-void MoveItem::render()
-{
-   // If the item is mounted, renderItem will be called from the ship it is mounted to
-   if(mIsMounted)
-      return;
-
-   renderItem(mMoveState[RenderState].pos);
-}
-
-
-
-// Runs on both client and server, comes from collision() on the server and the colliding client, and from
-// unpackUpdate() in the case of all clients
-//
-// theShip could be NULL here, and this could still be legit (e.g. flag is in scope, and ship is out of scope)
-void MoveItem::mountToShip(Ship *theShip)     
-{
-   TNLAssert(isGhost() || isInDatabase(), "Error, mount item not in database.");
-
-   if(mMount.isValid() && mMount == theShip)    // Already mounted on ship!  Nothing to do!
-      return;
-
-   if(mMount.isValid())                         // Mounted on something else; dismount!
-      dismount();
-
-   mMount = theShip;
-   if(theShip)
-      theShip->mMountedItems.push_back(this);
-
-   mIsMounted = true;
-   setMaskBits(MountMask);
-}
-
-
-void MoveItem::onMountDestroyed()
-{
-   dismount();
-}
-
-
-// Runs on client & server, via different code paths
-void MoveItem::onItemDropped()
-{
-   if(!getGame())    // Can happen on game startup
-      return;
-
-   GameType *gt = getGame()->getGameType();
-   if(!gt || !mMount.isValid())
-      return;
-
-   if(!isGhost())    // Server only; on client calls onItemDropped from dismount
-   {
-      gt->itemDropped(mMount, this);
-      dismount();
-   }
-
-   mDroppedTimer.reset(DROP_DELAY);
-}
-
-
-// Client & server, called via different paths
-void MoveItem::dismount()
-{
-   if(mMount.isValid())      // Mount could be null if mount is out of scope, but is dropping an always-in-scope item
-   {
-      for(S32 i = 0; i < mMount->mMountedItems.size(); i++)
-         if(mMount->mMountedItems[i].getPointer() == this)
-         {
-            mMount->mMountedItems.erase(i);     // Remove mounted item from our mount's list of mounted things
-            break;
-         }
-   }
-
-   if(isGhost())     // Client only; on server, we came from onItemDropped()
-      onItemDropped();
-
-   mMount = NULL;
-   mIsMounted = false;
-   setMaskBits(MountMask | PositionMask);    // Sending position fixes the super annoying "flag that can't be picked up" bug
-}
-
-
-void MoveItem::setActualPos(const Point &p)
-{
-   mMoveState[ActualState].pos = p;
-   mMoveState[ActualState].vel.set(0,0);
-   setMaskBits(WarpPositionMask | PositionMask);
-}
-
-
-void MoveItem::setActualVel(const Point &vel)
-{
-   mMoveState[ActualState].vel = vel;
-   setMaskBits(WarpPositionMask | PositionMask);
-}
-
-
-Ship *MoveItem::getMount()
-{
-   return mMount;
-}
-
-
-void MoveItem::setZone(GoalZone *theZone)
-{
-   // If the item on which we're setting the zone is a flag (which, at this point, it always will be),
-   // we want to make sure to update the zone itself.  This is mostly a convenience for robots searching
-   // for objects that meet certain criteria, such as for zones that contain a flag.
-   FlagItem *flag = dynamic_cast<FlagItem *>(this);
-
-   if(flag)
-   {
-      GoalZone *z = ((theZone == NULL) ? flag->getZone() : theZone);
-
-      if(z)
-         z->mHasFlag = ((theZone == NULL) ? false : true );
-   }
-
-   // Now we can get around to setting the zone, like we came here to do
-   mZone = theZone;
-   setMaskBits(ZoneMask);
-}
-
-
-void MoveItem::idle(GameObject::IdleCallPath path)
-{
-   if(!isInDatabase())
-      return;
-
-   Parent::idle(path);
-
-   if(mIsMounted)    // Item is mounted on something else
-   {
-      if(mMount.isNull() || mMount->hasExploded)
-      {
-         if(!isGhost())    // Server only
-            dismount();
-      }
-      else
-      {
-         mMoveState[RenderState].pos = mMount->getRenderPos();
-         mMoveState[ActualState].pos = mMount->getActualPos();
-      }
-   }
-   else              // Not mounted
-   {
-      float time = mCurrentMove.time * 0.001f;
-      move(time, ActualState, false);
-      if(path == GameObject::ServerIdleMainLoop)
-      {
-         // Only update if it's actually moving...
-         if(mMoveState[ActualState].vel.lenSquared() != 0)
-         {
-            // Update less often on slow moving item, more often on fast moving item, and update when we change velocity.
-            // Update at most every 5 seconds.
-            updateTimer -= (mMoveState[ActualState].vel.len() + 20) * time;
-            if(updateTimer < 0 || mMoveState[ActualState].vel.distSquared(prevMoveVelocity) > 100)
-            {
-               setMaskBits(PositionMask);
-               updateTimer = 100;
-               prevMoveVelocity = mMoveState[ActualState].vel;
-            }
-         }
-         else if(prevMoveVelocity.lenSquared() != 0)
-         {
-            setMaskBits(PositionMask);  // update to client that this item is no longer moving.
-            prevMoveVelocity.set(0,0);
-         }
-
-         mMoveState[RenderState] = mMoveState[ActualState];
-
-      }
-      else
-         updateInterpolation();
-   }
-   updateExtent();
-
-   // Server only...
-   U32 deltaT = mCurrentMove.time;
-   mDroppedTimer.update(deltaT);
-}
-
-
-static const S32 VEL_POINT_SEND_BITS = 511;     // 511 = 2^9 - 1, the biggest int we can pack into 9 bits.
-
-U32 MoveItem::packUpdate(GhostConnection *connection, U32 updateMask, BitStream *stream)
-{
-   U32 retMask = 0;
-   if(stream->writeFlag(updateMask & InitialMask))
-   {
-      // Send id in inital packet
-      stream->writeRangedU32(mItemId, 0, U16_MAX);
-   }
-   if(stream->writeFlag(updateMask & PositionMask))
-   {
-      ((GameConnection *) connection)->writeCompressedPoint(mMoveState[ActualState].pos, stream);
-      writeCompressedVelocity(mMoveState[ActualState].vel, VEL_POINT_SEND_BITS, stream);      
-      stream->writeFlag(updateMask & WarpPositionMask);
-   }
-   if(stream->writeFlag(updateMask & MountMask) && stream->writeFlag(mIsMounted))      // mIsMounted gets written iff MountMask is set  
-   {
-      S32 index = connection->getGhostIndex(mMount);     // Index of ship with item mounted
-
-      if(stream->writeFlag(index != -1))                 // True if some ship has item, false if nothing is mounted
-         stream->writeInt(index, GhostConnection::GhostIdBitSize);
-      else
-         retMask |= MountMask;
-   }
-   if(stream->writeFlag(updateMask & ZoneMask))
-   {
-      if(mZone.isValid())
-      {
-         S32 index = connection->getGhostIndex(mZone);
-         if(stream->writeFlag(index != -1))
-            stream->writeInt(index, GhostConnection::GhostIdBitSize);
-         else
-            retMask |= ZoneMask;
-      }
-      else
-         stream->writeFlag(false);
-   }
-   return retMask;
-}
-
-
-void MoveItem::unpackUpdate(GhostConnection *connection, BitStream *stream)
-{
-   bool interpolate = false;
-   bool positionChanged = false;
-
-   mInitial = stream->readFlag();
-
-   if(mInitial)     // InitialMask
-   {
-      mItemId = stream->readRangedU32(0, U16_MAX);
-   }
-
-   if(stream->readFlag())     // PositionMask
-   {
-      ((GameConnection *) connection)->readCompressedPoint(mMoveState[ActualState].pos, stream);
-      readCompressedVelocity(mMoveState[ActualState].vel, VEL_POINT_SEND_BITS, stream);   
-      positionChanged = true;
-      interpolate = !stream->readFlag();
-   }
-
-   if(stream->readFlag())     // MountMask
-   {
-      bool isMounted = stream->readFlag();
-      if(isMounted)
-      {
-         Ship *theShip = NULL;
-         
-         if(stream->readFlag())
-            theShip = dynamic_cast<Ship *>(connection->resolveGhost(stream->readInt(GhostConnection::GhostIdBitSize)));
-
-         mountToShip(theShip);
-      }
-      else
-         dismount();
-   }
-
-   if(stream->readFlag())     // ZoneMask
-   {
-      bool hasZone = stream->readFlag();
-      if(hasZone)
-         mZone = (GoalZone *) connection->resolveGhost(stream->readInt(GhostConnection::GhostIdBitSize));
-      else
-         mZone = NULL;
-   }
-
-   if(positionChanged)
-   {
-      if(interpolate)
-      {
-         mInterpolating = true;
-         move(connection->getOneWayTime() * 0.001f, ActualState, false);
-      }
-      else
-      {
-         mInterpolating = false;
-         mMoveState[RenderState] = mMoveState[ActualState];
-      }
-   }
-}
-
-
-bool MoveItem::collide(GameObject *otherObject)
-{
-   return mIsCollideable && !mIsMounted;
-}
-
-
-S32 MoveItem::getCaptureZone(lua_State *L) 
-{ 
-   if(mZone.isValid()) 
-   {
-      mZone->push(L); 
-      return 1;
-   } 
-   else 
-      return returnNil(L); 
-}
-
-
-S32 MoveItem::getShip(lua_State *L) 
-{ 
-   if(mMount.isValid()) 
-   {
-      mMount->push(L); 
-      return 1;
-   } 
-   else 
-      return returnNil(L); 
-}
-
-
-////////////////////////////////////////
-////////////////////////////////////////
-
-//EditorItem::EditorItem(Point pos, bool collideable, F32 radius, F32 repopDelay) : MoveItem(pos, collideable, radius, repopDelay)
-//{
-//   // Do nothing
-//}
-
-
-////////////////////////////////////////
-////////////////////////////////////////
-
-PickupItem::PickupItem(Point p, float radius, S32 repopDelay) : Parent(p, radius, 1)
-{
-   mRepopDelay = repopDelay;
-   mIsVisible = true;
-   mIsMomentarilyVisible = false;
-
-   mNetFlags.set(Ghostable);
-}
-
-
-void PickupItem::idle(GameObject::IdleCallPath path)
-{
-   if(!mIsVisible && path == GameObject::ServerIdleMainLoop)
-   {
-      if(mRepopTimer.update(mCurrentMove.time))
-      {
-         setMaskBits(PickupMask);
-         mIsVisible = true;
-
-         // Check if there is a ship sitting on this item... it so, ship gets the repair!
-         GameType *gt = getGame()->getGameType();
-         if(gt)
-         {
-            for(S32 i = 0; i < gt->getClientCount(); i++)
-            {
-               SafePtr<GameConnection> connection = gt->getClient(i)->clientConnection;
-
-               TNLAssert(connection, "Defunct client connection in item.cpp!");
-
-               if(!connection)    // <-- not sure this ever happens
-                  continue;
-
-               Ship *client_ship = dynamic_cast<Ship *>(connection->getControlObject());
-
-               if(!client_ship)
-                  continue;
-               if(client_ship->isOnObject(this)) {
-                  S32 i = 1;
-               }
-               if(client_ship->isOnObject(this))
-               {
-                  collide(client_ship);
-                  mIsMomentarilyVisible = true;
-               }
-            }
-         }
-      }
-   }
-
-   //updateExtent();    ==> Taking this out... why do we need it for a non-moving object?  CE 8/23/11
-}
-
-
-bool PickupItem::processArguments(S32 argc, const char **argv, Game *game)
-{
-   if(argc < 2)
-      return false;
-   else if(!Parent::processArguments(argc, argv, game))
-      return false;
-
-   if(argc == 3)
-   {
-      S32 repopDelay = atoi(argv[2]) * 1000;    // 3rd param is time for this to regenerate in seconds
-      if(repopDelay > 0)
-         mRepopDelay = repopDelay;
-      else
-         mRepopDelay = -1;
-   }
-
-   return true;
-}
-
-
-string PickupItem::toString(F32 gridSize) const
-{
-   return string(getClassName()) + " " + geomToString(gridSize) + " " + (mRepopDelay != -1 ? itos(mRepopDelay / 1000) : "");
-}
-
-
-U32 PickupItem::packUpdate(GhostConnection *connection, U32 updateMask, BitStream *stream)
-{
-   U32 retMask = Parent::packUpdate(connection, updateMask, stream);
-   stream->writeFlag(updateMask & InitialMask);
-   stream->writeFlag(mIsVisible || mIsMomentarilyVisible);
-
-   if(mIsMomentarilyVisible)
-   {
-      mIsMomentarilyVisible = false;
-      setMaskBits(PickupMask);
-   }
-
-   return retMask;
-}
-
-
-void PickupItem::unpackUpdate(GhostConnection *connection, BitStream *stream)
-{
-   Parent::unpackUpdate(connection, stream);
-   bool isInitial = stream->readFlag();
-   bool visible = stream->readFlag();
-
-   if(!isInitial && !visible && mIsVisible)
-      onClientPickup();
-   mIsVisible = visible;
-}
-
-// Runs on both client and server, but does nothing on client
-bool PickupItem::collide(GameObject *otherObject)
-{
-   if(mIsVisible && !isGhost() && isShipType(otherObject->getObjectTypeNumber()))
-   {
-      if(pickup(dynamic_cast<Ship *>(otherObject)))
-      {
-         setMaskBits(PickupMask);
-         mRepopTimer.reset(getRepopDelay());
-         mIsVisible = false;
-      }
-   }
-   return false;
-}
-
-
-};
-
+//-----------------------------------------------------------------------------------
+//
+// Bitfighter - A multiplayer vector graphics space game
+// Based on Zap demo released for Torque Network Library by GarageGames.com
+//
+// Derivative work copyright (C) 2008-2009 Chris Eykamp
+// Original work copyright (C) 2004 GarageGames.com, Inc.
+// Other code copyright as noted
+//
+// This program is free software; you can redistribute it and/or modify
+// it under the terms of the GNU General Public License as published by
+// the Free Software Foundation; either version 2 of the License, or
+// (at your option) any later version.
+//
+// This program is distributed in the hope that it will be useful (and fun!),
+// but WITHOUT ANY WARRANTY; without even the implied warranty of
+// MERCHANTABILITY or FITNESS FOR A PARTICULAR PURPOSE.  See the
+// GNU General Public License for more details.
+//
+// You should have received a copy of the GNU General Public License
+// along with this program; if not, write to the Free Software
+// Foundation, Inc., 59 Temple Place, Suite 330, Boston, MA  02111-1307  USA
+//
+//------------------------------------------------------------------------------------
+
+#include "item.h"
+#include "ship.h"
+#include "goalZone.h"
+#include "gameType.h"
+#include "flagItem.h"
+#include "game.h"
+#include "gameConnection.h"
+#include "stringUtils.h"
+
+#ifndef ZAP_DEDICATED
+#include "UI.h"
+#include "SDL/SDL_opengl.h"
+#endif
+
+namespace Zap
+{
+
+static U32 sItemId = 1;
+
+// Constructor
+MoveItem::MoveItem(Point p, bool collideable, float radius, float mass) : MoveObject(p, radius, mass)
+{
+   mIsMounted = false;
+   mIsCollideable = collideable;
+   mInitial = false;
+
+   //if(getGame()->isServer())
+   //{
+      mItemId = sItemId;
+      sItemId++;
+   //}
+   //else  // is client
+   //   mItemId = 0;
+   updateTimer = 0;
+}
+
+
+// Server only
+bool MoveItem::processArguments(S32 argc, const char **argv, Game *game)
+{
+   if(argc < 2)
+      return false;
+
+   Point pos;
+   pos.read(argv);
+   pos *= game->getGridSize();
+   setVert(pos, 0);
+
+   for(U32 i = 0; i < MoveStateCount; i++)
+      mMoveState[i].pos = pos;
+
+   updateExtent();
+
+   return true;
+}
+
+
+// Server only
+string MoveItem::toString(F32 gridSize) const
+{
+   return string(getClassName()) + " " + geomToString(gridSize);
+}
+
+
+////////////////////////////////////////
+////////////////////////////////////////
+
+#ifndef ZAP_DEDICATED
+#endif
+#ifndef ZAP_DEDICATED
+#endif
+
+// Client only, in-game
+void MoveItem::render()
+{
+   // If the item is mounted, renderItem will be called from the ship it is mounted to
+   if(mIsMounted)
+      return;
+
+   renderItem(mMoveState[RenderState].pos);
+}
+
+
+
+// Runs on both client and server, comes from collision() on the server and the colliding client, and from
+// unpackUpdate() in the case of all clients
+//
+// theShip could be NULL here, and this could still be legit (e.g. flag is in scope, and ship is out of scope)
+void MoveItem::mountToShip(Ship *theShip)     
+{
+   TNLAssert(isGhost() || isInDatabase(), "Error, mount item not in database.");
+
+   if(mMount.isValid() && mMount == theShip)    // Already mounted on ship!  Nothing to do!
+      return;
+
+   if(mMount.isValid())                         // Mounted on something else; dismount!
+      dismount();
+
+   mMount = theShip;
+   if(theShip)
+      theShip->mMountedItems.push_back(this);
+
+   mIsMounted = true;
+   setMaskBits(MountMask);
+}
+
+
+void MoveItem::onMountDestroyed()
+{
+   dismount();
+}
+
+
+// Runs on client & server, via different code paths
+void MoveItem::onItemDropped()
+{
+   if(!getGame())    // Can happen on game startup
+      return;
+
+   GameType *gt = getGame()->getGameType();
+   if(!gt || !mMount.isValid())
+      return;
+
+   if(!isGhost())    // Server only; on client calls onItemDropped from dismount
+   {
+      gt->itemDropped(mMount, this);
+      dismount();
+   }
+
+   mDroppedTimer.reset(DROP_DELAY);
+}
+
+
+// Client & server, called via different paths
+void MoveItem::dismount()
+{
+   if(mMount.isValid())      // Mount could be null if mount is out of scope, but is dropping an always-in-scope item
+   {
+      for(S32 i = 0; i < mMount->mMountedItems.size(); i++)
+         if(mMount->mMountedItems[i].getPointer() == this)
+         {
+            mMount->mMountedItems.erase(i);     // Remove mounted item from our mount's list of mounted things
+            break;
+         }
+   }
+
+   if(isGhost())     // Client only; on server, we came from onItemDropped()
+      onItemDropped();
+
+   mMount = NULL;
+   mIsMounted = false;
+   setMaskBits(MountMask | PositionMask);    // Sending position fixes the super annoying "flag that can't be picked up" bug
+}
+
+
+void MoveItem::setActualPos(const Point &p)
+{
+   mMoveState[ActualState].pos = p;
+   mMoveState[ActualState].vel.set(0,0);
+   setMaskBits(WarpPositionMask | PositionMask);
+}
+
+
+void MoveItem::setActualVel(const Point &vel)
+{
+   mMoveState[ActualState].vel = vel;
+   setMaskBits(WarpPositionMask | PositionMask);
+}
+
+
+Ship *MoveItem::getMount()
+{
+   return mMount;
+}
+
+
+void MoveItem::setZone(GoalZone *theZone)
+{
+   // If the item on which we're setting the zone is a flag (which, at this point, it always will be),
+   // we want to make sure to update the zone itself.  This is mostly a convenience for robots searching
+   // for objects that meet certain criteria, such as for zones that contain a flag.
+   FlagItem *flag = dynamic_cast<FlagItem *>(this);
+
+   if(flag)
+   {
+      GoalZone *z = ((theZone == NULL) ? flag->getZone() : theZone);
+
+      if(z)
+         z->mHasFlag = ((theZone == NULL) ? false : true );
+   }
+
+   // Now we can get around to setting the zone, like we came here to do
+   mZone = theZone;
+   setMaskBits(ZoneMask);
+}
+
+
+GoalZone *MoveItem::getZone()
+{
+	return mZone;
+}
+
+
+void MoveItem::idle(GameObject::IdleCallPath path)
+{
+   if(!isInDatabase())
+      return;
+
+   Parent::idle(path);
+
+   if(mIsMounted)    // Item is mounted on something else
+   {
+      if(mMount.isNull() || mMount->hasExploded)
+      {
+         if(!isGhost())    // Server only
+            dismount();
+      }
+      else
+      {
+         mMoveState[RenderState].pos = mMount->getRenderPos();
+         mMoveState[ActualState].pos = mMount->getActualPos();
+      }
+   }
+   else              // Not mounted
+   {
+      float time = mCurrentMove.time * 0.001f;
+      move(time, ActualState, false);
+      if(path == GameObject::ServerIdleMainLoop)
+      {
+         // Only update if it's actually moving...
+         if(mMoveState[ActualState].vel.lenSquared() != 0)
+         {
+            // Update less often on slow moving item, more often on fast moving item, and update when we change velocity.
+            // Update at most every 5 seconds.
+            updateTimer -= (mMoveState[ActualState].vel.len() + 20) * time;
+            if(updateTimer < 0 || mMoveState[ActualState].vel.distSquared(prevMoveVelocity) > 100)
+            {
+               setMaskBits(PositionMask);
+               updateTimer = 100;
+               prevMoveVelocity = mMoveState[ActualState].vel;
+            }
+         }
+         else if(prevMoveVelocity.lenSquared() != 0)
+         {
+            setMaskBits(PositionMask);  // update to client that this item is no longer moving.
+            prevMoveVelocity.set(0,0);
+         }
+
+         mMoveState[RenderState] = mMoveState[ActualState];
+
+      }
+      else
+         updateInterpolation();
+   }
+   updateExtent();
+
+   // Server only...
+   U32 deltaT = mCurrentMove.time;
+   mDroppedTimer.update(deltaT);
+}
+
+
+static const S32 VEL_POINT_SEND_BITS = 511;     // 511 = 2^9 - 1, the biggest int we can pack into 9 bits.
+
+U32 MoveItem::packUpdate(GhostConnection *connection, U32 updateMask, BitStream *stream)
+{
+   U32 retMask = 0;
+   if(stream->writeFlag(updateMask & InitialMask))
+   {
+      // Send id in inital packet
+      stream->writeRangedU32(mItemId, 0, U16_MAX);
+   }
+   if(stream->writeFlag(updateMask & PositionMask))
+   {
+      ((GameConnection *) connection)->writeCompressedPoint(mMoveState[ActualState].pos, stream);
+      writeCompressedVelocity(mMoveState[ActualState].vel, VEL_POINT_SEND_BITS, stream);      
+      stream->writeFlag(updateMask & WarpPositionMask);
+   }
+   if(stream->writeFlag(updateMask & MountMask) && stream->writeFlag(mIsMounted))      // mIsMounted gets written iff MountMask is set  
+   {
+      S32 index = connection->getGhostIndex(mMount);     // Index of ship with item mounted
+
+      if(stream->writeFlag(index != -1))                 // True if some ship has item, false if nothing is mounted
+         stream->writeInt(index, GhostConnection::GhostIdBitSize);
+      else
+         retMask |= MountMask;
+   }
+   if(stream->writeFlag(updateMask & ZoneMask))
+   {
+      if(mZone.isValid())
+      {
+         S32 index = connection->getGhostIndex(mZone);
+         if(stream->writeFlag(index != -1))
+            stream->writeInt(index, GhostConnection::GhostIdBitSize);
+         else
+            retMask |= ZoneMask;
+      }
+      else
+         stream->writeFlag(false);
+   }
+   return retMask;
+}
+
+
+void MoveItem::unpackUpdate(GhostConnection *connection, BitStream *stream)
+{
+   bool interpolate = false;
+   bool positionChanged = false;
+
+   mInitial = stream->readFlag();
+
+   if(mInitial)     // InitialMask
+   {
+      mItemId = stream->readRangedU32(0, U16_MAX);
+   }
+
+   if(stream->readFlag())     // PositionMask
+   {
+      ((GameConnection *) connection)->readCompressedPoint(mMoveState[ActualState].pos, stream);
+      readCompressedVelocity(mMoveState[ActualState].vel, VEL_POINT_SEND_BITS, stream);   
+      positionChanged = true;
+      interpolate = !stream->readFlag();
+   }
+
+   if(stream->readFlag())     // MountMask
+   {
+      bool isMounted = stream->readFlag();
+      if(isMounted)
+      {
+         Ship *theShip = NULL;
+         
+         if(stream->readFlag())
+            theShip = dynamic_cast<Ship *>(connection->resolveGhost(stream->readInt(GhostConnection::GhostIdBitSize)));
+
+         mountToShip(theShip);
+      }
+      else
+         dismount();
+   }
+
+   if(stream->readFlag())     // ZoneMask
+   {
+      bool hasZone = stream->readFlag();
+      if(hasZone)
+         mZone = (GoalZone *) connection->resolveGhost(stream->readInt(GhostConnection::GhostIdBitSize));
+      else
+         mZone = NULL;
+   }
+
+   if(positionChanged)
+   {
+      if(interpolate)
+      {
+         mInterpolating = true;
+         move(connection->getOneWayTime() * 0.001f, ActualState, false);
+      }
+      else
+      {
+         mInterpolating = false;
+         mMoveState[RenderState] = mMoveState[ActualState];
+      }
+   }
+}
+
+
+bool MoveItem::collide(GameObject *otherObject)
+{
+   return mIsCollideable && !mIsMounted;
+}
+
+
+S32 MoveItem::getCaptureZone(lua_State *L) 
+{ 
+   if(mZone.isValid()) 
+   {
+      mZone->push(L); 
+      return 1;
+   } 
+   else 
+      return returnNil(L); 
+}
+
+
+S32 MoveItem::getShip(lua_State *L) 
+{ 
+   if(mMount.isValid()) 
+   {
+      mMount->push(L); 
+      return 1;
+   } 
+   else 
+      return returnNil(L); 
+}
+
+
+////////////////////////////////////////
+////////////////////////////////////////
+
+//EditorItem::EditorItem(Point pos, bool collideable, F32 radius, F32 repopDelay) : MoveItem(pos, collideable, radius, repopDelay)
+//{
+//   // Do nothing
+//}
+
+
+////////////////////////////////////////
+////////////////////////////////////////
+
+PickupItem::PickupItem(Point p, float radius, S32 repopDelay) : Parent(p, radius, 1)
+{
+   mRepopDelay = repopDelay;
+   mIsVisible = true;
+   mIsMomentarilyVisible = false;
+
+   mNetFlags.set(Ghostable);
+}
+
+
+void PickupItem::idle(GameObject::IdleCallPath path)
+{
+   if(!mIsVisible && path == GameObject::ServerIdleMainLoop)
+   {
+      if(mRepopTimer.update(mCurrentMove.time))
+      {
+         setMaskBits(PickupMask);
+         mIsVisible = true;
+
+         // Check if there is a ship sitting on this item... it so, ship gets the repair!
+         GameType *gt = getGame()->getGameType();
+         if(gt)
+         {
+            for(S32 i = 0; i < gt->getClientCount(); i++)
+            {
+               SafePtr<GameConnection> connection = gt->getClient(i)->clientConnection;
+
+               TNLAssert(connection, "Defunct client connection in item.cpp!");
+
+               if(!connection)    // <-- not sure this ever happens
+                  continue;
+
+               Ship *client_ship = dynamic_cast<Ship *>(connection->getControlObject());
+
+               if(!client_ship)
+                  continue;
+               if(client_ship->isOnObject(this)) {
+                  S32 i = 1;
+               }
+               if(client_ship->isOnObject(this))
+               {
+                  collide(client_ship);
+                  mIsMomentarilyVisible = true;
+               }
+            }
+         }
+      }
+   }
+
+   //updateExtent();    ==> Taking this out... why do we need it for a non-moving object?  CE 8/23/11
+}
+
+
+bool PickupItem::processArguments(S32 argc, const char **argv, Game *game)
+{
+   if(argc < 2)
+      return false;
+   else if(!Parent::processArguments(argc, argv, game))
+      return false;
+
+   if(argc == 3)
+   {
+      S32 repopDelay = atoi(argv[2]) * 1000;    // 3rd param is time for this to regenerate in seconds
+      if(repopDelay > 0)
+         mRepopDelay = repopDelay;
+      else
+         mRepopDelay = -1;
+   }
+
+   return true;
+}
+
+
+string PickupItem::toString(F32 gridSize) const
+{
+   return string(getClassName()) + " " + geomToString(gridSize) + " " + (mRepopDelay != -1 ? itos(mRepopDelay / 1000) : "");
+}
+
+
+U32 PickupItem::packUpdate(GhostConnection *connection, U32 updateMask, BitStream *stream)
+{
+   U32 retMask = Parent::packUpdate(connection, updateMask, stream);
+   stream->writeFlag(updateMask & InitialMask);
+   stream->writeFlag(mIsVisible || mIsMomentarilyVisible);
+
+   if(mIsMomentarilyVisible)
+   {
+      mIsMomentarilyVisible = false;
+      setMaskBits(PickupMask);
+   }
+
+   return retMask;
+}
+
+
+void PickupItem::unpackUpdate(GhostConnection *connection, BitStream *stream)
+{
+   Parent::unpackUpdate(connection, stream);
+   bool isInitial = stream->readFlag();
+   bool visible = stream->readFlag();
+
+   if(!isInitial && !visible && mIsVisible)
+      onClientPickup();
+   mIsVisible = visible;
+}
+
+// Runs on both client and server, but does nothing on client
+bool PickupItem::collide(GameObject *otherObject)
+{
+   if(mIsVisible && !isGhost() && isShipType(otherObject->getObjectTypeNumber()))
+   {
+      if(pickup(dynamic_cast<Ship *>(otherObject)))
+      {
+         setMaskBits(PickupMask);
+         mRepopTimer.reset(getRepopDelay());
+         mIsVisible = false;
+      }
+   }
+   return false;
+}
+
+
+};
+
+
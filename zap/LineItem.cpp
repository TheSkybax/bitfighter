//------------------------------------------------------------------------------
// Copyright Chris Eykamp
// See LICENSE.txt for full copyright information
//------------------------------------------------------------------------------

#include "LineItem.h"

#include "Level.h"
#include "game.h"
#include "ship.h"
#include "gameObjectRender.h"    // For renderPolyLineVertices()
#include "stringUtils.h"         // For itos
#include "tnlGhostConnection.h"

#ifndef ZAP_DEDICATED
#  include "OpenglUtils.h"
#  include "ClientGame.h"
#  include "UIQuickMenu.h"       // For EditorAttributeMenuUI def
#endif


#include <math.h>

namespace Zap
{

using namespace LuaArgs;

TNL_IMPLEMENT_NETOBJECT(LineItem);

TNL_IMPLEMENT_NETOBJECT_RPC(LineItem, s2cSetGeom,
      (Vector<Point> geom), (geom),
      NetClassGroupGameMask, RPCGuaranteedOrderedBigData, RPCToGhost, 0)
{
   GeomObject::setGeom(geom);
   updateExtentInDatabase();
}

const S32 LineItem::MIN_LINE_WIDTH = 1;
const S32 LineItem::MAX_LINE_WIDTH = 255;

// Statics:
#ifndef ZAP_DEDICATED
   EditorAttributeMenuUI *LineItem::mAttributeMenuUI = NULL;
#endif

// Combined C++ / Lua constructor
/**
 * @luafunc LineItem::LineItem()
 * @luafunc LineItem::LineItem(geom)
 * @luafunc LineItem::LineItem(geom, teamIndex)
 */
LineItem::LineItem(lua_State *L)
{ 
   mNetFlags.set(Ghostable);
   setNewGeometry(geomPolyLine);
   mObjectTypeNumber = LineTypeNumber;

   mWidth = 2;
   mGlobal = true;

   LUAW_CONSTRUCTOR_INITIALIZATIONS;
   
   if(L)
   {
      static LuaFunctionArgList constructorArgList = { {{ END }, { SIMPLE_LINE, END }, { SIMPLE_LINE, TEAM_INDX, END }}, 3 };

      S32 profile = checkArgList(L, constructorArgList, "LineItem", "constructor");

      if(profile == 1)
         setGeom(L, 1);

      else if(profile == 2)
      {
         setGeom(L, 1);
         setTeam(lua_tointeger(L, -1)); 
      }
   }
}


// Destructor
LineItem::~LineItem()
{ 
   LUAW_DESTRUCTOR_CLEANUP;
}


LineItem *LineItem::clone() const
{
   return new LineItem(*this);
}


void LineItem::render() const
{
#ifndef ZAP_DEDICATED
   if(shouldRender())
      renderLine(getOutline(), getColor());
#endif
}


bool LineItem::shouldRender() const
{
   if(mGlobal)
      return true;

#ifndef ZAP_DEDICATED
   //S32 ourTeam = static_cast<ClientGame*>(getGame())->getCurrentTeamIndex();

   //// Don't render opposing team's line items
<<<<<<< HEAD
   // Always render all teams when in editor
   // ourTeam == TEAM_NEUTRAL when in editor
   //if(ourTeam != getTeam() && getTeam() != TEAM_NEUTRAL && ourTeam != TEAM_NEUTRAL)
   //   return false;
=======
   //if(ourTeam != getTeam() && ourTeam != TEAM_NEUTRAL)
   //   return false;

   // Render item regardless of team when in editor (local remote ClientInfo will be NULL)
>>>>>>> bd7efa40
#endif

   return true;
}


void LineItem::renderEditor(F32 currentScale, bool snappingToWallCornersEnabled, bool renderVertices) const
{
#ifndef ZAP_DEDICATED
   if(isSelected() || isLitUp())           
      renderLine(getOutline());
   else
      renderLine(getOutline(), getEditorRenderColor());

   if(renderVertices)
      renderPolyLineVertices(this, snappingToWallCornersEnabled, currentScale);
#endif
}


const Color &LineItem::getEditorRenderColor() const
{ 
   return getColor(); 
}


// This object should be drawn below others
S32 LineItem::getRenderSortValue()
{
   return 1;
}


// Create objects from parameters stored in level file
// LineItem <team> <width> <x> <y> ...
bool LineItem::processArguments(S32 argc, const char **argv, Level *level)
{
   if(argc < 6)
      return false;

   setTeam (atoi(argv[0]));
   setWidth(atoi(argv[1]));

   int firstCoord = 2;
   if(strcmp(argv[2], "Global") == 0)
   {
      mGlobal = true;
      firstCoord = 3;
   }
   else
      mGlobal = false;

   readGeom(argc, argv, firstCoord, level->getLegacyGridSize());

   computeExtent();

   return true;
}


string LineItem::toLevelCode() const
{
   string out = string(appendId(getClassName())) + " " + itos(getTeam()) + " " + itos(getWidth());

   if(mGlobal)
      out += " Global";

   out += " " + geomToLevelCode();

   return out;
}


void LineItem::onAddedToGame(Game *game)
{
   Parent::onAddedToGame(game);

   if(!isGhost())
      setScopeAlways();
}

void LineItem::onGhostAvailable(GhostConnection* connection)
{
   Parent::onGhostAvailable(connection);

   RefPtr<NetEvent> theEvent = TNL_RPC_CONSTRUCT_NETEVENT(this, s2cSetGeom, (*GeomObject::getOutline()));
   connection->postNetEvent(theEvent);
}

void LineItem::onGhostAddBeforeUpdate(GhostConnection* connection)
{
   Parent::onGhostAddBeforeUpdate(connection);
   updateExtentInDatabase();
}


// Bounding box for quick collision-possibility elimination, and display scoping purposes
void LineItem::computeExtent()
{
   updateExtentInDatabase();
}


const Vector<Point> *LineItem::getCollisionPoly() const
{
   return NULL;
}


// Handle collisions with a LineItem.  Easy, there are none.
bool LineItem::collide(BfObject *hitObject)
{
   return false;
}


void LineItem::idle(BfObject::IdleCallPath path)
{
   // Do nothing
}


U32 LineItem::packUpdate(GhostConnection *connection, U32 updateMask, BitStream *stream)
{
   //stream->writeRangedU32(mWidth, 0, MAX_LINE_WIDTH);
   writeThisTeam(stream);
   stream->write(mGlobal);

   return 0;
}


void LineItem::unpackUpdate(GhostConnection *connection, BitStream *stream)
{
   //mWidth = stream->readRangedU32(0, MAX_LINE_WIDTH);
   readThisTeam(stream);
   mGlobal = stream->readFlag();  // Set this client side
}


F32 LineItem::getUpdatePriority(GhostConnection *connection, U32 updateMask, S32 updateSkips)
{
   // Lower priority for initial update.  This is to work around network-heavy loading of levels
   // with many LineItems, which will stall the client and prevent you from moving your ship
   if(isInitialUpdate())
      return Parent::getUpdatePriority(connection, updateMask, updateSkips) - 1000.f;

   // Normal priority otherwise so Geom changes are immediately visible to all clients
   return Parent::getUpdatePriority(connection, updateMask, updateSkips);
}


S32 LineItem::getWidth() const
{
   return mWidth;
}


void LineItem::setWidth(S32 width, S32 min, S32 max)
{
   // Bounds check
   if(width < min)
      width = min;
   else if(width > max)
      width = max; 

   mWidth = width; 
}


void LineItem::setWidth(S32 width) 
{         
   setWidth(width, LineItem::MIN_LINE_WIDTH, LineItem::MAX_LINE_WIDTH);
}


void LineItem::changeWidth(S32 amt)
{
   S32 width = mWidth;

   if(amt > 0)
      width += amt - (S32) width % amt;    // Handles rounding
   else
   {
      amt *= -1;
      width -= ((S32) width % amt) ? (S32) width % amt : amt;      // Dirty, ugly thing
   }

   setWidth(width);
   onGeomChanged();
}


void LineItem::setGeom(lua_State *L, S32 stackIndex)
{
   Parent::setGeom(L, stackIndex);

   if(!isGhost())
      s2cSetGeom(*GeomObject::getOutline());
}


void LineItem::onGeomChanged()
{
   Parent::onGeomChanged();
}


#ifndef ZAP_DEDICATED

EditorAttributeMenuUI *LineItem::getAttributeMenu()
{
   // Lazily initialize this -- if we're in the game, we'll never need this to be instantiated
   if(!mAttributeMenuUI)
   {
      ClientGame *clientGame = static_cast<ClientGame *>(getGame());

      mAttributeMenuUI = new EditorAttributeMenuUI(clientGame);

      mAttributeMenuUI->addMenuItem(new YesNoMenuItem("Global:", true, "Viewable by all teams"));

      // Add our standard save and exit option to the menu
      mAttributeMenuUI->addSaveAndQuitMenuItem();
   }

   return mAttributeMenuUI;
}


// Get the menu looking like what we want
void LineItem::startEditingAttrs(EditorAttributeMenuUI *attributeMenu)
{
   attributeMenu->getMenuItem(0)->setIntValue(mGlobal ? 1 : 0);
}


// Retrieve the values we need from the menu
void LineItem::doneEditingAttrs(EditorAttributeMenuUI *attributeMenu)
{
   mGlobal = attributeMenu->getMenuItem(0)->getIntValue();    // Returns 0 or 1
}


// Render some attributes when item is selected but not being edited
void LineItem::fillAttributesVectors(Vector<string> &keys, Vector<string> &values)
{
   keys.push_back("Global");    values.push_back(mGlobal ? "Yes" : "No");
}

#endif


const char *LineItem::getOnScreenName()     const  { return "Line";      }
const char *LineItem::getPrettyNamePlural() const  { return "LineItems"; }
const char *LineItem::getOnDockName()       const  { return "LineItem";  }
const char *LineItem::getEditorHelpString() const  { return "Draws a line on the map.  Visible only to team, or to all if neutral."; }

bool LineItem::hasTeam()      { return true; }
bool LineItem::canBeHostile() { return true; }
bool LineItem::canBeNeutral() { return true; }


/////
// Lua interface

/**
 * @luaclass LineItem
 * 
 * @brief Decorative line visible to one or all teams. Has no specific game
 * function.
 * 
 * @descr If a non-global LineItem is assigned to a team, it will only be
 * visible to players on that team. If the LineItem is neutral (that is, `team
 * == Team.Neutral`, the default), it will be visible to all players regardless
 * of team or globalness.
 * 
 * @geom The geometry of a LineItem is a polyline (i.e. 2 or more points)
 */
//               Fn name       Param profiles  Profile count                           
#define LUA_METHODS(CLASS, METHOD) \
      METHOD(CLASS, setGlobal, ARRAYDEF({{ BOOL,    END }}), 1 ) \
      METHOD(CLASS, getGlobal, ARRAYDEF({{          END }}), 1 ) \

GENERATE_LUA_METHODS_TABLE(LineItem, LUA_METHODS);
GENERATE_LUA_FUNARGS_TABLE(LineItem, LUA_METHODS);

#undef LUA_METHODS


/**
 * @luafunc void LineItem::setGlobal(bool global)
 *
 * @brief Sets the LineItem's global parameter.
 *
 * @descr LineItems are normally viewable by all players in a game. If you wish
 * to only let the LineItem be viewable to the owning team, set to `false`. Make
 * sure you call setTeam() on the LineItem first. Global is on by default.
 *
 * @param global `false` if this LineItem should be viewable only by the owning
 * team, otherwise viewable by all teams.
 */
S32 LineItem::lua_setGlobal(lua_State *L)
{
   checkArgList(L, functionArgs, "LineItem", "setGlobal");
   mGlobal = getBool(L, 1);

   setMaskBits(0x80000000);  // Update to clients,  dummy mask because of no mask bits used on packUpdate

   return 0;
}


/**
 * @luafunc bool LineItem::getGlobal()
 *
 * @brief Returns the LineItem's global parameter.
 *
 * @return `true` if global is enabled, `false` if not.
 */
S32 LineItem::lua_getGlobal(lua_State *L)
{
   return returnBool(L, mGlobal);
}


const char *LineItem::luaClassName = "LineItem";
REGISTER_LUA_SUBCLASS(LineItem, BfObject);

};<|MERGE_RESOLUTION|>--- conflicted
+++ resolved
@@ -73,7 +73,7 @@
       else if(profile == 2)
       {
          setGeom(L, 1);
-         setTeam(lua_tointeger(L, -1)); 
+         setTeam(L, 2);
       }
    }
 }
@@ -110,19 +110,13 @@
    //S32 ourTeam = static_cast<ClientGame*>(getGame())->getCurrentTeamIndex();
 
    //// Don't render opposing team's line items
-<<<<<<< HEAD
    // Always render all teams when in editor
    // ourTeam == TEAM_NEUTRAL when in editor
    //if(ourTeam != getTeam() && getTeam() != TEAM_NEUTRAL && ourTeam != TEAM_NEUTRAL)
    //   return false;
-=======
-   //if(ourTeam != getTeam() && ourTeam != TEAM_NEUTRAL)
-   //   return false;
+#endif
 
    // Render item regardless of team when in editor (local remote ClientInfo will be NULL)
->>>>>>> bd7efa40
-#endif
-
    return true;
 }
 

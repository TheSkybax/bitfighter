--- conflicted
+++ resolved
@@ -63,12 +63,7 @@
    ModulePrimaryUseHybrid      // Always functional, with an active component
 };
 
-<<<<<<< HEAD
-
-class ModuleInfo
-=======
 struct ModuleInfo
->>>>>>> 05344a0a
 {
    const char *mName;
    S32 mPrimaryEnergyDrain;       // Continuous energy drain while primary component is in use

//-----------------------------------------------------------------------------------
//
// Bitfighter - A multiplayer vector graphics space game
// Based on Zap demo released for Torque Network Library by GarageGames.com
//
// Derivative work copyright (C) 2008-2009 Chris Eykamp
// Original work copyright (C) 2004 GarageGames.com, Inc.
// Other code copyright as noted
//
// This program is free software; you can redistribute it and/or modify
// it under the terms of the GNU General Public License as published by
// the Free Software Foundation; either version 2 of the License, or
// (at your option) any later version.
//
// This program is distributed in the hope that it will be useful (and fun!),
// but WITHOUT ANY WARRANTY; without even the implied warranty of
// MERCHANTABILITY or FITNESS FOR A PARTICULAR PURPOSE.  See the
// GNU General Public License for more details.
//
// You should have received a copy of the GNU General Public License
// along with this program; if not, write to the Free Software
// Foundation, Inc., 59 Temple Place, Suite 330, Boston, MA  02111-1307  USA
//
//------------------------------------------------------------------------------------

#include "gameWeapons.h"
#include "projectile.h"
#include "ship.h"
#include "SoundSystem.h"
#include "gameObject.h"
#include "gameObjectRender.h"
#include "game.h"
#include "gameConnection.h"
#include "stringUtils.h"

#ifndef ZAP_DEDICATED
#include "ClientGame.h"
#include "sparkManager.h"
#include "SDL/SDL_opengl.h"
#include "UI.h"
#endif


namespace Zap
{

const char LuaProjectile::className[] = "ProjectileItem";      // Class name as it appears to Lua scripts

// Define the methods we will expose to Lua
Lunar<LuaProjectile>::RegType LuaProjectile::methods[] =
{
   // Standard gameItem methods
   method(LuaProjectile, getClassID),
   method(LuaProjectile, getLoc),
   method(LuaProjectile, getRad),
   method(LuaProjectile, getVel),
   method(LuaProjectile, getTeamIndx),

   method(LuaProjectile, getWeapon),

   {0,0}    // End method list
};

//===========================================

TNL_IMPLEMENT_NETOBJECT(Projectile);

// Constructor
Projectile::Projectile(WeaponType type, Point pos, Point vel, GameObject *shooter)
{
   mObjectTypeNumber = BulletTypeNumber;

   mNetFlags.set(Ghostable);
   mPos = pos;
   mVelocity = vel;

   mTimeRemaining = gWeapons[type].projLiveTime;
   collided = false;
   hitShip = false;
   alive = true;
   hasBounced = false;
   mShooter = shooter;

   // Copy some attributes from the shooter
   if(shooter)
   {
      setOwner(shooter->getOwner());
      mTeam = shooter->getTeam();
      mKillString = shooter->getKillString();
   }
   else
      setOwner(NULL);

   mType = gWeapons[type].projectileType;
   mWeaponType = type;
}


U32 Projectile::packUpdate(GhostConnection *connection, U32 updateMask, BitStream *stream)
{
   if(stream->writeFlag(updateMask & PositionMask))
   {
      ((GameConnection *) connection)->writeCompressedPoint(mPos, stream);
      writeCompressedVelocity(mVelocity, COMPRESSED_VELOCITY_MAX, stream);
   }

   if(stream->writeFlag(updateMask & InitialMask))
   {
      stream->writeEnum(mType, ProjectileTypeCount);

      S32 index = -1;
      if(mShooter.isValid())
         index = connection->getGhostIndex(mShooter);
      if(stream->writeFlag(index != -1))
         stream->writeInt(index, GhostConnection::GhostIdBitSize);
   }

   stream->writeFlag(collided);
   if(collided)
      stream->writeFlag(hitShip);
   stream->writeFlag(alive);

   return 0;
}


void Projectile::unpackUpdate(GhostConnection *connection, BitStream *stream)
{
   bool initial = false;
   if(stream->readFlag())  // Read position, for correcting bouncers, needs to be before inital for SoundSystem::playSoundEffect
   {
      ((GameConnection *) connection)->readCompressedPoint(mPos, stream);
      readCompressedVelocity(mVelocity, COMPRESSED_VELOCITY_MAX, stream);
   }

   if(stream->readFlag())         // Initial chunk of data, sent once for this object
   {

      mType = (ProjectileType) stream->readEnum(ProjectileTypeCount);

      TNLAssert(connection, "Defunct connection to server in projectile.cpp!");
      GameConnection *gc = (GameConnection *)connection;

      Ship *ship = dynamic_cast<Ship *>(gc->getControlObject());

      if(stream->readFlag())
         mShooter = dynamic_cast<Ship *>(connection->resolveGhost(stream->readInt(GhostConnection::GhostIdBitSize)));

      Rect newExtent(mPos, mPos);
      setExtent(newExtent);
      initial = true;
      SoundSystem::playSoundEffect(gProjInfo[mType].projectileSound, mPos, mVelocity);
   }
   bool preCollided = collided;
   collided = stream->readFlag();
   
   if(collided)
      hitShip = stream->readFlag();

   alive = stream->readFlag();

   if(!preCollided && collided)     // Projectile has "become" collided
      explode(NULL, mPos);

   if(!collided && initial)
   {
      mCurrentMove.time = U32(connection->getOneWayTime());
     //idle(GameObject::ClientIdleMainRemote);   // not CE
   }
}


void Projectile::handleCollision(GameObject *hitObject, Point collisionPoint)
{
   collided = true;
   Ship *s = dynamic_cast<Ship *>(hitObject);
   hitShip = (s != NULL);

   if(!isGhost())    // If we're on the server, that is
   {
      DamageInfo theInfo;
      theInfo.collisionPoint = collisionPoint;
      theInfo.damageAmount = gWeapons[mWeaponType].damageAmount;
      theInfo.damageType = DamageTypePoint;
      theInfo.damagingObject = this;
      theInfo.impulseVector = mVelocity;
      theInfo.damageSelfMultiplier = gWeapons[mWeaponType].damageSelfMultiplier;

      hitObject->damageObject(&theInfo);

      if(hitShip && mShooter.isValid() && mShooter->getControllingClient().isValid())
         mShooter->getControllingClient()->mStatistics.countHit(mWeaponType);
   }

   mTimeRemaining = 0;
   explode(hitObject, collisionPoint);
}


void Projectile::idle(GameObject::IdleCallPath path)
{
   U32 deltaT = mCurrentMove.time;

   if(!collided && alive)
   {
    U32 aliveTime = getGame()->getCurrentTime() - getCreationTime();  // Age of object, in ms
    F32 timeLeft = (F32)deltaT;
    S32 loopcount1 = 32;
    while(timeLeft > 0.01f && loopcount1 != 0)    // This loop is to prevent slow bounce on low frame rate / high time left.
    {
      loopcount1--;
      // Calculate where projectile will be at the end of the current interval
      Point endPos = mPos + mVelocity * timeLeft * 0.001f;

      // Check for collision along projected route of movement
      static Vector<GameObject *> disabledList;

      Rect queryRect(mPos, endPos);     // Bounding box of our travels

      disabledList.clear();


      // Don't collide with shooter during first 500ms of life
      if(mShooter.isValid() && aliveTime < 500 && !hasBounced)
      {
         disabledList.push_back(mShooter);
         mShooter->disableCollision();
      }

      GameObject *hitObject;

      F32 collisionTime;
      Point surfNormal;

      // Do the search
      while(true)  
      {
         hitObject = findObjectLOS((TestFunc)isWeaponCollideableType,
                                   MoveObject::RenderState, mPos, endPos, collisionTime, surfNormal);

         if((!hitObject || hitObject->collide(this)))
            break;

         // Disable collisions with things that don't want to be
         // collided with (i.e. whose collide methods return false)
         disabledList.push_back(hitObject);
         hitObject->disableCollision();
      }

      // Re-enable collison flag for ship and items in our path that don't want to be collided with
      // Note that if we hit an object that does want to be collided with, it won't be in disabledList
      // and thus collisions will not have been disabled, and thus don't need to be re-enabled.
      // Our collision detection is done, and hitObject contains the first thing that the projectile hit.

      for(S32 i = 0; i < disabledList.size(); i++)
         disabledList[i]->enableCollision();

      if(hitObject)  // Hit something...  should we bounce?
      {
         bool bounce = false;

         if(mType == ProjectileBounce && isWallType(hitObject->getObjectTypeNumber()))
            bounce = true;
         else if(isShipType(hitObject->getObjectTypeNumber()))
         {
            Ship *s = dynamic_cast<Ship *>(hitObject);
            if(s->isModulePrimaryActive(ModuleShield))
               bounce = true;
         }

         if(bounce)
         {
            hasBounced = true;
            // We hit something that we should bounce from, so bounce!
            F32 float1 = surfNormal.dot(mVelocity) * 2;
            mVelocity -= surfNormal * float1;
            if(float1 > 0)
               surfNormal = -surfNormal;      // This is to fix going through polygon barriers

            Point collisionPoint = mPos + (endPos - mPos) * collisionTime;
            mPos = collisionPoint + surfNormal;
            timeLeft = timeLeft * (1 - collisionTime);

            MoveObject *obj = dynamic_cast<MoveObject *>(hitObject);
            if(obj)
            {
               setMaskBits(PositionMask);  // Bouncing off a moving objects can easily get desync.
               float1 = mPos.distanceTo(obj->getRenderPos());
               if(float1 < obj->getRadius())
               {
                  float1 = obj->getRadius() * 1.01f / float1;
                  mPos = mPos * float1 + obj->getRenderPos() * (1 - float1);  // to fix bouncy stuck inside shielded ship
               }
            }

            if(isGhost())
               SoundSystem::playSoundEffect(SFXBounceShield, collisionPoint, surfNormal * surfNormal.dot(mVelocity) * 2);
         }
         else
         {
            // Not bouncing, so advance to location of collision
            Point collisionPoint = mPos + (endPos - mPos) * collisionTime;
            handleCollision(hitObject, collisionPoint);     // What we hit, where we hit it
            timeLeft = 0;
         }

      }
      else        // Hit nothing, advance projectile to endPos
      {
         timeLeft = 0;
         //// Steer towards a nearby testitem
         //static Vector<DatabaseObject *> targetItems;
         //targetItems.clear();
         //Rect searchArea(pos, 2000);
         //S32 HeatSeekerTargetType = TestItemType | ResourceItemType;
         //findObjects(HeatSeekerTargetType, targetItems, searchArea);

         //F32 maxPull = 0;
         //Point dist;
         //Point maxDist;

         //for(S32 i = 0; i < targetItems.size(); i++)
         //{
         //   GameObject *target = dynamic_cast<GameObject *>(targetItems[i]);
         //   dist.set(pos - target->getActualPos());

         //   F32 pull = min(100.0f / dist.len(), 1.0);      // Pull == strength of attraction
         //   
         //   pull *= (target->getObjectTypeMask() & ResourceItemType) ? .5 : 1;

         //   if(pull > maxPull)
         //   {
         //      maxPull = pull;
         //      maxDist.set(dist);
         //   }
         //   
         //}

         //if(maxPull > 0)
         //{
         //   F32 speed = velocity.len();
         //   velocity += (velocity - maxDist) * maxPull;
         //   velocity.normalize(speed);
         //   endPos.set(pos + velocity * (F32)deltaT * 0.001);  // Apply the adjusted velocity right now!
         //}

         mPos.set(endPos);     // Keep this line
      }

      Rect newExtent(mPos, mPos);
      setExtent(newExtent);
    }
   }


   // Kill old projectiles
   if(alive && path == GameObject::ServerIdleMainLoop)
   {
      if(mTimeRemaining <= deltaT)
      {
         deleteObject(500);
         mTimeRemaining = 0;
         alive = false;
         setMaskBits(ExplodedMask);
      }
      else
         mTimeRemaining -= deltaT;     // Decrement time left to live
   }
}


// Gets run when projectile suffers damage, like from a burst going off
void Projectile::damageObject(DamageInfo *info)
{
   mTimeRemaining = 0;     // This will kill projectile --> remove this to have projectiles unaffected
}


void Projectile::explode(GameObject *hitObject, Point pos)
{
#ifndef ZAP_DEDICATED
   // Do some particle spew...
   if(isGhost())
   {
      FXManager::emitExplosion(pos, 0.3f, gProjInfo[mType].sparkColors, NumSparkColors);

      Ship *s = dynamic_cast<Ship *>(hitObject);

      SFXProfiles sound; 
      if(s && s->isModulePrimaryActive(ModuleShield))     // We hit a ship with shields up
         sound = SFXBounceShield;
      else if((hitShip || s))                      // We hit a ship with shields down
         sound = SFXShipHit;
      else                                         // We hit something else
         sound = gProjInfo[mType].impactSound;

      SoundSystem::playSoundEffect(sound, pos, mVelocity);       // Play the sound
   }
#endif
}


void Projectile::renderItem(const Point &pos)
{
   if(collided || !alive)
      return;

   renderProjectile(pos, mType, getGame()->getCurrentTime() - getCreationTime());
}


//// Lua methods

S32 Projectile::getLoc(lua_State *L) { return returnPoint(L, getActualPos()); }     // Center of item (returns point)
S32 Projectile::getRad(lua_State *L) { return returnInt(L, 10); }                   // TODO: Wrong!!  Radius of item (returns number)
S32 Projectile::getVel(lua_State *L) { return returnPoint(L, getActualVel()); }     // Speed of item (returns point)
S32 Projectile::getTeamIndx(lua_State *L) { return returnInt(L, mShooter->getTeam()); }   // Team of shooter

GameObject *Projectile::getGameObject() { return this; }                            // Return the underlying GameObject


//-----------------------------------------------------------------------------
TNL_IMPLEMENT_NETOBJECT(GrenadeProjectile);

GrenadeProjectile::GrenadeProjectile(Point pos, Point vel, GameObject *shooter): MoveItem(pos, true, mRadius, mMass)
{
   mObjectTypeNumber = BulletTypeNumber;

   mNetFlags.set(Ghostable);

   mMoveState[ActualState].pos = pos;
   mMoveState[ActualState].vel = vel;
   setMaskBits(PositionMask);
   mWeaponType = WeaponBurst;

   updateExtent();

   mTimeRemaining = gWeapons[WeaponBurst].projLiveTime;
   exploded = false;

   if(shooter)
   {
      setOwner(shooter->getOwner());
      mTeam = shooter->getTeam();
   }
   else
      setOwner(NULL);

   mRadius = 7;
   mMass = 1;
}


// Runs on client and server
void GrenadeProjectile::idle(IdleCallPath path)
{
   bool collisionDisabled = false;
   GameConnection *gc = NULL;

#ifndef ZAP_DEDICATED
   if(isGhost())   // Fix effect of ship getting ahead of burst on laggy client  
   {
      U32 aliveTime = getGame()->getCurrentTime() - getCreationTime();  // Age of object, in ms

      ClientGame *clientGame = dynamic_cast<ClientGame *>(getGame());
      gc = clientGame->getConnectionToServer();

      collisionDisabled = aliveTime < 250 && gc && gc->getControlObject();

      if(collisionDisabled) 
         gc->getControlObject()->disableCollision();
   }
#endif

   Parent::idle(path);

   if(collisionDisabled) 
      gc->getControlObject()->enableCollision();

   // Do some drag...  no, not that kind of drag!
   mMoveState[ActualState].vel -= mMoveState[ActualState].vel * (((F32)mCurrentMove.time) / 1000.f);

   if(isGhost())       // Here on down is server only
      return;

   if(!exploded)
      if(getActualVel().len() < 4.0)
         explode(getActualPos(), WeaponBurst);

   // Update TTL
   S32 deltaT = mCurrentMove.time;
   if(path == GameObject::ClientIdleMainRemote)
      mTimeRemaining += deltaT;
   else if(!exploded)
   {
      if(mTimeRemaining <= deltaT)
        explode(getActualPos(), WeaponBurst);
      else
         mTimeRemaining -= deltaT;
   }
}


U32 GrenadeProjectile::packUpdate(GhostConnection *connection, U32 updateMask, BitStream *stream)
{
   U32 ret = Parent::packUpdate(connection, updateMask, stream);

   stream->writeFlag(exploded);
   stream->writeFlag(updateMask & InitialMask);
   return ret;
}


void GrenadeProjectile::unpackUpdate(GhostConnection *connection, BitStream *stream)
{
   Parent::unpackUpdate(connection, stream);

   TNLAssert(connection, "Invalid connection to server in GrenadeProjectile//projectile.cpp");
   GameConnection *gc = (GameConnection *)connection;

   Ship *ship = dynamic_cast<Ship *>(gc->getControlObject());

   if(stream->readFlag())
      explode(getActualPos(), WeaponBurst);

   if(stream->readFlag())
      SoundSystem::playSoundEffect(SFXGrenadeProjectile, getActualPos(), getActualVel());
}


void GrenadeProjectile::damageObject(DamageInfo *theInfo)
{
   // If we're being damaged by another grenade, explode...
   if(theInfo->damageType == DamageTypeArea)
   {
      explode(getActualPos(), WeaponBurst);
      return;
   }

   // Bounce off stuff
   Point dv = theInfo->impulseVector - mMoveState[ActualState].vel;
   Point iv = mMoveState[ActualState].pos - theInfo->collisionPoint;
   iv.normalize();
   mMoveState[ActualState].vel += iv * dv.dot(iv) * 0.3f;

   setMaskBits(PositionMask);
}


// Also used for mines and spybugs  --> not sure if we really need to pass weaponType
void GrenadeProjectile::explode(Point pos, WeaponType weaponType)
{
   if(exploded) return;

#ifndef ZAP_DEDICATED
   if(isGhost())
   {
      // Make us go boom!
      Color b(1,1,1);

      //FXManager::emitExplosion(getRenderPos(), 0.5, gProjInfo[ProjectilePhaser].sparkColors, NumSparkColors);      // Original, nancy explosion
      FXManager::emitBlast(pos, OuterBlastRadius);          // New, manly explosion

      SoundSystem::playSoundEffect(SFXMineExplode, getActualPos(), Point());
   }
#endif

   disableCollision();

   if(!isGhost())
   {
      setMaskBits(PositionMask);
      deleteObject(100);

      DamageInfo info;
      info.collisionPoint       = pos;
      info.damagingObject       = this;
      info.damageAmount         = gWeapons[weaponType].damageAmount;
      info.damageType           = DamageTypeArea;
      info.damageSelfMultiplier = gWeapons[weaponType].damageSelfMultiplier;

      S32 hits = radiusDamage(pos, InnerBlastRadius, OuterBlastRadius, (TestFunc)isDamageableType, info);

      if(getOwner())
         for(S32 i = 0; i < hits; i++)
            getOwner()->mStatistics.countHit(mWeaponType);
   }
   exploded = true;
}


void GrenadeProjectile::renderItem(const Point &pos)
{
   if(exploded)
      return;

   // Add some sparks... this needs work, as it is rather dooky  Looks too much like a comet!
   //S32 num = Random::readI(1, 10);
   //for(S32 i = 0; i < num; i++)
   //{
   //   Point sparkVel = mMoveState[RenderState].vel * Point(Random::readF() * -.5 + .55, Random::readF() * -.5 + .55);
   //   //sparkVel.normalize(Random::readF());
   //   FXManager::emitSpark(pos, sparkVel, Color(Random::readF() *.5 +.5, Random::readF() *.5, 0), Random::readF() * 2, FXManager::SparkTypePoint);
   //}

   WeaponInfo *wi = gWeapons + WeaponBurst;
   F32 initTTL = (F32) wi->projLiveTime;
   renderGrenade( pos, (initTTL - (F32) (getGame()->getCurrentTime() - getCreationTime())) / initTTL, getGame()->getSettings()->getIniSettings()->burstGraphicsMode );
}


////////////////////////////////////////
////////////////////////////////////////

static void drawLetter(char letter, const Point &pos, const Color &color, F32 alpha)
{
#ifndef ZAP_DEDICATED
   // Mark the item with a letter, unless we're showing the reference ship
   F32 vertOffset = 8;
   if (letter >= 'a' && letter <= 'z')    // Better position lowercase letters
      vertOffset = 10;

   glColor(color, alpha);
   F32 xpos = pos.x - UserInterface::getStringWidthf(15, "%c", letter) / 2;

   UserInterface::drawStringf(xpos, pos.y - vertOffset, 15, "%c", letter);
#endif
}


////////////////////////////////////////
////////////////////////////////////////

TNL_IMPLEMENT_NETOBJECT(Mine);

// Constructor (planter defaults to null)
Mine::Mine(Point pos, Ship *planter) : GrenadeProjectile(pos, Point())
{
   mObjectTypeNumber = MineTypeNumber;
   mWeaponType = WeaponMine;

   if(planter)
   {
      setOwner(planter->getOwner());
      mTeam = planter->getTeam();
   }
   else
   {
      mTeam = -2;    // Hostile to all, as mines generally are!
      setOwner(NULL);
   }

   mArmed = false;
   mKillString = "mine";      // Triggers special message when player killed

   setExtent(Rect(pos, pos));
}


Mine *Mine::clone() const
{
   return new Mine(*this);
}


// ProcessArguments() used is the one in item
string Mine::toString(F32 gridSize) const
{
   return string(Object::getClassName()) + " " + geomToString(gridSize);
}


void Mine::idle(IdleCallPath path)
{
   // Skip the grenade timing goofiness...
   MoveItem::idle(path);

   if(exploded || path != GameObject::ServerIdleMainLoop)
      return;

   // And check for enemies in the area...
   Point pos = getActualPos();
   Rect queryRect(pos, pos);
   queryRect.expand(Point(SensorRadius, SensorRadius));

   fillVector.clear();
   findObjects((TestFunc)isMotionTriggerType, fillVector, queryRect);

   // Found something!
   bool foundItem = false;
   for(S32 i = 0; i < fillVector.size(); i++)
   {
      GameObject *foundObject = dynamic_cast<GameObject *>(fillVector[i]);

      F32 radius;
      Point ipos;
      if(foundObject->getCollisionCircle(MoveObject::RenderState, ipos, radius))
      {
         if((ipos - pos).len() < (radius + SensorRadius))
         {
            bool isMine = foundObject->getObjectTypeNumber() == MineTypeNumber;
            if(!isMine)
            {
               foundItem = true;
               break;
            }
            else if(mArmed && foundObject != this)
            {
               foundItem = true;
               break;
            }
         }
      }
   }
   if(foundItem)
   {     // braces needed
      if(mArmed)
         explode(getActualPos(), WeaponMine);
   }
   else
   {
      if(!mArmed)
      {
         setMaskBits(ArmedMask);
         mArmed = true;
      }
   }
}


bool Mine::collide(GameObject *otherObj)
{
   if(isProjectileType(otherObj->getObjectTypeNumber()))
      explode(getActualPos(), WeaponMine);
   return false;
}


void Mine::damageObject(DamageInfo *info)
{
   if(info->damageAmount > 0.f && !exploded)
      explode(getActualPos(), WeaponMine);
}


// Only runs on server side
U32 Mine::packUpdate(GhostConnection *connection, U32 updateMask, BitStream *stream)
{
   U32 ret = Parent::packUpdate(connection, updateMask, stream);

   if(stream->writeFlag(updateMask & InitialMask))
   {
      writeThisTeam(stream);
      stream->writeStringTableEntry(getOwner() ? getOwner()->getClientInfo()->getName() : "");
   }

   stream->writeFlag(mArmed);

   return ret;
}


void Mine::unpackUpdate(GhostConnection *connection, BitStream *stream)
{
   bool initial = false;
   Parent::unpackUpdate(connection, stream);

   if(stream->readFlag())     // Initial data
   {
      initial = true;
      readThisTeam(stream);
      stream->readStringTableEntry(&mSetBy);
   }
   bool wasArmed = mArmed;
   mArmed = stream->readFlag();

   if(initial && !mArmed)
      SoundSystem::playSoundEffect(SFXMineDeploy, getActualPos(), Point());
   else if(!initial && !wasArmed && mArmed)
      SoundSystem::playSoundEffect(SFXMineArm, getActualPos(), Point());
}


void Mine::renderItem(const Point &pos)
{
#ifndef ZAP_DEDICATED
   if(exploded)
      return;

   bool visible, armed;

   Game *game = getGame();
   ClientGame *clientGame = dynamic_cast<ClientGame *>(game);

   if(clientGame && clientGame->getConnectionToServer())
   {
      Ship *ship = dynamic_cast<Ship *>(clientGame->getConnectionToServer()->getControlObject());

      if(!ship)
         return;

      armed = mArmed;

      GameType *gameType = clientGame->getGameType();

      GameConnection *localClient = clientGame->getConnectionToServer();

      // Can see mine if laid by teammate in team game || sensor is active ||
      // you laid it yourself
<<<<<<< HEAD
      visible = ( (ship->getTeam() == getTeam()) && gameType->isTeamGame() ) || ship->isModuleActive(ModuleSensor) ||
                  (localClient && localClient->getClientInfo()->getName() == mSetBy);
=======
      visible = ( (ship->getTeam() == getTeam()) && gameType->isTeamGame() ) || ship->isModulePrimaryActive(ModuleSensor) ||
                (gameType->mLocalClient && gameType->mLocalClient->getConnection()->getClientName() == mSetBy);
>>>>>>> 05344a0a
   }
   else     // Must be in editor?
   {
      armed = true;
      visible = true;
   }

   renderMine(pos, armed, visible);
#endif
}


void Mine::renderEditor(F32 currentScale)
{
   renderMine(getVert(0), true, true);
}


void Mine::renderDock()
{
#ifndef ZAP_DEDICATED
   glColor3f(.7f, .7f, .7f);
   drawCircle(getVert(0), 9);
   drawLetter('M', getVert(0), Color(.7), 1);
#endif
}


// Lua methods
const char Mine::className[] = "MineItem";      // Class name as it appears to Lua scripts

// Define the methods we will expose to Lua
Lunar<Mine>::RegType Mine::methods[] =
{
   // Standard gameItem methods
   method(Mine, getClassID),
   method(Mine, getLoc),
   method(Mine, getRad),
   method(Mine, getVel),
   method(Mine, getTeamIndx),

   method(Mine, getWeapon),

   {0,0}    // End method list
};

//////////////////////////////////
//////////////////////////////////

TNL_IMPLEMENT_NETOBJECT(SpyBug);

// Constructor
SpyBug::SpyBug(Point pos, Ship *planter) : GrenadeProjectile(pos, Point())
{
   mObjectTypeNumber = SpyBugTypeNumber;

   mWeaponType = WeaponSpyBug;
   mNetFlags.set(Ghostable);

   if(planter)
   {
      setOwner(planter->getOwner());
      mTeam = planter->getTeam();
   }
   else
   {
      mTeam = -1;
      setOwner(NULL);
   }

   setExtent(Rect(pos, pos));
}


// Destructor
SpyBug::~SpyBug()
{
   if(gServerGame && gServerGame->getGameType())
      gServerGame->getGameType()->catalogSpybugs();
}


SpyBug *SpyBug::clone() const
{
   return new SpyBug(*this);
}


bool SpyBug::processArguments(S32 argc, const char **argv, Game *game)
{
   if(argc < 3)
      return false;

   mTeam = atoi(argv[0]);                        // Team first!

   // Strips off first arg from argv, so the parent gets the straight coordinate pair it's expecting
   if(!Parent::processArguments(2, &argv[1], game))    
      return false;

   return true;
}


// ProcessArguments() used is the one in item
string SpyBug::toString(F32 gridSize) const
{
   return string(Object::getClassName()) + " " + itos(mTeam) + " " + geomToString(gridSize);
}


// Spy bugs are always in scope.  This only really matters on pre-positioned spy bugs...
void SpyBug::onAddedToGame(Game *theGame)
{
   Parent::onAddedToGame(theGame);

   if(!isGhost())
      setScopeAlways();

   GameType *gt = getGame()->getGameType();
   if(gt && !isGhost())  // non-Ghost / ServerGame only, currently useless for client
      gt->addSpyBug(this);
}


void SpyBug::idle(IdleCallPath path)
{
   // Skip the grenade timing goofiness...
   MoveItem::idle(path);

   if(exploded || path != GameObject::ServerIdleMainLoop)
      return;
}


bool SpyBug::collide(GameObject *otherObj)
{
   if(isProjectileType(otherObj->getObjectTypeNumber()))
      explode(getActualPos(), WeaponSpyBug);
   return false;
}


void SpyBug::damageObject(DamageInfo *info)
{
   if(info->damageAmount > 0.f && !exploded)    // Any damage will kill the SpyBug
      explode(getActualPos(), WeaponSpyBug);
}


U32 SpyBug::packUpdate(GhostConnection *connection, U32 updateMask, BitStream *stream)
{
   U32 ret = Parent::packUpdate(connection, updateMask, stream);
   if(stream->writeFlag(updateMask & InitialMask))
   {
      writeThisTeam(stream);
      //RDW I want to kill the compiler that allows binding NULL to a reference.
      //stream->writeStringTableEntry(getOwner() ? getOwner()->getClientName() : NULL);
      // Just don't kill the coder who keeps doing it! -CE
      // And remember, pack and unpack must match, so if'ing this out won't work unless we do the same on unpack.
      StringTableEntryRef noOwner = StringTableEntryRef("");
      stream->writeStringTableEntry(getOwner() ? getOwner()->getClientInfo()->getName() : noOwner);
   }
   return ret;
}

void SpyBug::unpackUpdate(GhostConnection *connection, BitStream *stream)
{
   bool initial = false;
   Parent::unpackUpdate(connection, stream);

   if(stream->readFlag())
   {
      initial = true;
      readThisTeam(stream);
      stream->readStringTableEntry(&mSetBy);
   }
   if(initial)
      SoundSystem::playSoundEffect(SFXSpyBugDeploy, getActualPos(), Point());
}


void SpyBug::renderItem(const Point &pos)
{
#ifndef ZAP_DEDICATED
   if(exploded)
      return;

   bool visible;

   Game *game = getGame();
   ClientGame *clientGame = dynamic_cast<ClientGame *>(game);

   if(clientGame && clientGame->getConnectionToServer())
   {
      GameConnection *conn = clientGame->getConnectionToServer();   
      Ship *ship = dynamic_cast<Ship *>(conn->getControlObject());

      if(!ship)
         return;

      GameType *gameType = clientGame->getGameType();

      // Can see bug if laid by teammate in team game || sensor is active ||
      //       you laid it yourself                   || spyBug is neutral
<<<<<<< HEAD
      visible = ( ((ship->getTeam() == getTeam()) && gameType->isTeamGame())   || ship->isModuleActive(ModuleSensor) ||
                  (conn && conn->getClientInfo()->getName() == mSetBy) || getTeam() == TEAM_NEUTRAL);
=======
      visible = ( ((ship->getTeam() == getTeam()) && gameType->isTeamGame())   || ship->isModulePrimaryActive(ModuleSensor) ||
                  (gameType->mLocalClient && conn->getClientName() == mSetBy) || getTeam() == TEAM_NEUTRAL);
>>>>>>> 05344a0a
   }
   else     // Must be in editor?
      visible = true;

   renderSpyBug(pos, visible);
#endif
}


void SpyBug::renderEditor(F32 currentScale)
{
   renderSpyBug(getVert(0), true);
}


void SpyBug::renderDock()
{
#ifndef ZAP_DEDICATED
   glColor(.7f);
   drawCircle(getVert(0), 9);
   drawLetter('S', getVert(0), Color(.7f), 1);
#endif
}



// Can the player see the spybug?
bool SpyBug::isVisibleToPlayer(S32 playerTeam, StringTableEntry playerName, bool isTeamGame)
{
   // On our team (in a team game) || was set by us (in any game) || is neutral (in any game)
   return ((getTeam() == playerTeam) && isTeamGame) || playerName == mSetBy || mTeam == -1;
}



// Lua methods
const char SpyBug::className[] = "SpyBugItem";      // Class name as it appears to Lua scripts

// Define the methods we will expose to Lua
Lunar<SpyBug>::RegType SpyBug::methods[] =
{
   // Standard gameItem methods
   method(SpyBug, getClassID),
   method(SpyBug, getLoc),
   method(SpyBug, getRad),
   method(SpyBug, getVel),
   method(SpyBug, getTeamIndx),

   method(SpyBug, getWeapon),

   {0,0}    // End method list
};



};

<|MERGE_RESOLUTION|>--- conflicted
+++ resolved
@@ -1,1084 +1,1074 @@
-//-----------------------------------------------------------------------------------
-//
-// Bitfighter - A multiplayer vector graphics space game
-// Based on Zap demo released for Torque Network Library by GarageGames.com
-//
-// Derivative work copyright (C) 2008-2009 Chris Eykamp
-// Original work copyright (C) 2004 GarageGames.com, Inc.
-// Other code copyright as noted
-//
-// This program is free software; you can redistribute it and/or modify
-// it under the terms of the GNU General Public License as published by
-// the Free Software Foundation; either version 2 of the License, or
-// (at your option) any later version.
-//
-// This program is distributed in the hope that it will be useful (and fun!),
-// but WITHOUT ANY WARRANTY; without even the implied warranty of
-// MERCHANTABILITY or FITNESS FOR A PARTICULAR PURPOSE.  See the
-// GNU General Public License for more details.
-//
-// You should have received a copy of the GNU General Public License
-// along with this program; if not, write to the Free Software
-// Foundation, Inc., 59 Temple Place, Suite 330, Boston, MA  02111-1307  USA
-//
-//------------------------------------------------------------------------------------
-
-#include "gameWeapons.h"
-#include "projectile.h"
-#include "ship.h"
-#include "SoundSystem.h"
-#include "gameObject.h"
-#include "gameObjectRender.h"
-#include "game.h"
-#include "gameConnection.h"
-#include "stringUtils.h"
-
-#ifndef ZAP_DEDICATED
-#include "ClientGame.h"
-#include "sparkManager.h"
-#include "SDL/SDL_opengl.h"
-#include "UI.h"
-#endif
-
-
-namespace Zap
-{
-
-const char LuaProjectile::className[] = "ProjectileItem";      // Class name as it appears to Lua scripts
-
-// Define the methods we will expose to Lua
-Lunar<LuaProjectile>::RegType LuaProjectile::methods[] =
-{
-   // Standard gameItem methods
-   method(LuaProjectile, getClassID),
-   method(LuaProjectile, getLoc),
-   method(LuaProjectile, getRad),
-   method(LuaProjectile, getVel),
-   method(LuaProjectile, getTeamIndx),
-
-   method(LuaProjectile, getWeapon),
-
-   {0,0}    // End method list
-};
-
-//===========================================
-
-TNL_IMPLEMENT_NETOBJECT(Projectile);
-
-// Constructor
-Projectile::Projectile(WeaponType type, Point pos, Point vel, GameObject *shooter)
-{
-   mObjectTypeNumber = BulletTypeNumber;
-
-   mNetFlags.set(Ghostable);
-   mPos = pos;
-   mVelocity = vel;
-
-   mTimeRemaining = gWeapons[type].projLiveTime;
-   collided = false;
-   hitShip = false;
-   alive = true;
-   hasBounced = false;
-   mShooter = shooter;
-
-   // Copy some attributes from the shooter
-   if(shooter)
-   {
-      setOwner(shooter->getOwner());
-      mTeam = shooter->getTeam();
-      mKillString = shooter->getKillString();
-   }
-   else
-      setOwner(NULL);
-
-   mType = gWeapons[type].projectileType;
-   mWeaponType = type;
-}
-
-
-U32 Projectile::packUpdate(GhostConnection *connection, U32 updateMask, BitStream *stream)
-{
-   if(stream->writeFlag(updateMask & PositionMask))
-   {
-      ((GameConnection *) connection)->writeCompressedPoint(mPos, stream);
-      writeCompressedVelocity(mVelocity, COMPRESSED_VELOCITY_MAX, stream);
-   }
-
-   if(stream->writeFlag(updateMask & InitialMask))
-   {
-      stream->writeEnum(mType, ProjectileTypeCount);
-
-      S32 index = -1;
-      if(mShooter.isValid())
-         index = connection->getGhostIndex(mShooter);
-      if(stream->writeFlag(index != -1))
-         stream->writeInt(index, GhostConnection::GhostIdBitSize);
-   }
-
-   stream->writeFlag(collided);
-   if(collided)
-      stream->writeFlag(hitShip);
-   stream->writeFlag(alive);
-
-   return 0;
-}
-
-
-void Projectile::unpackUpdate(GhostConnection *connection, BitStream *stream)
-{
-   bool initial = false;
-   if(stream->readFlag())  // Read position, for correcting bouncers, needs to be before inital for SoundSystem::playSoundEffect
-   {
-      ((GameConnection *) connection)->readCompressedPoint(mPos, stream);
-      readCompressedVelocity(mVelocity, COMPRESSED_VELOCITY_MAX, stream);
-   }
-
-   if(stream->readFlag())         // Initial chunk of data, sent once for this object
-   {
-
-      mType = (ProjectileType) stream->readEnum(ProjectileTypeCount);
-
-      TNLAssert(connection, "Defunct connection to server in projectile.cpp!");
-      GameConnection *gc = (GameConnection *)connection;
-
-      Ship *ship = dynamic_cast<Ship *>(gc->getControlObject());
-
-      if(stream->readFlag())
-         mShooter = dynamic_cast<Ship *>(connection->resolveGhost(stream->readInt(GhostConnection::GhostIdBitSize)));
-
-      Rect newExtent(mPos, mPos);
-      setExtent(newExtent);
-      initial = true;
-      SoundSystem::playSoundEffect(gProjInfo[mType].projectileSound, mPos, mVelocity);
-   }
-   bool preCollided = collided;
-   collided = stream->readFlag();
-   
-   if(collided)
-      hitShip = stream->readFlag();
-
-   alive = stream->readFlag();
-
-   if(!preCollided && collided)     // Projectile has "become" collided
-      explode(NULL, mPos);
-
-   if(!collided && initial)
-   {
-      mCurrentMove.time = U32(connection->getOneWayTime());
-     //idle(GameObject::ClientIdleMainRemote);   // not CE
-   }
-}
-
-
-void Projectile::handleCollision(GameObject *hitObject, Point collisionPoint)
-{
-   collided = true;
-   Ship *s = dynamic_cast<Ship *>(hitObject);
-   hitShip = (s != NULL);
-
-   if(!isGhost())    // If we're on the server, that is
-   {
-      DamageInfo theInfo;
-      theInfo.collisionPoint = collisionPoint;
-      theInfo.damageAmount = gWeapons[mWeaponType].damageAmount;
-      theInfo.damageType = DamageTypePoint;
-      theInfo.damagingObject = this;
-      theInfo.impulseVector = mVelocity;
-      theInfo.damageSelfMultiplier = gWeapons[mWeaponType].damageSelfMultiplier;
-
-      hitObject->damageObject(&theInfo);
-
-      if(hitShip && mShooter.isValid() && mShooter->getControllingClient().isValid())
-         mShooter->getControllingClient()->mStatistics.countHit(mWeaponType);
-   }
-
-   mTimeRemaining = 0;
-   explode(hitObject, collisionPoint);
-}
-
-
-void Projectile::idle(GameObject::IdleCallPath path)
-{
-   U32 deltaT = mCurrentMove.time;
-
-   if(!collided && alive)
-   {
-    U32 aliveTime = getGame()->getCurrentTime() - getCreationTime();  // Age of object, in ms
-    F32 timeLeft = (F32)deltaT;
-    S32 loopcount1 = 32;
-    while(timeLeft > 0.01f && loopcount1 != 0)    // This loop is to prevent slow bounce on low frame rate / high time left.
-    {
-      loopcount1--;
-      // Calculate where projectile will be at the end of the current interval
-      Point endPos = mPos + mVelocity * timeLeft * 0.001f;
-
-      // Check for collision along projected route of movement
-      static Vector<GameObject *> disabledList;
-
-      Rect queryRect(mPos, endPos);     // Bounding box of our travels
-
-      disabledList.clear();
-
-
-      // Don't collide with shooter during first 500ms of life
-      if(mShooter.isValid() && aliveTime < 500 && !hasBounced)
-      {
-         disabledList.push_back(mShooter);
-         mShooter->disableCollision();
-      }
-
-      GameObject *hitObject;
-
-      F32 collisionTime;
-      Point surfNormal;
-
-      // Do the search
-      while(true)  
-      {
-         hitObject = findObjectLOS((TestFunc)isWeaponCollideableType,
-                                   MoveObject::RenderState, mPos, endPos, collisionTime, surfNormal);
-
-         if((!hitObject || hitObject->collide(this)))
-            break;
-
-         // Disable collisions with things that don't want to be
-         // collided with (i.e. whose collide methods return false)
-         disabledList.push_back(hitObject);
-         hitObject->disableCollision();
-      }
-
-      // Re-enable collison flag for ship and items in our path that don't want to be collided with
-      // Note that if we hit an object that does want to be collided with, it won't be in disabledList
-      // and thus collisions will not have been disabled, and thus don't need to be re-enabled.
-      // Our collision detection is done, and hitObject contains the first thing that the projectile hit.
-
-      for(S32 i = 0; i < disabledList.size(); i++)
-         disabledList[i]->enableCollision();
-
-      if(hitObject)  // Hit something...  should we bounce?
-      {
-         bool bounce = false;
-
-         if(mType == ProjectileBounce && isWallType(hitObject->getObjectTypeNumber()))
-            bounce = true;
-         else if(isShipType(hitObject->getObjectTypeNumber()))
-         {
-            Ship *s = dynamic_cast<Ship *>(hitObject);
-            if(s->isModulePrimaryActive(ModuleShield))
-               bounce = true;
-         }
-
-         if(bounce)
-         {
-            hasBounced = true;
-            // We hit something that we should bounce from, so bounce!
-            F32 float1 = surfNormal.dot(mVelocity) * 2;
-            mVelocity -= surfNormal * float1;
-            if(float1 > 0)
-               surfNormal = -surfNormal;      // This is to fix going through polygon barriers
-
-            Point collisionPoint = mPos + (endPos - mPos) * collisionTime;
-            mPos = collisionPoint + surfNormal;
-            timeLeft = timeLeft * (1 - collisionTime);
-
-            MoveObject *obj = dynamic_cast<MoveObject *>(hitObject);
-            if(obj)
-            {
-               setMaskBits(PositionMask);  // Bouncing off a moving objects can easily get desync.
-               float1 = mPos.distanceTo(obj->getRenderPos());
-               if(float1 < obj->getRadius())
-               {
-                  float1 = obj->getRadius() * 1.01f / float1;
-                  mPos = mPos * float1 + obj->getRenderPos() * (1 - float1);  // to fix bouncy stuck inside shielded ship
-               }
-            }
-
-            if(isGhost())
-               SoundSystem::playSoundEffect(SFXBounceShield, collisionPoint, surfNormal * surfNormal.dot(mVelocity) * 2);
-         }
-         else
-         {
-            // Not bouncing, so advance to location of collision
-            Point collisionPoint = mPos + (endPos - mPos) * collisionTime;
-            handleCollision(hitObject, collisionPoint);     // What we hit, where we hit it
-            timeLeft = 0;
-         }
-
-      }
-      else        // Hit nothing, advance projectile to endPos
-      {
-         timeLeft = 0;
-         //// Steer towards a nearby testitem
-         //static Vector<DatabaseObject *> targetItems;
-         //targetItems.clear();
-         //Rect searchArea(pos, 2000);
-         //S32 HeatSeekerTargetType = TestItemType | ResourceItemType;
-         //findObjects(HeatSeekerTargetType, targetItems, searchArea);
-
-         //F32 maxPull = 0;
-         //Point dist;
-         //Point maxDist;
-
-         //for(S32 i = 0; i < targetItems.size(); i++)
-         //{
-         //   GameObject *target = dynamic_cast<GameObject *>(targetItems[i]);
-         //   dist.set(pos - target->getActualPos());
-
-         //   F32 pull = min(100.0f / dist.len(), 1.0);      // Pull == strength of attraction
-         //   
-         //   pull *= (target->getObjectTypeMask() & ResourceItemType) ? .5 : 1;
-
-         //   if(pull > maxPull)
-         //   {
-         //      maxPull = pull;
-         //      maxDist.set(dist);
-         //   }
-         //   
-         //}
-
-         //if(maxPull > 0)
-         //{
-         //   F32 speed = velocity.len();
-         //   velocity += (velocity - maxDist) * maxPull;
-         //   velocity.normalize(speed);
-         //   endPos.set(pos + velocity * (F32)deltaT * 0.001);  // Apply the adjusted velocity right now!
-         //}
-
-         mPos.set(endPos);     // Keep this line
-      }
-
-      Rect newExtent(mPos, mPos);
-      setExtent(newExtent);
-    }
-   }
-
-
-   // Kill old projectiles
-   if(alive && path == GameObject::ServerIdleMainLoop)
-   {
-      if(mTimeRemaining <= deltaT)
-      {
-         deleteObject(500);
-         mTimeRemaining = 0;
-         alive = false;
-         setMaskBits(ExplodedMask);
-      }
-      else
-         mTimeRemaining -= deltaT;     // Decrement time left to live
-   }
-}
-
-
-// Gets run when projectile suffers damage, like from a burst going off
-void Projectile::damageObject(DamageInfo *info)
-{
-   mTimeRemaining = 0;     // This will kill projectile --> remove this to have projectiles unaffected
-}
-
-
-void Projectile::explode(GameObject *hitObject, Point pos)
-{
-#ifndef ZAP_DEDICATED
-   // Do some particle spew...
-   if(isGhost())
-   {
-      FXManager::emitExplosion(pos, 0.3f, gProjInfo[mType].sparkColors, NumSparkColors);
-
-      Ship *s = dynamic_cast<Ship *>(hitObject);
-
-      SFXProfiles sound; 
-      if(s && s->isModulePrimaryActive(ModuleShield))     // We hit a ship with shields up
-         sound = SFXBounceShield;
-      else if((hitShip || s))                      // We hit a ship with shields down
-         sound = SFXShipHit;
-      else                                         // We hit something else
-         sound = gProjInfo[mType].impactSound;
-
-      SoundSystem::playSoundEffect(sound, pos, mVelocity);       // Play the sound
-   }
-#endif
-}
-
-
-void Projectile::renderItem(const Point &pos)
-{
-   if(collided || !alive)
-      return;
-
-   renderProjectile(pos, mType, getGame()->getCurrentTime() - getCreationTime());
-}
-
-
-//// Lua methods
-
-S32 Projectile::getLoc(lua_State *L) { return returnPoint(L, getActualPos()); }     // Center of item (returns point)
-S32 Projectile::getRad(lua_State *L) { return returnInt(L, 10); }                   // TODO: Wrong!!  Radius of item (returns number)
-S32 Projectile::getVel(lua_State *L) { return returnPoint(L, getActualVel()); }     // Speed of item (returns point)
-S32 Projectile::getTeamIndx(lua_State *L) { return returnInt(L, mShooter->getTeam()); }   // Team of shooter
-
-GameObject *Projectile::getGameObject() { return this; }                            // Return the underlying GameObject
-
-
-//-----------------------------------------------------------------------------
-TNL_IMPLEMENT_NETOBJECT(GrenadeProjectile);
-
-GrenadeProjectile::GrenadeProjectile(Point pos, Point vel, GameObject *shooter): MoveItem(pos, true, mRadius, mMass)
-{
-   mObjectTypeNumber = BulletTypeNumber;
-
-   mNetFlags.set(Ghostable);
-
-   mMoveState[ActualState].pos = pos;
-   mMoveState[ActualState].vel = vel;
-   setMaskBits(PositionMask);
-   mWeaponType = WeaponBurst;
-
-   updateExtent();
-
-   mTimeRemaining = gWeapons[WeaponBurst].projLiveTime;
-   exploded = false;
-
-   if(shooter)
-   {
-      setOwner(shooter->getOwner());
-      mTeam = shooter->getTeam();
-   }
-   else
-      setOwner(NULL);
-
-   mRadius = 7;
-   mMass = 1;
-}
-
-
-// Runs on client and server
-void GrenadeProjectile::idle(IdleCallPath path)
-{
-   bool collisionDisabled = false;
-   GameConnection *gc = NULL;
-
-#ifndef ZAP_DEDICATED
-   if(isGhost())   // Fix effect of ship getting ahead of burst on laggy client  
-   {
-      U32 aliveTime = getGame()->getCurrentTime() - getCreationTime();  // Age of object, in ms
-
-      ClientGame *clientGame = dynamic_cast<ClientGame *>(getGame());
-      gc = clientGame->getConnectionToServer();
-
-      collisionDisabled = aliveTime < 250 && gc && gc->getControlObject();
-
-      if(collisionDisabled) 
-         gc->getControlObject()->disableCollision();
-   }
-#endif
-
-   Parent::idle(path);
-
-   if(collisionDisabled) 
-      gc->getControlObject()->enableCollision();
-
-   // Do some drag...  no, not that kind of drag!
-   mMoveState[ActualState].vel -= mMoveState[ActualState].vel * (((F32)mCurrentMove.time) / 1000.f);
-
-   if(isGhost())       // Here on down is server only
-      return;
-
-   if(!exploded)
-      if(getActualVel().len() < 4.0)
-         explode(getActualPos(), WeaponBurst);
-
-   // Update TTL
-   S32 deltaT = mCurrentMove.time;
-   if(path == GameObject::ClientIdleMainRemote)
-      mTimeRemaining += deltaT;
-   else if(!exploded)
-   {
-      if(mTimeRemaining <= deltaT)
-        explode(getActualPos(), WeaponBurst);
-      else
-         mTimeRemaining -= deltaT;
-   }
-}
-
-
-U32 GrenadeProjectile::packUpdate(GhostConnection *connection, U32 updateMask, BitStream *stream)
-{
-   U32 ret = Parent::packUpdate(connection, updateMask, stream);
-
-   stream->writeFlag(exploded);
-   stream->writeFlag(updateMask & InitialMask);
-   return ret;
-}
-
-
-void GrenadeProjectile::unpackUpdate(GhostConnection *connection, BitStream *stream)
-{
-   Parent::unpackUpdate(connection, stream);
-
-   TNLAssert(connection, "Invalid connection to server in GrenadeProjectile//projectile.cpp");
-   GameConnection *gc = (GameConnection *)connection;
-
-   Ship *ship = dynamic_cast<Ship *>(gc->getControlObject());
-
-   if(stream->readFlag())
-      explode(getActualPos(), WeaponBurst);
-
-   if(stream->readFlag())
-      SoundSystem::playSoundEffect(SFXGrenadeProjectile, getActualPos(), getActualVel());
-}
-
-
-void GrenadeProjectile::damageObject(DamageInfo *theInfo)
-{
-   // If we're being damaged by another grenade, explode...
-   if(theInfo->damageType == DamageTypeArea)
-   {
-      explode(getActualPos(), WeaponBurst);
-      return;
-   }
-
-   // Bounce off stuff
-   Point dv = theInfo->impulseVector - mMoveState[ActualState].vel;
-   Point iv = mMoveState[ActualState].pos - theInfo->collisionPoint;
-   iv.normalize();
-   mMoveState[ActualState].vel += iv * dv.dot(iv) * 0.3f;
-
-   setMaskBits(PositionMask);
-}
-
-
-// Also used for mines and spybugs  --> not sure if we really need to pass weaponType
-void GrenadeProjectile::explode(Point pos, WeaponType weaponType)
-{
-   if(exploded) return;
-
-#ifndef ZAP_DEDICATED
-   if(isGhost())
-   {
-      // Make us go boom!
-      Color b(1,1,1);
-
-      //FXManager::emitExplosion(getRenderPos(), 0.5, gProjInfo[ProjectilePhaser].sparkColors, NumSparkColors);      // Original, nancy explosion
-      FXManager::emitBlast(pos, OuterBlastRadius);          // New, manly explosion
-
-      SoundSystem::playSoundEffect(SFXMineExplode, getActualPos(), Point());
-   }
-#endif
-
-   disableCollision();
-
-   if(!isGhost())
-   {
-      setMaskBits(PositionMask);
-      deleteObject(100);
-
-      DamageInfo info;
-      info.collisionPoint       = pos;
-      info.damagingObject       = this;
-      info.damageAmount         = gWeapons[weaponType].damageAmount;
-      info.damageType           = DamageTypeArea;
-      info.damageSelfMultiplier = gWeapons[weaponType].damageSelfMultiplier;
-
-      S32 hits = radiusDamage(pos, InnerBlastRadius, OuterBlastRadius, (TestFunc)isDamageableType, info);
-
-      if(getOwner())
-         for(S32 i = 0; i < hits; i++)
-            getOwner()->mStatistics.countHit(mWeaponType);
-   }
-   exploded = true;
-}
-
-
-void GrenadeProjectile::renderItem(const Point &pos)
-{
-   if(exploded)
-      return;
-
-   // Add some sparks... this needs work, as it is rather dooky  Looks too much like a comet!
-   //S32 num = Random::readI(1, 10);
-   //for(S32 i = 0; i < num; i++)
-   //{
-   //   Point sparkVel = mMoveState[RenderState].vel * Point(Random::readF() * -.5 + .55, Random::readF() * -.5 + .55);
-   //   //sparkVel.normalize(Random::readF());
-   //   FXManager::emitSpark(pos, sparkVel, Color(Random::readF() *.5 +.5, Random::readF() *.5, 0), Random::readF() * 2, FXManager::SparkTypePoint);
-   //}
-
-   WeaponInfo *wi = gWeapons + WeaponBurst;
-   F32 initTTL = (F32) wi->projLiveTime;
-   renderGrenade( pos, (initTTL - (F32) (getGame()->getCurrentTime() - getCreationTime())) / initTTL, getGame()->getSettings()->getIniSettings()->burstGraphicsMode );
-}
-
-
-////////////////////////////////////////
-////////////////////////////////////////
-
-static void drawLetter(char letter, const Point &pos, const Color &color, F32 alpha)
-{
-#ifndef ZAP_DEDICATED
-   // Mark the item with a letter, unless we're showing the reference ship
-   F32 vertOffset = 8;
-   if (letter >= 'a' && letter <= 'z')    // Better position lowercase letters
-      vertOffset = 10;
-
-   glColor(color, alpha);
-   F32 xpos = pos.x - UserInterface::getStringWidthf(15, "%c", letter) / 2;
-
-   UserInterface::drawStringf(xpos, pos.y - vertOffset, 15, "%c", letter);
-#endif
-}
-
-
-////////////////////////////////////////
-////////////////////////////////////////
-
-TNL_IMPLEMENT_NETOBJECT(Mine);
-
-// Constructor (planter defaults to null)
-Mine::Mine(Point pos, Ship *planter) : GrenadeProjectile(pos, Point())
-{
-   mObjectTypeNumber = MineTypeNumber;
-   mWeaponType = WeaponMine;
-
-   if(planter)
-   {
-      setOwner(planter->getOwner());
-      mTeam = planter->getTeam();
-   }
-   else
-   {
-      mTeam = -2;    // Hostile to all, as mines generally are!
-      setOwner(NULL);
-   }
-
-   mArmed = false;
-   mKillString = "mine";      // Triggers special message when player killed
-
-   setExtent(Rect(pos, pos));
-}
-
-
-Mine *Mine::clone() const
-{
-   return new Mine(*this);
-}
-
-
-// ProcessArguments() used is the one in item
-string Mine::toString(F32 gridSize) const
-{
-   return string(Object::getClassName()) + " " + geomToString(gridSize);
-}
-
-
-void Mine::idle(IdleCallPath path)
-{
-   // Skip the grenade timing goofiness...
-   MoveItem::idle(path);
-
-   if(exploded || path != GameObject::ServerIdleMainLoop)
-      return;
-
-   // And check for enemies in the area...
-   Point pos = getActualPos();
-   Rect queryRect(pos, pos);
-   queryRect.expand(Point(SensorRadius, SensorRadius));
-
-   fillVector.clear();
-   findObjects((TestFunc)isMotionTriggerType, fillVector, queryRect);
-
-   // Found something!
-   bool foundItem = false;
-   for(S32 i = 0; i < fillVector.size(); i++)
-   {
-      GameObject *foundObject = dynamic_cast<GameObject *>(fillVector[i]);
-
-      F32 radius;
-      Point ipos;
-      if(foundObject->getCollisionCircle(MoveObject::RenderState, ipos, radius))
-      {
-         if((ipos - pos).len() < (radius + SensorRadius))
-         {
-            bool isMine = foundObject->getObjectTypeNumber() == MineTypeNumber;
-            if(!isMine)
-            {
-               foundItem = true;
-               break;
-            }
-            else if(mArmed && foundObject != this)
-            {
-               foundItem = true;
-               break;
-            }
-         }
-      }
-   }
-   if(foundItem)
-   {     // braces needed
-      if(mArmed)
-         explode(getActualPos(), WeaponMine);
-   }
-   else
-   {
-      if(!mArmed)
-      {
-         setMaskBits(ArmedMask);
-         mArmed = true;
-      }
-   }
-}
-
-
-bool Mine::collide(GameObject *otherObj)
-{
-   if(isProjectileType(otherObj->getObjectTypeNumber()))
-      explode(getActualPos(), WeaponMine);
-   return false;
-}
-
-
-void Mine::damageObject(DamageInfo *info)
-{
-   if(info->damageAmount > 0.f && !exploded)
-      explode(getActualPos(), WeaponMine);
-}
-
-
-// Only runs on server side
-U32 Mine::packUpdate(GhostConnection *connection, U32 updateMask, BitStream *stream)
-{
-   U32 ret = Parent::packUpdate(connection, updateMask, stream);
-
-   if(stream->writeFlag(updateMask & InitialMask))
-   {
-      writeThisTeam(stream);
-      stream->writeStringTableEntry(getOwner() ? getOwner()->getClientInfo()->getName() : "");
-   }
-
-   stream->writeFlag(mArmed);
-
-   return ret;
-}
-
-
-void Mine::unpackUpdate(GhostConnection *connection, BitStream *stream)
-{
-   bool initial = false;
-   Parent::unpackUpdate(connection, stream);
-
-   if(stream->readFlag())     // Initial data
-   {
-      initial = true;
-      readThisTeam(stream);
-      stream->readStringTableEntry(&mSetBy);
-   }
-   bool wasArmed = mArmed;
-   mArmed = stream->readFlag();
-
-   if(initial && !mArmed)
-      SoundSystem::playSoundEffect(SFXMineDeploy, getActualPos(), Point());
-   else if(!initial && !wasArmed && mArmed)
-      SoundSystem::playSoundEffect(SFXMineArm, getActualPos(), Point());
-}
-
-
-void Mine::renderItem(const Point &pos)
-{
-#ifndef ZAP_DEDICATED
-   if(exploded)
-      return;
-
-   bool visible, armed;
-
-   Game *game = getGame();
-   ClientGame *clientGame = dynamic_cast<ClientGame *>(game);
-
-   if(clientGame && clientGame->getConnectionToServer())
-   {
-      Ship *ship = dynamic_cast<Ship *>(clientGame->getConnectionToServer()->getControlObject());
-
-      if(!ship)
-         return;
-
-      armed = mArmed;
-
-      GameType *gameType = clientGame->getGameType();
-
-      GameConnection *localClient = clientGame->getConnectionToServer();
-
-      // Can see mine if laid by teammate in team game || sensor is active ||
-      // you laid it yourself
-<<<<<<< HEAD
-      visible = ( (ship->getTeam() == getTeam()) && gameType->isTeamGame() ) || ship->isModuleActive(ModuleSensor) ||
-                  (localClient && localClient->getClientInfo()->getName() == mSetBy);
-=======
-      visible = ( (ship->getTeam() == getTeam()) && gameType->isTeamGame() ) || ship->isModulePrimaryActive(ModuleSensor) ||
-                (gameType->mLocalClient && gameType->mLocalClient->getConnection()->getClientName() == mSetBy);
->>>>>>> 05344a0a
-   }
-   else     // Must be in editor?
-   {
-      armed = true;
-      visible = true;
-   }
-
-   renderMine(pos, armed, visible);
-#endif
-}
-
-
-void Mine::renderEditor(F32 currentScale)
-{
-   renderMine(getVert(0), true, true);
-}
-
-
-void Mine::renderDock()
-{
-#ifndef ZAP_DEDICATED
-   glColor3f(.7f, .7f, .7f);
-   drawCircle(getVert(0), 9);
-   drawLetter('M', getVert(0), Color(.7), 1);
-#endif
-}
-
-
-// Lua methods
-const char Mine::className[] = "MineItem";      // Class name as it appears to Lua scripts
-
-// Define the methods we will expose to Lua
-Lunar<Mine>::RegType Mine::methods[] =
-{
-   // Standard gameItem methods
-   method(Mine, getClassID),
-   method(Mine, getLoc),
-   method(Mine, getRad),
-   method(Mine, getVel),
-   method(Mine, getTeamIndx),
-
-   method(Mine, getWeapon),
-
-   {0,0}    // End method list
-};
-
-//////////////////////////////////
-//////////////////////////////////
-
-TNL_IMPLEMENT_NETOBJECT(SpyBug);
-
-// Constructor
-SpyBug::SpyBug(Point pos, Ship *planter) : GrenadeProjectile(pos, Point())
-{
-   mObjectTypeNumber = SpyBugTypeNumber;
-
-   mWeaponType = WeaponSpyBug;
-   mNetFlags.set(Ghostable);
-
-   if(planter)
-   {
-      setOwner(planter->getOwner());
-      mTeam = planter->getTeam();
-   }
-   else
-   {
-      mTeam = -1;
-      setOwner(NULL);
-   }
-
-   setExtent(Rect(pos, pos));
-}
-
-
-// Destructor
-SpyBug::~SpyBug()
-{
-   if(gServerGame && gServerGame->getGameType())
-      gServerGame->getGameType()->catalogSpybugs();
-}
-
-
-SpyBug *SpyBug::clone() const
-{
-   return new SpyBug(*this);
-}
-
-
-bool SpyBug::processArguments(S32 argc, const char **argv, Game *game)
-{
-   if(argc < 3)
-      return false;
-
-   mTeam = atoi(argv[0]);                        // Team first!
-
-   // Strips off first arg from argv, so the parent gets the straight coordinate pair it's expecting
-   if(!Parent::processArguments(2, &argv[1], game))    
-      return false;
-
-   return true;
-}
-
-
-// ProcessArguments() used is the one in item
-string SpyBug::toString(F32 gridSize) const
-{
-   return string(Object::getClassName()) + " " + itos(mTeam) + " " + geomToString(gridSize);
-}
-
-
-// Spy bugs are always in scope.  This only really matters on pre-positioned spy bugs...
-void SpyBug::onAddedToGame(Game *theGame)
-{
-   Parent::onAddedToGame(theGame);
-
-   if(!isGhost())
-      setScopeAlways();
-
-   GameType *gt = getGame()->getGameType();
-   if(gt && !isGhost())  // non-Ghost / ServerGame only, currently useless for client
-      gt->addSpyBug(this);
-}
-
-
-void SpyBug::idle(IdleCallPath path)
-{
-   // Skip the grenade timing goofiness...
-   MoveItem::idle(path);
-
-   if(exploded || path != GameObject::ServerIdleMainLoop)
-      return;
-}
-
-
-bool SpyBug::collide(GameObject *otherObj)
-{
-   if(isProjectileType(otherObj->getObjectTypeNumber()))
-      explode(getActualPos(), WeaponSpyBug);
-   return false;
-}
-
-
-void SpyBug::damageObject(DamageInfo *info)
-{
-   if(info->damageAmount > 0.f && !exploded)    // Any damage will kill the SpyBug
-      explode(getActualPos(), WeaponSpyBug);
-}
-
-
-U32 SpyBug::packUpdate(GhostConnection *connection, U32 updateMask, BitStream *stream)
-{
-   U32 ret = Parent::packUpdate(connection, updateMask, stream);
-   if(stream->writeFlag(updateMask & InitialMask))
-   {
-      writeThisTeam(stream);
-      //RDW I want to kill the compiler that allows binding NULL to a reference.
-      //stream->writeStringTableEntry(getOwner() ? getOwner()->getClientName() : NULL);
-      // Just don't kill the coder who keeps doing it! -CE
-      // And remember, pack and unpack must match, so if'ing this out won't work unless we do the same on unpack.
-      StringTableEntryRef noOwner = StringTableEntryRef("");
-      stream->writeStringTableEntry(getOwner() ? getOwner()->getClientInfo()->getName() : noOwner);
-   }
-   return ret;
-}
-
-void SpyBug::unpackUpdate(GhostConnection *connection, BitStream *stream)
-{
-   bool initial = false;
-   Parent::unpackUpdate(connection, stream);
-
-   if(stream->readFlag())
-   {
-      initial = true;
-      readThisTeam(stream);
-      stream->readStringTableEntry(&mSetBy);
-   }
-   if(initial)
-      SoundSystem::playSoundEffect(SFXSpyBugDeploy, getActualPos(), Point());
-}
-
-
-void SpyBug::renderItem(const Point &pos)
-{
-#ifndef ZAP_DEDICATED
-   if(exploded)
-      return;
-
-   bool visible;
-
-   Game *game = getGame();
-   ClientGame *clientGame = dynamic_cast<ClientGame *>(game);
-
-   if(clientGame && clientGame->getConnectionToServer())
-   {
-      GameConnection *conn = clientGame->getConnectionToServer();   
-      Ship *ship = dynamic_cast<Ship *>(conn->getControlObject());
-
-      if(!ship)
-         return;
-
-      GameType *gameType = clientGame->getGameType();
-
-      // Can see bug if laid by teammate in team game || sensor is active ||
-      //       you laid it yourself                   || spyBug is neutral
-<<<<<<< HEAD
-      visible = ( ((ship->getTeam() == getTeam()) && gameType->isTeamGame())   || ship->isModuleActive(ModuleSensor) ||
-                  (conn && conn->getClientInfo()->getName() == mSetBy) || getTeam() == TEAM_NEUTRAL);
-=======
-      visible = ( ((ship->getTeam() == getTeam()) && gameType->isTeamGame())   || ship->isModulePrimaryActive(ModuleSensor) ||
-                  (gameType->mLocalClient && conn->getClientName() == mSetBy) || getTeam() == TEAM_NEUTRAL);
->>>>>>> 05344a0a
-   }
-   else     // Must be in editor?
-      visible = true;
-
-   renderSpyBug(pos, visible);
-#endif
-}
-
-
-void SpyBug::renderEditor(F32 currentScale)
-{
-   renderSpyBug(getVert(0), true);
-}
-
-
-void SpyBug::renderDock()
-{
-#ifndef ZAP_DEDICATED
-   glColor(.7f);
-   drawCircle(getVert(0), 9);
-   drawLetter('S', getVert(0), Color(.7f), 1);
-#endif
-}
-
-
-
-// Can the player see the spybug?
-bool SpyBug::isVisibleToPlayer(S32 playerTeam, StringTableEntry playerName, bool isTeamGame)
-{
-   // On our team (in a team game) || was set by us (in any game) || is neutral (in any game)
-   return ((getTeam() == playerTeam) && isTeamGame) || playerName == mSetBy || mTeam == -1;
-}
-
-
-
-// Lua methods
-const char SpyBug::className[] = "SpyBugItem";      // Class name as it appears to Lua scripts
-
-// Define the methods we will expose to Lua
-Lunar<SpyBug>::RegType SpyBug::methods[] =
-{
-   // Standard gameItem methods
-   method(SpyBug, getClassID),
-   method(SpyBug, getLoc),
-   method(SpyBug, getRad),
-   method(SpyBug, getVel),
-   method(SpyBug, getTeamIndx),
-
-   method(SpyBug, getWeapon),
-
-   {0,0}    // End method list
-};
-
-
-
-};
-
+//-----------------------------------------------------------------------------------
+//
+// Bitfighter - A multiplayer vector graphics space game
+// Based on Zap demo released for Torque Network Library by GarageGames.com
+//
+// Derivative work copyright (C) 2008-2009 Chris Eykamp
+// Original work copyright (C) 2004 GarageGames.com, Inc.
+// Other code copyright as noted
+//
+// This program is free software; you can redistribute it and/or modify
+// it under the terms of the GNU General Public License as published by
+// the Free Software Foundation; either version 2 of the License, or
+// (at your option) any later version.
+//
+// This program is distributed in the hope that it will be useful (and fun!),
+// but WITHOUT ANY WARRANTY; without even the implied warranty of
+// MERCHANTABILITY or FITNESS FOR A PARTICULAR PURPOSE.  See the
+// GNU General Public License for more details.
+//
+// You should have received a copy of the GNU General Public License
+// along with this program; if not, write to the Free Software
+// Foundation, Inc., 59 Temple Place, Suite 330, Boston, MA  02111-1307  USA
+//
+//------------------------------------------------------------------------------------
+
+#include "gameWeapons.h"
+#include "projectile.h"
+#include "ship.h"
+#include "SoundSystem.h"
+#include "gameObject.h"
+#include "gameObjectRender.h"
+#include "game.h"
+#include "gameConnection.h"
+#include "stringUtils.h"
+
+#ifndef ZAP_DEDICATED
+#include "ClientGame.h"
+#include "sparkManager.h"
+#include "SDL/SDL_opengl.h"
+#include "UI.h"
+#endif
+
+
+namespace Zap
+{
+
+const char LuaProjectile::className[] = "ProjectileItem";      // Class name as it appears to Lua scripts
+
+// Define the methods we will expose to Lua
+Lunar<LuaProjectile>::RegType LuaProjectile::methods[] =
+{
+   // Standard gameItem methods
+   method(LuaProjectile, getClassID),
+   method(LuaProjectile, getLoc),
+   method(LuaProjectile, getRad),
+   method(LuaProjectile, getVel),
+   method(LuaProjectile, getTeamIndx),
+
+   method(LuaProjectile, getWeapon),
+
+   {0,0}    // End method list
+};
+
+//===========================================
+
+TNL_IMPLEMENT_NETOBJECT(Projectile);
+
+// Constructor
+Projectile::Projectile(WeaponType type, Point pos, Point vel, GameObject *shooter)
+{
+   mObjectTypeNumber = BulletTypeNumber;
+
+   mNetFlags.set(Ghostable);
+   mPos = pos;
+   mVelocity = vel;
+
+   mTimeRemaining = gWeapons[type].projLiveTime;
+   collided = false;
+   hitShip = false;
+   alive = true;
+   hasBounced = false;
+   mShooter = shooter;
+
+   // Copy some attributes from the shooter
+   if(shooter)
+   {
+      setOwner(shooter->getOwner());
+      mTeam = shooter->getTeam();
+      mKillString = shooter->getKillString();
+   }
+   else
+      setOwner(NULL);
+
+   mType = gWeapons[type].projectileType;
+   mWeaponType = type;
+}
+
+
+U32 Projectile::packUpdate(GhostConnection *connection, U32 updateMask, BitStream *stream)
+{
+   if(stream->writeFlag(updateMask & PositionMask))
+   {
+      ((GameConnection *) connection)->writeCompressedPoint(mPos, stream);
+      writeCompressedVelocity(mVelocity, COMPRESSED_VELOCITY_MAX, stream);
+   }
+
+   if(stream->writeFlag(updateMask & InitialMask))
+   {
+      stream->writeEnum(mType, ProjectileTypeCount);
+
+      S32 index = -1;
+      if(mShooter.isValid())
+         index = connection->getGhostIndex(mShooter);
+      if(stream->writeFlag(index != -1))
+         stream->writeInt(index, GhostConnection::GhostIdBitSize);
+   }
+
+   stream->writeFlag(collided);
+   if(collided)
+      stream->writeFlag(hitShip);
+   stream->writeFlag(alive);
+
+   return 0;
+}
+
+
+void Projectile::unpackUpdate(GhostConnection *connection, BitStream *stream)
+{
+   bool initial = false;
+   if(stream->readFlag())  // Read position, for correcting bouncers, needs to be before inital for SoundSystem::playSoundEffect
+   {
+      ((GameConnection *) connection)->readCompressedPoint(mPos, stream);
+      readCompressedVelocity(mVelocity, COMPRESSED_VELOCITY_MAX, stream);
+   }
+
+   if(stream->readFlag())         // Initial chunk of data, sent once for this object
+   {
+
+      mType = (ProjectileType) stream->readEnum(ProjectileTypeCount);
+
+      TNLAssert(connection, "Defunct connection to server in projectile.cpp!");
+      GameConnection *gc = (GameConnection *)connection;
+
+      Ship *ship = dynamic_cast<Ship *>(gc->getControlObject());
+
+      if(stream->readFlag())
+         mShooter = dynamic_cast<Ship *>(connection->resolveGhost(stream->readInt(GhostConnection::GhostIdBitSize)));
+
+      Rect newExtent(mPos, mPos);
+      setExtent(newExtent);
+      initial = true;
+      SoundSystem::playSoundEffect(gProjInfo[mType].projectileSound, mPos, mVelocity);
+   }
+   bool preCollided = collided;
+   collided = stream->readFlag();
+   
+   if(collided)
+      hitShip = stream->readFlag();
+
+   alive = stream->readFlag();
+
+   if(!preCollided && collided)     // Projectile has "become" collided
+      explode(NULL, mPos);
+
+   if(!collided && initial)
+   {
+      mCurrentMove.time = U32(connection->getOneWayTime());
+     //idle(GameObject::ClientIdleMainRemote);   // not CE
+   }
+}
+
+
+void Projectile::handleCollision(GameObject *hitObject, Point collisionPoint)
+{
+   collided = true;
+   Ship *s = dynamic_cast<Ship *>(hitObject);
+   hitShip = (s != NULL);
+
+   if(!isGhost())    // If we're on the server, that is
+   {
+      DamageInfo theInfo;
+      theInfo.collisionPoint = collisionPoint;
+      theInfo.damageAmount = gWeapons[mWeaponType].damageAmount;
+      theInfo.damageType = DamageTypePoint;
+      theInfo.damagingObject = this;
+      theInfo.impulseVector = mVelocity;
+      theInfo.damageSelfMultiplier = gWeapons[mWeaponType].damageSelfMultiplier;
+
+      hitObject->damageObject(&theInfo);
+
+      if(hitShip && mShooter.isValid() && mShooter->getControllingClient().isValid())
+         mShooter->getControllingClient()->mStatistics.countHit(mWeaponType);
+   }
+
+   mTimeRemaining = 0;
+   explode(hitObject, collisionPoint);
+}
+
+
+void Projectile::idle(GameObject::IdleCallPath path)
+{
+   U32 deltaT = mCurrentMove.time;
+
+   if(!collided && alive)
+   {
+    U32 aliveTime = getGame()->getCurrentTime() - getCreationTime();  // Age of object, in ms
+    F32 timeLeft = (F32)deltaT;
+    S32 loopcount1 = 32;
+    while(timeLeft > 0.01f && loopcount1 != 0)    // This loop is to prevent slow bounce on low frame rate / high time left.
+    {
+      loopcount1--;
+      // Calculate where projectile will be at the end of the current interval
+      Point endPos = mPos + mVelocity * timeLeft * 0.001f;
+
+      // Check for collision along projected route of movement
+      static Vector<GameObject *> disabledList;
+
+      Rect queryRect(mPos, endPos);     // Bounding box of our travels
+
+      disabledList.clear();
+
+
+      // Don't collide with shooter during first 500ms of life
+      if(mShooter.isValid() && aliveTime < 500 && !hasBounced)
+      {
+         disabledList.push_back(mShooter);
+         mShooter->disableCollision();
+      }
+
+      GameObject *hitObject;
+
+      F32 collisionTime;
+      Point surfNormal;
+
+      // Do the search
+      while(true)  
+      {
+         hitObject = findObjectLOS((TestFunc)isWeaponCollideableType,
+                                   MoveObject::RenderState, mPos, endPos, collisionTime, surfNormal);
+
+         if((!hitObject || hitObject->collide(this)))
+            break;
+
+         // Disable collisions with things that don't want to be
+         // collided with (i.e. whose collide methods return false)
+         disabledList.push_back(hitObject);
+         hitObject->disableCollision();
+      }
+
+      // Re-enable collison flag for ship and items in our path that don't want to be collided with
+      // Note that if we hit an object that does want to be collided with, it won't be in disabledList
+      // and thus collisions will not have been disabled, and thus don't need to be re-enabled.
+      // Our collision detection is done, and hitObject contains the first thing that the projectile hit.
+
+      for(S32 i = 0; i < disabledList.size(); i++)
+         disabledList[i]->enableCollision();
+
+      if(hitObject)  // Hit something...  should we bounce?
+      {
+         bool bounce = false;
+
+         if(mType == ProjectileBounce && isWallType(hitObject->getObjectTypeNumber()))
+            bounce = true;
+         else if(isShipType(hitObject->getObjectTypeNumber()))
+         {
+            Ship *s = dynamic_cast<Ship *>(hitObject);
+            if(s->isModulePrimaryActive(ModuleShield))
+               bounce = true;
+         }
+
+         if(bounce)
+         {
+            hasBounced = true;
+            // We hit something that we should bounce from, so bounce!
+            F32 float1 = surfNormal.dot(mVelocity) * 2;
+            mVelocity -= surfNormal * float1;
+            if(float1 > 0)
+               surfNormal = -surfNormal;      // This is to fix going through polygon barriers
+
+            Point collisionPoint = mPos + (endPos - mPos) * collisionTime;
+            mPos = collisionPoint + surfNormal;
+            timeLeft = timeLeft * (1 - collisionTime);
+
+            MoveObject *obj = dynamic_cast<MoveObject *>(hitObject);
+            if(obj)
+            {
+               setMaskBits(PositionMask);  // Bouncing off a moving objects can easily get desync.
+               float1 = mPos.distanceTo(obj->getRenderPos());
+               if(float1 < obj->getRadius())
+               {
+                  float1 = obj->getRadius() * 1.01f / float1;
+                  mPos = mPos * float1 + obj->getRenderPos() * (1 - float1);  // to fix bouncy stuck inside shielded ship
+               }
+            }
+
+            if(isGhost())
+               SoundSystem::playSoundEffect(SFXBounceShield, collisionPoint, surfNormal * surfNormal.dot(mVelocity) * 2);
+         }
+         else
+         {
+            // Not bouncing, so advance to location of collision
+            Point collisionPoint = mPos + (endPos - mPos) * collisionTime;
+            handleCollision(hitObject, collisionPoint);     // What we hit, where we hit it
+            timeLeft = 0;
+         }
+
+      }
+      else        // Hit nothing, advance projectile to endPos
+      {
+         timeLeft = 0;
+         //// Steer towards a nearby testitem
+         //static Vector<DatabaseObject *> targetItems;
+         //targetItems.clear();
+         //Rect searchArea(pos, 2000);
+         //S32 HeatSeekerTargetType = TestItemType | ResourceItemType;
+         //findObjects(HeatSeekerTargetType, targetItems, searchArea);
+
+         //F32 maxPull = 0;
+         //Point dist;
+         //Point maxDist;
+
+         //for(S32 i = 0; i < targetItems.size(); i++)
+         //{
+         //   GameObject *target = dynamic_cast<GameObject *>(targetItems[i]);
+         //   dist.set(pos - target->getActualPos());
+
+         //   F32 pull = min(100.0f / dist.len(), 1.0);      // Pull == strength of attraction
+         //   
+         //   pull *= (target->getObjectTypeMask() & ResourceItemType) ? .5 : 1;
+
+         //   if(pull > maxPull)
+         //   {
+         //      maxPull = pull;
+         //      maxDist.set(dist);
+         //   }
+         //   
+         //}
+
+         //if(maxPull > 0)
+         //{
+         //   F32 speed = velocity.len();
+         //   velocity += (velocity - maxDist) * maxPull;
+         //   velocity.normalize(speed);
+         //   endPos.set(pos + velocity * (F32)deltaT * 0.001);  // Apply the adjusted velocity right now!
+         //}
+
+         mPos.set(endPos);     // Keep this line
+      }
+
+      Rect newExtent(mPos, mPos);
+      setExtent(newExtent);
+    }
+   }
+
+
+   // Kill old projectiles
+   if(alive && path == GameObject::ServerIdleMainLoop)
+   {
+      if(mTimeRemaining <= deltaT)
+      {
+         deleteObject(500);
+         mTimeRemaining = 0;
+         alive = false;
+         setMaskBits(ExplodedMask);
+      }
+      else
+         mTimeRemaining -= deltaT;     // Decrement time left to live
+   }
+}
+
+
+// Gets run when projectile suffers damage, like from a burst going off
+void Projectile::damageObject(DamageInfo *info)
+{
+   mTimeRemaining = 0;     // This will kill projectile --> remove this to have projectiles unaffected
+}
+
+
+void Projectile::explode(GameObject *hitObject, Point pos)
+{
+#ifndef ZAP_DEDICATED
+   // Do some particle spew...
+   if(isGhost())
+   {
+      FXManager::emitExplosion(pos, 0.3f, gProjInfo[mType].sparkColors, NumSparkColors);
+
+      Ship *s = dynamic_cast<Ship *>(hitObject);
+
+      SFXProfiles sound; 
+      if(s && s->isModulePrimaryActive(ModuleShield))  // We hit a ship with shields up
+         sound = SFXBounceShield;
+      else if((hitShip || s))                          // We hit a ship with shields down
+         sound = SFXShipHit;
+      else                                             // We hit something else
+         sound = gProjInfo[mType].impactSound;
+
+      SoundSystem::playSoundEffect(sound, pos, mVelocity);       // Play the sound
+   }
+#endif
+}
+
+
+void Projectile::renderItem(const Point &pos)
+{
+   if(collided || !alive)
+      return;
+
+   renderProjectile(pos, mType, getGame()->getCurrentTime() - getCreationTime());
+}
+
+
+//// Lua methods
+
+S32 Projectile::getLoc(lua_State *L) { return returnPoint(L, getActualPos()); }     // Center of item (returns point)
+S32 Projectile::getRad(lua_State *L) { return returnInt(L, 10); }                   // TODO: Wrong!!  Radius of item (returns number)
+S32 Projectile::getVel(lua_State *L) { return returnPoint(L, getActualVel()); }     // Speed of item (returns point)
+S32 Projectile::getTeamIndx(lua_State *L) { return returnInt(L, mShooter->getTeam()); }   // Team of shooter
+
+GameObject *Projectile::getGameObject() { return this; }                            // Return the underlying GameObject
+
+
+//-----------------------------------------------------------------------------
+TNL_IMPLEMENT_NETOBJECT(GrenadeProjectile);
+
+GrenadeProjectile::GrenadeProjectile(Point pos, Point vel, GameObject *shooter): MoveItem(pos, true, mRadius, mMass)
+{
+   mObjectTypeNumber = BulletTypeNumber;
+
+   mNetFlags.set(Ghostable);
+
+   mMoveState[ActualState].pos = pos;
+   mMoveState[ActualState].vel = vel;
+   setMaskBits(PositionMask);
+   mWeaponType = WeaponBurst;
+
+   updateExtent();
+
+   mTimeRemaining = gWeapons[WeaponBurst].projLiveTime;
+   exploded = false;
+
+   if(shooter)
+   {
+      setOwner(shooter->getOwner());
+      mTeam = shooter->getTeam();
+   }
+   else
+      setOwner(NULL);
+
+   mRadius = 7;
+   mMass = 1;
+}
+
+
+// Runs on client and server
+void GrenadeProjectile::idle(IdleCallPath path)
+{
+   bool collisionDisabled = false;
+   GameConnection *gc = NULL;
+
+#ifndef ZAP_DEDICATED
+   if(isGhost())   // Fix effect of ship getting ahead of burst on laggy client  
+   {
+      U32 aliveTime = getGame()->getCurrentTime() - getCreationTime();  // Age of object, in ms
+
+      ClientGame *clientGame = dynamic_cast<ClientGame *>(getGame());
+      gc = clientGame->getConnectionToServer();
+
+      collisionDisabled = aliveTime < 250 && gc && gc->getControlObject();
+
+      if(collisionDisabled) 
+         gc->getControlObject()->disableCollision();
+   }
+#endif
+
+   Parent::idle(path);
+
+   if(collisionDisabled) 
+      gc->getControlObject()->enableCollision();
+
+   // Do some drag...  no, not that kind of drag!
+   mMoveState[ActualState].vel -= mMoveState[ActualState].vel * (((F32)mCurrentMove.time) / 1000.f);
+
+   if(isGhost())       // Here on down is server only
+      return;
+
+   if(!exploded)
+      if(getActualVel().len() < 4.0)
+         explode(getActualPos(), WeaponBurst);
+
+   // Update TTL
+   S32 deltaT = mCurrentMove.time;
+   if(path == GameObject::ClientIdleMainRemote)
+      mTimeRemaining += deltaT;
+   else if(!exploded)
+   {
+      if(mTimeRemaining <= deltaT)
+        explode(getActualPos(), WeaponBurst);
+      else
+         mTimeRemaining -= deltaT;
+   }
+}
+
+
+U32 GrenadeProjectile::packUpdate(GhostConnection *connection, U32 updateMask, BitStream *stream)
+{
+   U32 ret = Parent::packUpdate(connection, updateMask, stream);
+
+   stream->writeFlag(exploded);
+   stream->writeFlag(updateMask & InitialMask);
+   return ret;
+}
+
+
+void GrenadeProjectile::unpackUpdate(GhostConnection *connection, BitStream *stream)
+{
+   Parent::unpackUpdate(connection, stream);
+
+   TNLAssert(connection, "Invalid connection to server in GrenadeProjectile//projectile.cpp");
+   GameConnection *gc = (GameConnection *)connection;
+
+   Ship *ship = dynamic_cast<Ship *>(gc->getControlObject());
+
+   if(stream->readFlag())
+      explode(getActualPos(), WeaponBurst);
+
+   if(stream->readFlag())
+      SoundSystem::playSoundEffect(SFXGrenadeProjectile, getActualPos(), getActualVel());
+}
+
+
+void GrenadeProjectile::damageObject(DamageInfo *theInfo)
+{
+   // If we're being damaged by another grenade, explode...
+   if(theInfo->damageType == DamageTypeArea)
+   {
+      explode(getActualPos(), WeaponBurst);
+      return;
+   }
+
+   // Bounce off stuff
+   Point dv = theInfo->impulseVector - mMoveState[ActualState].vel;
+   Point iv = mMoveState[ActualState].pos - theInfo->collisionPoint;
+   iv.normalize();
+   mMoveState[ActualState].vel += iv * dv.dot(iv) * 0.3f;
+
+   setMaskBits(PositionMask);
+}
+
+
+// Also used for mines and spybugs  --> not sure if we really need to pass weaponType
+void GrenadeProjectile::explode(Point pos, WeaponType weaponType)
+{
+   if(exploded) return;
+
+#ifndef ZAP_DEDICATED
+   if(isGhost())
+   {
+      // Make us go boom!
+      Color b(1,1,1);
+
+      //FXManager::emitExplosion(getRenderPos(), 0.5, gProjInfo[ProjectilePhaser].sparkColors, NumSparkColors);      // Original, nancy explosion
+      FXManager::emitBlast(pos, OuterBlastRadius);          // New, manly explosion
+
+      SoundSystem::playSoundEffect(SFXMineExplode, getActualPos(), Point());
+   }
+#endif
+
+   disableCollision();
+
+   if(!isGhost())
+   {
+      setMaskBits(PositionMask);
+      deleteObject(100);
+
+      DamageInfo info;
+      info.collisionPoint       = pos;
+      info.damagingObject       = this;
+      info.damageAmount         = gWeapons[weaponType].damageAmount;
+      info.damageType           = DamageTypeArea;
+      info.damageSelfMultiplier = gWeapons[weaponType].damageSelfMultiplier;
+
+      S32 hits = radiusDamage(pos, InnerBlastRadius, OuterBlastRadius, (TestFunc)isDamageableType, info);
+
+      if(getOwner())
+         for(S32 i = 0; i < hits; i++)
+            getOwner()->mStatistics.countHit(mWeaponType);
+   }
+   exploded = true;
+}
+
+
+void GrenadeProjectile::renderItem(const Point &pos)
+{
+   if(exploded)
+      return;
+
+   // Add some sparks... this needs work, as it is rather dooky  Looks too much like a comet!
+   //S32 num = Random::readI(1, 10);
+   //for(S32 i = 0; i < num; i++)
+   //{
+   //   Point sparkVel = mMoveState[RenderState].vel * Point(Random::readF() * -.5 + .55, Random::readF() * -.5 + .55);
+   //   //sparkVel.normalize(Random::readF());
+   //   FXManager::emitSpark(pos, sparkVel, Color(Random::readF() *.5 +.5, Random::readF() *.5, 0), Random::readF() * 2, FXManager::SparkTypePoint);
+   //}
+
+   WeaponInfo *wi = gWeapons + WeaponBurst;
+   F32 initTTL = (F32) wi->projLiveTime;
+   renderGrenade( pos, (initTTL - (F32) (getGame()->getCurrentTime() - getCreationTime())) / initTTL, getGame()->getSettings()->getIniSettings()->burstGraphicsMode );
+}
+
+
+////////////////////////////////////////
+////////////////////////////////////////
+
+static void drawLetter(char letter, const Point &pos, const Color &color, F32 alpha)
+{
+#ifndef ZAP_DEDICATED
+   // Mark the item with a letter, unless we're showing the reference ship
+   F32 vertOffset = 8;
+   if (letter >= 'a' && letter <= 'z')    // Better position lowercase letters
+      vertOffset = 10;
+
+   glColor(color, alpha);
+   F32 xpos = pos.x - UserInterface::getStringWidthf(15, "%c", letter) / 2;
+
+   UserInterface::drawStringf(xpos, pos.y - vertOffset, 15, "%c", letter);
+#endif
+}
+
+
+////////////////////////////////////////
+////////////////////////////////////////
+
+TNL_IMPLEMENT_NETOBJECT(Mine);
+
+// Constructor (planter defaults to null)
+Mine::Mine(Point pos, Ship *planter) : GrenadeProjectile(pos, Point())
+{
+   mObjectTypeNumber = MineTypeNumber;
+   mWeaponType = WeaponMine;
+
+   if(planter)
+   {
+      setOwner(planter->getOwner());
+      mTeam = planter->getTeam();
+   }
+   else
+   {
+      mTeam = -2;    // Hostile to all, as mines generally are!
+      setOwner(NULL);
+   }
+
+   mArmed = false;
+   mKillString = "mine";      // Triggers special message when player killed
+
+   setExtent(Rect(pos, pos));
+}
+
+
+Mine *Mine::clone() const
+{
+   return new Mine(*this);
+}
+
+
+// ProcessArguments() used is the one in item
+string Mine::toString(F32 gridSize) const
+{
+   return string(Object::getClassName()) + " " + geomToString(gridSize);
+}
+
+
+void Mine::idle(IdleCallPath path)
+{
+   // Skip the grenade timing goofiness...
+   MoveItem::idle(path);
+
+   if(exploded || path != GameObject::ServerIdleMainLoop)
+      return;
+
+   // And check for enemies in the area...
+   Point pos = getActualPos();
+   Rect queryRect(pos, pos);
+   queryRect.expand(Point(SensorRadius, SensorRadius));
+
+   fillVector.clear();
+   findObjects((TestFunc)isMotionTriggerType, fillVector, queryRect);
+
+   // Found something!
+   bool foundItem = false;
+   for(S32 i = 0; i < fillVector.size(); i++)
+   {
+      GameObject *foundObject = dynamic_cast<GameObject *>(fillVector[i]);
+
+      F32 radius;
+      Point ipos;
+      if(foundObject->getCollisionCircle(MoveObject::RenderState, ipos, radius))
+      {
+         if((ipos - pos).len() < (radius + SensorRadius))
+         {
+            bool isMine = foundObject->getObjectTypeNumber() == MineTypeNumber;
+            if(!isMine)
+            {
+               foundItem = true;
+               break;
+            }
+            else if(mArmed && foundObject != this)
+            {
+               foundItem = true;
+               break;
+            }
+         }
+      }
+   }
+   if(foundItem)
+   {     // braces needed
+      if(mArmed)
+         explode(getActualPos(), WeaponMine);
+   }
+   else
+   {
+      if(!mArmed)
+      {
+         setMaskBits(ArmedMask);
+         mArmed = true;
+      }
+   }
+}
+
+
+bool Mine::collide(GameObject *otherObj)
+{
+   if(isProjectileType(otherObj->getObjectTypeNumber()))
+      explode(getActualPos(), WeaponMine);
+   return false;
+}
+
+
+void Mine::damageObject(DamageInfo *info)
+{
+   if(info->damageAmount > 0.f && !exploded)
+      explode(getActualPos(), WeaponMine);
+}
+
+
+// Only runs on server side
+U32 Mine::packUpdate(GhostConnection *connection, U32 updateMask, BitStream *stream)
+{
+   U32 ret = Parent::packUpdate(connection, updateMask, stream);
+
+   if(stream->writeFlag(updateMask & InitialMask))
+   {
+      writeThisTeam(stream);
+      stream->writeStringTableEntry(getOwner() ? getOwner()->getClientInfo()->getName() : "");
+   }
+
+   stream->writeFlag(mArmed);
+
+   return ret;
+}
+
+
+void Mine::unpackUpdate(GhostConnection *connection, BitStream *stream)
+{
+   bool initial = false;
+   Parent::unpackUpdate(connection, stream);
+
+   if(stream->readFlag())     // Initial data
+   {
+      initial = true;
+      readThisTeam(stream);
+      stream->readStringTableEntry(&mSetBy);
+   }
+   bool wasArmed = mArmed;
+   mArmed = stream->readFlag();
+
+   if(initial && !mArmed)
+      SoundSystem::playSoundEffect(SFXMineDeploy, getActualPos(), Point());
+   else if(!initial && !wasArmed && mArmed)
+      SoundSystem::playSoundEffect(SFXMineArm, getActualPos(), Point());
+}
+
+
+void Mine::renderItem(const Point &pos)
+{
+#ifndef ZAP_DEDICATED
+   if(exploded)
+      return;
+
+   bool visible, armed;
+
+   Game *game = getGame();
+   ClientGame *clientGame = dynamic_cast<ClientGame *>(game);
+
+   if(clientGame && clientGame->getConnectionToServer())
+   {
+      Ship *ship = dynamic_cast<Ship *>(clientGame->getConnectionToServer()->getControlObject());
+
+      if(!ship)
+         return;
+
+      armed = mArmed;
+
+      GameType *gameType = clientGame->getGameType();
+
+      GameConnection *localClient = clientGame->getConnectionToServer();
+
+      // Can see mine if laid by teammate in team game || sensor is active ||
+      // you laid it yourself
+      visible = ( (ship->getTeam() == getTeam()) && gameType->isTeamGame() ) || ship->isModulePrimaryActive(ModuleSensor) ||
+                  (localClient && localClient->getClientInfo()->getName() == mSetBy);
+   }
+   else     // Must be in editor?
+   {
+      armed = true;
+      visible = true;
+   }
+
+   renderMine(pos, armed, visible);
+#endif
+}
+
+
+void Mine::renderEditor(F32 currentScale)
+{
+   renderMine(getVert(0), true, true);
+}
+
+
+void Mine::renderDock()
+{
+#ifndef ZAP_DEDICATED
+   glColor3f(.7f, .7f, .7f);
+   drawCircle(getVert(0), 9);
+   drawLetter('M', getVert(0), Color(.7), 1);
+#endif
+}
+
+
+// Lua methods
+const char Mine::className[] = "MineItem";      // Class name as it appears to Lua scripts
+
+// Define the methods we will expose to Lua
+Lunar<Mine>::RegType Mine::methods[] =
+{
+   // Standard gameItem methods
+   method(Mine, getClassID),
+   method(Mine, getLoc),
+   method(Mine, getRad),
+   method(Mine, getVel),
+   method(Mine, getTeamIndx),
+
+   method(Mine, getWeapon),
+
+   {0,0}    // End method list
+};
+
+//////////////////////////////////
+//////////////////////////////////
+
+TNL_IMPLEMENT_NETOBJECT(SpyBug);
+
+// Constructor
+SpyBug::SpyBug(Point pos, Ship *planter) : GrenadeProjectile(pos, Point())
+{
+   mObjectTypeNumber = SpyBugTypeNumber;
+
+   mWeaponType = WeaponSpyBug;
+   mNetFlags.set(Ghostable);
+
+   if(planter)
+   {
+      setOwner(planter->getOwner());
+      mTeam = planter->getTeam();
+   }
+   else
+   {
+      mTeam = -1;
+      setOwner(NULL);
+   }
+
+   setExtent(Rect(pos, pos));
+}
+
+
+// Destructor
+SpyBug::~SpyBug()
+{
+   if(gServerGame && gServerGame->getGameType())
+      gServerGame->getGameType()->catalogSpybugs();
+}
+
+
+SpyBug *SpyBug::clone() const
+{
+   return new SpyBug(*this);
+}
+
+
+bool SpyBug::processArguments(S32 argc, const char **argv, Game *game)
+{
+   if(argc < 3)
+      return false;
+
+   mTeam = atoi(argv[0]);                        // Team first!
+
+   // Strips off first arg from argv, so the parent gets the straight coordinate pair it's expecting
+   if(!Parent::processArguments(2, &argv[1], game))    
+      return false;
+
+   return true;
+}
+
+
+// ProcessArguments() used is the one in item
+string SpyBug::toString(F32 gridSize) const
+{
+   return string(Object::getClassName()) + " " + itos(mTeam) + " " + geomToString(gridSize);
+}
+
+
+// Spy bugs are always in scope.  This only really matters on pre-positioned spy bugs...
+void SpyBug::onAddedToGame(Game *theGame)
+{
+   Parent::onAddedToGame(theGame);
+
+   if(!isGhost())
+      setScopeAlways();
+
+   GameType *gt = getGame()->getGameType();
+   if(gt && !isGhost())  // non-Ghost / ServerGame only, currently useless for client
+      gt->addSpyBug(this);
+}
+
+
+void SpyBug::idle(IdleCallPath path)
+{
+   // Skip the grenade timing goofiness...
+   MoveItem::idle(path);
+
+   if(exploded || path != GameObject::ServerIdleMainLoop)
+      return;
+}
+
+
+bool SpyBug::collide(GameObject *otherObj)
+{
+   if(isProjectileType(otherObj->getObjectTypeNumber()))
+      explode(getActualPos(), WeaponSpyBug);
+   return false;
+}
+
+
+void SpyBug::damageObject(DamageInfo *info)
+{
+   if(info->damageAmount > 0.f && !exploded)    // Any damage will kill the SpyBug
+      explode(getActualPos(), WeaponSpyBug);
+}
+
+
+U32 SpyBug::packUpdate(GhostConnection *connection, U32 updateMask, BitStream *stream)
+{
+   U32 ret = Parent::packUpdate(connection, updateMask, stream);
+   if(stream->writeFlag(updateMask & InitialMask))
+   {
+      writeThisTeam(stream);
+      //RDW I want to kill the compiler that allows binding NULL to a reference.
+      //stream->writeStringTableEntry(getOwner() ? getOwner()->getClientName() : NULL);
+      // Just don't kill the coder who keeps doing it! -CE
+      // And remember, pack and unpack must match, so if'ing this out won't work unless we do the same on unpack.
+      StringTableEntryRef noOwner = StringTableEntryRef("");
+      stream->writeStringTableEntry(getOwner() ? getOwner()->getClientInfo()->getName() : noOwner);
+   }
+   return ret;
+}
+
+void SpyBug::unpackUpdate(GhostConnection *connection, BitStream *stream)
+{
+   bool initial = false;
+   Parent::unpackUpdate(connection, stream);
+
+   if(stream->readFlag())
+   {
+      initial = true;
+      readThisTeam(stream);
+      stream->readStringTableEntry(&mSetBy);
+   }
+   if(initial)
+      SoundSystem::playSoundEffect(SFXSpyBugDeploy, getActualPos(), Point());
+}
+
+
+void SpyBug::renderItem(const Point &pos)
+{
+#ifndef ZAP_DEDICATED
+   if(exploded)
+      return;
+
+   bool visible;
+
+   Game *game = getGame();
+   ClientGame *clientGame = dynamic_cast<ClientGame *>(game);
+
+   if(clientGame && clientGame->getConnectionToServer())
+   {
+      GameConnection *conn = clientGame->getConnectionToServer();   
+      Ship *ship = dynamic_cast<Ship *>(conn->getControlObject());
+
+      if(!ship)
+         return;
+
+      GameType *gameType = clientGame->getGameType();
+
+      // Can see bug if laid by teammate in team game || sensor is active ||
+      //       you laid it yourself                   || spyBug is neutral
+      visible = ( ((ship->getTeam() == getTeam()) && gameType->isTeamGame())   || ship->isModulePrimaryActive(ModuleSensor) ||
+                  (conn && conn->getClientInfo()->getName() == mSetBy) || getTeam() == TEAM_NEUTRAL);
+   }
+   else     // Must be in editor?
+      visible = true;
+
+   renderSpyBug(pos, visible);
+#endif
+}
+
+
+void SpyBug::renderEditor(F32 currentScale)
+{
+   renderSpyBug(getVert(0), true);
+}
+
+
+void SpyBug::renderDock()
+{
+#ifndef ZAP_DEDICATED
+   glColor(.7f);
+   drawCircle(getVert(0), 9);
+   drawLetter('S', getVert(0), Color(.7f), 1);
+#endif
+}
+
+
+
+// Can the player see the spybug?
+bool SpyBug::isVisibleToPlayer(S32 playerTeam, StringTableEntry playerName, bool isTeamGame)
+{
+   // On our team (in a team game) || was set by us (in any game) || is neutral (in any game)
+   return ((getTeam() == playerTeam) && isTeamGame) || playerName == mSetBy || mTeam == -1;
+}
+
+
+
+// Lua methods
+const char SpyBug::className[] = "SpyBugItem";      // Class name as it appears to Lua scripts
+
+// Define the methods we will expose to Lua
+Lunar<SpyBug>::RegType SpyBug::methods[] =
+{
+   // Standard gameItem methods
+   method(SpyBug, getClassID),
+   method(SpyBug, getLoc),
+   method(SpyBug, getRad),
+   method(SpyBug, getVel),
+   method(SpyBug, getTeamIndx),
+
+   method(SpyBug, getWeapon),
+
+   {0,0}    // End method list
+};
+
+
+
+};
+
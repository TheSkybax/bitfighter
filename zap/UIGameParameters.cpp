//------------------------------------------------------------------------------
// Copyright Chris Eykamp
// See LICENSE.txt for full copyright information
//------------------------------------------------------------------------------

#include "UIGameParameters.h"

#include "UIEditor.h"
#include "UIManager.h"

#include "game.h"
#include "gameType.h"
#include "ClientGame.h"
#include "Cursor.h"

#include "stringUtils.h"


namespace Zap
{

// Default constructor
SavedMenuItem::SavedMenuItem()
{
   /* Unused */
}


SavedMenuItem::SavedMenuItem(MenuItem *menuItem)
{
   mParamName = menuItem->getPrompt();
   setValues(menuItem);
}

// Destructor
SavedMenuItem::~SavedMenuItem()
{
   // Do nothing
}


void SavedMenuItem::setValues(MenuItem *menuItem)
{
   mParamVal = menuItem->getValueForWritingToLevelFile();
}


string SavedMenuItem::getParamName()
{
   return mParamName;
}


string SavedMenuItem::getParamVal()
{
   return mParamVal;
}


////////////////////////////////////
////////////////////////////////////


// Constructor
GameParamUserInterface::GameParamUserInterface(ClientGame *game, UIManager *uiManager) : 
   Parent(game, uiManager)
{
   mMenuTitle = "GAME PARAMETERS MENU";
   mMenuSubTitle = "";
   mMaxMenuSize = S32_MAX;                // We never want scrolling on this menu!
<<<<<<< HEAD
=======

   mGameSpecificParams = 0;
   selectedIndex = 0;
   mQuitItemIndex = 0;
   changingItem = -1;

   mLevelFilename = "";
>>>>>>> 4c285a97
}


// Destructor
GameParamUserInterface::~GameParamUserInterface()
{
   // Do nothing
}


void GameParamUserInterface::onActivate()
{
   TNLAssert(getUIManager()->cameFrom<EditorUserInterface>(), "GameParamUserInterface should only be called from the editor!");

   Level *level = getUIManager()->getUI<EditorUserInterface>()->getLevel();
   const GameType *gameType = level->getGameType();

   // Force rebuild of all params for current gameType; this will make sure we have the latest info if we've loaded a new level,
   // but will also preserve any values entered for gameTypes that are not current.
   clearCurrentGameTypeParams(gameType);

<<<<<<< HEAD
   updateMenuItems(gameType);   
   mOrigGameParams = level->toLevelCode();   // Save a copy of the params coming in for comparison when we leave to see what changed
=======
   // Load filename from editor only when we activate the menu
   mLevelFilename = stripExtension(getUIManager()->getUI<EditorUserInterface>()->getLevelFileName());
   if(mLevelFilename == EditorUserInterface::UnnamedFile)
      mLevelFilename = "";

   updateMenuItems();   
   origGameParams = getGame()->toLevelCode();   // Save a copy of the params coming in for comparison when we leave to see what changed
>>>>>>> 4c285a97
   Cursor::disableCursor();
}


// Find and delete any parameters associated with the current gameType
void GameParamUserInterface::clearCurrentGameTypeParams(const GameType *gameType)
{
   // Get the current GameType from the level being edited in the Editor
   const Vector<string> *keys = gameType->getGameParameterMenuKeys();

   for(S32 i = 0; i < keys->size(); i++)
   {
      MenuItemMap::iterator iter = mMenuItemMap.find(keys->get(i));

      boost::shared_ptr<MenuItem> menuItem;

      if(iter != mMenuItemMap.end())      
         mMenuItemMap.erase(iter);
   }
}


extern S32 QSORT_CALLBACK alphaSort(string *a, string *b);

static const Vector<string> buildGameTypesList()
{
   Vector<string> gameTypes;

   gameTypes = GameType::getGameTypeNames();
   gameTypes.sort(alphaSort);

   return gameTypes;
}


static const Vector<string> &getGameTypes()
{
   static const Vector<string> gameTypes = buildGameTypesList();

   return gameTypes;
}


static void changeGameTypeCallback(ClientGame *game, U32 gtIndex)
{
   // Instantiate our gameType object and cast it to GameType
   TNL::Object *theObject = TNL::Object::create(GameType::getGameTypeClassName(getGameTypes()[gtIndex]));
   GameType *gt = dynamic_cast<GameType *>(theObject);   

   TNLAssert(gt, "Whoa!");
   TNLAssert(game->getLevel(), "Whoa!");
   
   game->getLevel()->setGameType(gt);     // gt will be put into a RefPtr, which will handle cleanup

   // If we have a new gameType, we might have new game parameters; update the menu!
   game->getUIManager()->getUI<GameParamUserInterface>()->updateMenuItems(gt);
}


void GameParamUserInterface::updateMenuItems(const GameType *gameType)
{
   TNLAssert(gameType, "Missing game type!");

<<<<<<< HEAD
=======
   if(gameTypes.size() == 0)     // Should only be run once, as these gameTypes will not change during the session
   {
      gameTypes = GameType::getGameTypeNames();
      gameTypes.sort(alphaSort);
   }

   string filename = mLevelFilename;
   // Grab the level filename from the menuitem if it has been built already.
   // This let's us persist a changed filename without having to leave the menu first
   if(getMenuItemCount() > 0)
      filename = getMenuItem(1)->getValue();

>>>>>>> 4c285a97
   clearMenuItems();

   // Note that on some gametypes instructions[1] is NULL
   string instructs = string(gameType->getInstructionString()[0]) + 
                             (gameType->getInstructionString()[1] ?  string(" ") + gameType->getInstructionString()[1] : "");

   addMenuItem(new ToggleMenuItem("Game Type:",       
                                  getGameTypes(),
                                  getGameTypes().getIndex(gameType->getGameTypeName()),
                                  true,
                                  changeGameTypeCallback,
                                  instructs));


   addMenuItem(new TextEntryMenuItem("Filename:",                         // name
                                     filename,                            // val
                                     EditorUserInterface::UnnamedFile,    // empty val
                                     "File where this level is stored",   // help
                                     MAX_FILE_NAME_LEN));

   const Vector<string> *keys = gameType->getGameParameterMenuKeys();

   for(S32 i = 0; i < keys->size(); i++)
   {
      MenuItemMap::iterator iter = mMenuItemMap.find(keys->get(i));

      boost::shared_ptr<MenuItem> menuItem;

      if(iter != mMenuItemMap.end())      // What is this supposed to do?  I can't seem to make this condition occur.
         menuItem = iter->second;
      else                 // Item not found
      {
         menuItem = gameType->getMenuItem(keys->get(i));
         TNLAssert(menuItem, "Failed to make a new menu item!");

         mMenuItemMap.insert(pair<string, boost::shared_ptr<MenuItem> >(keys->get(i), menuItem));
      }

      addWrappedMenuItem(menuItem);
   }
}


// Runs as we're exiting the menu
void GameParamUserInterface::onEscape()
{
   EditorUserInterface *ui = getUIManager()->getUI<EditorUserInterface>();

   string newFilename = getMenuItem(1)->getValue();

   bool filenameChanged = mLevelFilename != newFilename;
   if(filenameChanged)
      ui->setLevelFileName(newFilename);

   GameType *gameType = getUIManager()->getUI<EditorUserInterface>()->getLevel()->getGameType();

   const Vector<string> *keys = gameType->getGameParameterMenuKeys();

   for(S32 i = 0; i < keys->size(); i++)
   {
      MenuItemMap::iterator iter = mMenuItemMap.find(keys->get(i));

      MenuItem *menuItem = iter->second.get();
      gameType->saveMenuItem(menuItem, keys->get(i));
   }

   if(anythingChanged() || filenameChanged)
   {
<<<<<<< HEAD
      EditorUserInterface *ui = getUIManager()->getUI<EditorUserInterface>();
      // TODO -->Save undo state here!!!
=======
      ui->setNeedToSave(true);       // Need to save to retain our changes
      ui->mAllUndoneUndoLevel = -1;  // This change can't be undone
>>>>>>> 4c285a97
      ui->validateLevel();
   }

   // Now back to our previously scheduled program...  (which will be the editor, of course)
   getUIManager()->reactivatePrevUI();
}


void GameParamUserInterface::processSelection(U32 index)
{
   // Do nothing
}


bool GameParamUserInterface::anythingChanged()
{
   // While we were in the menu, no items changed... the only things that could have changed would be in the level
   // metadata and settings section.
   return mOrigGameParams != getUIManager()->getUI<EditorUserInterface>()->getLevel()->toLevelCode();
}


S32 GameParamUserInterface::getTextSize(MenuItemSize size) const
{
   return 18;
}


S32 GameParamUserInterface::getGap(MenuItemSize size) const
{
   return 12;
}


S32 GameParamUserInterface::getYStart() const
{
   return 70;
}



};
<|MERGE_RESOLUTION|>--- conflicted
+++ resolved
@@ -68,16 +68,8 @@
    mMenuTitle = "GAME PARAMETERS MENU";
    mMenuSubTitle = "";
    mMaxMenuSize = S32_MAX;                // We never want scrolling on this menu!
-<<<<<<< HEAD
-=======
-
-   mGameSpecificParams = 0;
-   selectedIndex = 0;
-   mQuitItemIndex = 0;
-   changingItem = -1;
 
    mLevelFilename = "";
->>>>>>> 4c285a97
 }
 
 
@@ -98,19 +90,14 @@
    // Force rebuild of all params for current gameType; this will make sure we have the latest info if we've loaded a new level,
    // but will also preserve any values entered for gameTypes that are not current.
    clearCurrentGameTypeParams(gameType);
-
-<<<<<<< HEAD
-   updateMenuItems(gameType);   
-   mOrigGameParams = level->toLevelCode();   // Save a copy of the params coming in for comparison when we leave to see what changed
-=======
+   
    // Load filename from editor only when we activate the menu
    mLevelFilename = stripExtension(getUIManager()->getUI<EditorUserInterface>()->getLevelFileName());
    if(mLevelFilename == EditorUserInterface::UnnamedFile)
       mLevelFilename = "";
 
-   updateMenuItems();   
-   origGameParams = getGame()->toLevelCode();   // Save a copy of the params coming in for comparison when we leave to see what changed
->>>>>>> 4c285a97
+   updateMenuItems(gameType);   
+   mOrigGameParams = level->toLevelCode();   // Save a copy of the params coming in for comparison when we leave to see what changed
    Cursor::disableCursor();
 }
 
@@ -173,14 +160,6 @@
 void GameParamUserInterface::updateMenuItems(const GameType *gameType)
 {
    TNLAssert(gameType, "Missing game type!");
-
-<<<<<<< HEAD
-=======
-   if(gameTypes.size() == 0)     // Should only be run once, as these gameTypes will not change during the session
-   {
-      gameTypes = GameType::getGameTypeNames();
-      gameTypes.sort(alphaSort);
-   }
 
    string filename = mLevelFilename;
    // Grab the level filename from the menuitem if it has been built already.
@@ -188,7 +167,6 @@
    if(getMenuItemCount() > 0)
       filename = getMenuItem(1)->getValue();
 
->>>>>>> 4c285a97
    clearMenuItems();
 
    // Note that on some gametypes instructions[1] is NULL
@@ -257,13 +235,8 @@
 
    if(anythingChanged() || filenameChanged)
    {
-<<<<<<< HEAD
       EditorUserInterface *ui = getUIManager()->getUI<EditorUserInterface>();
       // TODO -->Save undo state here!!!
-=======
-      ui->setNeedToSave(true);       // Need to save to retain our changes
-      ui->mAllUndoneUndoLevel = -1;  // This change can't be undone
->>>>>>> 4c285a97
       ui->validateLevel();
    }
 

//------------------------------------------------------------------------------
// Copyright Chris Eykamp
// See LICENSE.txt for full copyright information
//------------------------------------------------------------------------------

#ifndef COREGAME_H_
#define COREGAME_H_

#include "gameType.h"   // Parent class for CoreGameType
#include "item.h"       // Parent class for CoreItem


namespace Zap {

// Forward Declarations
class CoreItem;
class ClientInfo;


//  Enum,  KeyString, Name,  Description
#define COREGAME_REDIST_TABLE \
   COREGAME_REDIST_ITEM(RedistNone,               "RedistNone",               "None",                        "Team is not redistributed") \
   COREGAME_REDIST_ITEM(RedistBalanced,           "RedistBalanced",           "Balanced",                    "Divide players amongst all teams, losers first") \
   COREGAME_REDIST_ITEM(RedistBalancedNonWinners, "RedistBalancedNonWinners", "Balanced, Non-Winning Teams", "Divide players amongst all but the winning team") \
   COREGAME_REDIST_ITEM(RedistRandom,             "RedistRandom",             "Random",                      "Randomly move players to remaining teams") \
   COREGAME_REDIST_ITEM(RedistLoser,              "RedistLoser",              "Losing Team",                 "Move players to team with fewest Cores") \
   COREGAME_REDIST_ITEM(RedistWinner,             "RedistWinner",             "Winning Team",                "Move players to team with most Cores") \
// End XMacro

class CoreGameType : public GameType
{
   typedef GameType Parent;

public:
   // What method should be used to redistribute players if they lost all their
   // Cores
   enum RedistMethod
   {
#  define COREGAME_REDIST_ITEM(enumValue, b, c, d) enumValue,
      COREGAME_REDIST_TABLE
#  undef COREGAME_REDIST_ITEM
      RedistCount   // Always last
   };

private:
   Vector<SafePtr<CoreItem> > mCores;

<<<<<<< HEAD
   Vector<string> makeParameterMenuKeys() const;
=======
   RedistMethod mRedistMethod;
>>>>>>> 90262634

public:
   static const S32 DestroyedCoreScore = 1;

   CoreGameType();            // Constructor
   virtual ~CoreGameType();   // Destructor

   bool processArguments(S32 argc, const char **argv, Level *level);
   string toLevelCode() const;

   void idle(BfObject::IdleCallPath path, U32 deltaT);


   bool isTeamCoreBeingAttacked(S32 teamIndex) const;

   // Runs on client
   void renderInterfaceOverlay(S32 canvasWidth, S32 canvasHeight) const;

   void addCore(CoreItem *core, S32 team);
   void removeCore(CoreItem *core);

   // What does aparticular scoring event score?
   void updateScore(ClientInfo *player, S32 team, ScoringEvent event, S32 data = 0);
   S32 getEventScore(ScoringGroup scoreGroup, ScoringEvent scoreEvent, S32 data);
   void score(ClientInfo *destroyer, S32 coreOwningTeam, S32 score);

<<<<<<< HEAD
   void onOvertimeStarted();


#ifndef ZAP_DEDICATED
   const Vector<string> *getGameParameterMenuKeys() const;
=======
   void setRedistMethod(RedistMethod method);
   RedistMethod getRedistMethod();
   void handleRedistribution(S32 team);

#ifndef ZAP_DEDICATED
   Vector<string> getGameParameterMenuKeys();
   shared_ptr<MenuItem> getMenuItem(const string &key);
   bool saveMenuItem(const MenuItem *menuItem, const string &key);
>>>>>>> 90262634
   void renderScoreboardOrnament(S32 teamIndex, S32 xpos, S32 ypos) const;
#endif

   GameTypeId getGameTypeId() const;
   const char *getShortName() const;
   const char **getInstructionString() const;
   HelpItem getGameStartInlineHelpItem() const;
   bool canBeTeamGame() const;
   bool canBeIndividualGame() const;


   TNL_DECLARE_CLASS(CoreGameType);
};


////////////////////////////////////////
////////////////////////////////////////

static const S32 CORE_PANELS = 10;     // Note that changing this will require update of all clients, and a new CS_PROTOCOL_VERSION

struct PanelGeom 
{
   Point vert[CORE_PANELS];            // Panel 0 stretches from vert 0 to vert 1
   Point mid[CORE_PANELS];             // Midpoint of Panel 0 is mid[0]
   Point repair[CORE_PANELS];
   F32 angle;
   bool isValid;

   Point getStart(S32 i) const { return vert[i % CORE_PANELS]; }
   Point getEnd(S32 i) const   { return vert[(i + 1) % CORE_PANELS]; }
};


////////////////////////////////////////
////////////////////////////////////////

class EditorAttributeMenuUI;

class CoreItem : public Item
{

typedef Item Parent;

public:
   static const F32 PANEL_ANGLE;                         // = FloatTau / (F32) CoreItem::CORE_PANELS;
   static const F32 DamageReductionRatio;
   static const U32 CoreRadius = 100;
   static const U32 CoreDefaultStartingHealth = 40;      // In ship-damage equivalents; these will be divided amongst all panels

private:
   static const U32 CoreMinWidth = 20;
   static const U32 CoreHeartbeatStartInterval = 2000;   // In milliseconds
   static const U32 CoreHeartbeatMinInterval = 500;
   static const U32 CoreAttackedWarningDuration = 600;
   static const U32 ExplosionInterval = 600;
   static const U32 ExplosionCount = 3;

   U32 mCurrentExplosionNumber;
   PanelGeom mPanelGeom;

   bool mHasExploded;
   bool mBeingAttacked;
   F32 mStartingHealth;          // Health stored in the level file, will be divided amongst panels
   F32 mStartingPanelHealth;     // Health divided up amongst panels
   void setHealth();             // Sets startingHealth value, panels will be scaled up or down as needed

   F32 mPanelHealth[CORE_PANELS];
   Timer mHeartbeatTimer;        // Client-side timer
   Timer mExplosionTimer;        // Client-side timer
   Timer mAttackedWarningTimer;  // Server-side timer
   S32 mRotateSpeed;

protected:
   enum MaskBits {
      PanelDamagedMask = Parent::FirstFreeMask << 0,  // each bit mask have own panel updates (PanelDamagedMask << n)
      PanelDamagedAllMask = ((1 << CORE_PANELS) - 1) * PanelDamagedMask,  // all bits of PanelDamagedMask
      FirstFreeMask   = Parent::FirstFreeMask << CORE_PANELS
   };

public:
   explicit CoreItem(lua_State *L = NULL);   // Combined Lua / C++ default constructor
   virtual ~CoreItem();                      // Destructor
   CoreItem *clone() const;

   static F32 getCoreAngle(U32 time);
   void renderItem(const Point &pos) const;
   bool shouldRender() const;

   const Vector<Point> *getCollisionPoly() const;
   bool getCollisionCircle(U32 state, Point &center, F32 &radius) const;
   bool collide(BfObject *otherObject);
   void degradeAllPanels(F32 amount);


   bool isBeingAttacked();

   void setStartingHealth(F32 health);
   F32 getStartingHealth() const;
   F32 getTotalCurrentHealth() const;     // Returns total current health of all panels
   F32 getHealth() const;                 // Returns overall current health of item as a ratio between 0 and 1
   bool isPanelDamaged(S32 panelIndex);
   bool isPanelInRepairRange(const Point &origin, S32 panelIndex);

   Vector<Point> getRepairLocations(const Point &repairOrigin);
   PanelGeom getPanelGeom() const;
   static void fillPanelGeom(const Point &pos, S32 time, PanelGeom &panelGeom);


   void onAddedToGame(Game *theGame);
#ifndef ZAP_DEDICATED
   void onGeomChanged();
#endif

   void damageObject(DamageInfo *theInfo);
   bool damagePanel(S32 panelIndex, F32 damage, F32 minHealth = 0);
   bool checkIfCoreIsDestroyed() const;
   void coreDestroyed(const DamageInfo *damageInfo);

   U32 packUpdate(GhostConnection *connection, U32 updateMask, BitStream *stream);

#ifndef ZAP_DEDICATED
   void unpackUpdate(GhostConnection *connection, BitStream *stream);

   void onItemExploded(Point pos);
   void doExplosion(const Point &pos);
   void doPanelDebris(S32 panelIndex);
#endif

   void idle(BfObject::IdleCallPath path);

   bool processArguments(S32 argc, const char **argv, Level *level);
   string toLevelCode() const;

   TNL_DECLARE_CLASS(CoreItem);

   void fillAttributesVectors(Vector<string> &keys, Vector<string> &values);

   ///// Editor methods
   const char *getEditorHelpString() const;
   const char *getPrettyNamePlural() const;
   const char *getOnDockName() const;
   const char *getOnScreenName() const;

#ifndef ZAP_DEDICATED
   bool startEditingAttrs(EditorAttributeMenuUI *attributeMenu);
   void doneEditingAttrs(EditorAttributeMenuUI *attributeMenu);
#endif

   F32 getEditorRadius(F32 currentScale) const;
   void renderEditor(F32 currentScale, bool snappingToWallCornersEnabled, bool renderVertices = false) const;    
   void renderDock(const Color &color) const;

   bool canBeHostile();
   bool canBeNeutral();

   ///// Lua interface
   LUAW_DECLARE_CLASS_CUSTOM_CONSTRUCTOR(CoreItem);

   static const char *luaClassName;
   static const luaL_Reg luaMethods[];
   static const LuaFunctionProfile functionArgs[];

   S32 lua_getCurrentHealth(lua_State *L);    // Current health = FullHealth - damage sustained
   S32 lua_getFullHealth(lua_State *L);       // Health with no damange
   S32 lua_setFullHealth(lua_State *L);     
   S32 lua_setTeam(lua_State *L);
};



} /* namespace Zap */
#endif /* COREGAME_H_ */<|MERGE_RESOLUTION|>--- conflicted
+++ resolved
@@ -45,11 +45,9 @@
 private:
    Vector<SafePtr<CoreItem> > mCores;
 
-<<<<<<< HEAD
    Vector<string> makeParameterMenuKeys() const;
-=======
+   
    RedistMethod mRedistMethod;
->>>>>>> 90262634
 
 public:
    static const S32 DestroyedCoreScore = 1;
@@ -76,22 +74,17 @@
    S32 getEventScore(ScoringGroup scoreGroup, ScoringEvent scoreEvent, S32 data);
    void score(ClientInfo *destroyer, S32 coreOwningTeam, S32 score);
 
-<<<<<<< HEAD
    void onOvertimeStarted();
 
-
-#ifndef ZAP_DEDICATED
-   const Vector<string> *getGameParameterMenuKeys() const;
-=======
    void setRedistMethod(RedistMethod method);
    RedistMethod getRedistMethod();
    void handleRedistribution(S32 team);
 
-#ifndef ZAP_DEDICATED
-   Vector<string> getGameParameterMenuKeys();
-   shared_ptr<MenuItem> getMenuItem(const string &key);
+
+#ifndef ZAP_DEDICATED
+   const Vector<string> *getGameParameterMenuKeys() const;
+   shared_ptr<MenuItem> getMenuItem(const string &key) const;
    bool saveMenuItem(const MenuItem *menuItem, const string &key);
->>>>>>> 90262634
    void renderScoreboardOrnament(S32 teamIndex, S32 xpos, S32 ypos) const;
 #endif
 

//-----------------------------------------------------------------------------------
//
// Bitfighter - A multiplayer vector graphics space game
// Based on Zap demo released for Torque Network Library by GarageGames.com
//
// Derivative work copyright (C) 2008-2009 Chris Eykamp
// Original work copyright (C) 2004 GarageGames.com, Inc.
// Other code copyright as noted
//
// This program is free software; you can redistribute it and/or modify
// it under the terms of the GNU General Public License as published by
// the Free Software Foundation; either version 2 of the License, or
// (at your option) any later version.
//
// This program is distributed in the hope that it will be useful (and fun!),
// but WITHOUT ANY WARRANTY; without even the implied warranty of
// MERCHANTABILITY or FITNESS FOR A PARTICULAR PURPOSE.  See the
// GNU General Public License for more details.
//
// You should have received a copy of the GNU General Public License
// along with this program; if not, write to the Free Software
// Foundation, Inc., 59 Temple Place, Suite 330, Boston, MA  02111-1307  USA
//
//------------------------------------------------------------------------------------

#include "engineeredObjects.h"
#include "ship.h"
#include "projectile.h"
#include "gameType.h"
#include "gameWeapons.h"
#include "SoundSystem.h"
#include "gameObjectRender.h"
#include "GeomUtils.h"
#include "BotNavMeshZone.h"
//#include "UIEditor.h"      // For EditorUserInterface->getDatabase, and WallSegment def  TODO: can we get rid of this somehow?
#include "Colors.h"
#include "game.h"
#include "stringUtils.h"

#include <math.h>

namespace Zap
{

static bool forceFieldEdgesIntersectPoints(const Vector<Point> &points, const Vector<Point> forceField)
{
   return polygonIntersectsSegment(points, forceField[0], forceField[1]) || polygonIntersectsSegment(points, forceField[2], forceField[3]);
}



// Returns true if deploy point is valid, false otherwise.  deployPosition and deployNormal are populated if successful.
bool EngineerModuleDeployer::findDeployPoint(Ship *ship, Point &deployPosition, Point &deployNormal)
{
   // Ship must be within Ship::MaxEngineerDistance of a wall, pointing at where the object should be placed
   Point startPoint = ship->getActualPos();
   Point endPoint = startPoint + ship->getAimVector() * Ship::MaxEngineerDistance;     

   F32 collisionTime;

   GameObject *hitObject = ship->findObjectLOS(BarrierType, MoveObject::ActualState, startPoint, endPoint, 
                                               collisionTime, deployNormal);

   if(!hitObject)    // No appropriate walls found, can't deploy, sorry!
      return false;


   if(deployNormal.dot(ship->getAimVector()) > 0)
      deployNormal = -deployNormal;      // This is to fix deploy at wrong side of barrier.


   // Set deploy point, and move one unit away from the wall (this is a tiny amount, keeps linework from overlapping with wall)
   deployPosition.set(startPoint + (endPoint - startPoint) * collisionTime + deployNormal);

   return true;
}


// Check for sufficient energy and resources; return empty string if everything is ok
string EngineerModuleDeployer::checkResourcesAndEnergy(Ship *ship)
{
   if(!ship->isCarryingItem(ResourceItemType)) 
      return "!!! Need resource item to use Engineer module";

   if(ship->getEnergy() < ship->getGame()->getModuleInfo(ModuleEngineer)->getPerUseCost())
      return "!!! Not enough energy to engineer an object";

   return "";
}


// Returns "" if location is OK, otherwise returns an error message
// Runs on client and server
bool EngineerModuleDeployer::canCreateObjectAtLocation(GridDatabase *database, Ship *ship, U32 objectType)
{
   string msg;

   mErrorMessage = checkResourcesAndEnergy(ship);
   if(mErrorMessage != "")
      return false;

   if(!findDeployPoint(ship, mDeployPosition, mDeployNormal))
   {
      mErrorMessage = "!!! Could not find a suitable wall for mounting the item";
      return false;
   }

   Vector<Point> bounds;

   // Seems inefficient to construct these just for the purpose of bounds checking...
   switch(objectType)
   {
      case EngineeredTurret:
         Turret::getGeom(mDeployPosition, mDeployNormal, bounds);   
         break;
      case EngineeredForceField:
         ForceFieldProjector::getGeom(mDeployPosition, mDeployNormal, bounds);
         break;
      default:    // will never happen
         TNLAssert(false, "Bad objectType");
         return false;
   }

   if(!EngineeredObject::checkDeploymentPosition(bounds, database))
   {
      mErrorMessage = "!!! Cannot deploy item at this location";
      return false;
   }

   // If this is a turret, then this location is good; we're done
   if(objectType == EngineeredTurret)
      return true;


   // Forcefields only from here on down; we've got miles to go before we sleep

   // We need to ensure forcefield doesn't cross another; doing so can create an impossible situation
   // Forcefield starts at the end of the projector.  Need to know where that is.
   Point forceFieldStart = ForceFieldProjector::getForceFieldStartPoint(mDeployPosition, mDeployNormal, 0);

   // Now we can find the point where the forcefield would end if this were a valid position
   Point forceFieldEnd;
   DatabaseObject *collObj;
   ForceField::findForceFieldEnd(database, forceFieldStart, mDeployNormal, forceFieldEnd, &collObj);

   bool collision = false;

   // Check for collisions with existing projectors
   Rect queryRect(forceFieldStart, forceFieldEnd);
   queryRect.expand(Point(5,5));    // Just a touch bigger than the bare minimum

   Vector<Point> candidateForceFieldGeom;
   ForceField::getGeom(forceFieldStart, forceFieldEnd, candidateForceFieldGeom);

   fillVector.clear();
   database->findObjects(ForceFieldProjectorType, fillVector, queryRect);

   Vector<Point> ffpGeom;     // Geom of any projectors we find

   for(S32 i = 0; i < fillVector.size(); i++)
   {
      ForceFieldProjector *ffp = dynamic_cast<ForceFieldProjector *>(fillVector[i]);
      if(ffp)
      {
         ffpGeom.clear();
         ffp->getCollisionPoly(ffpGeom);
         if(forceFieldEdgesIntersectPoints(ffpGeom, candidateForceFieldGeom))
         {
            collision = true;
            break;
         }
      }
   }
   
   if(!collision)
   {
      // Check for collision with forcefields that could be projected from those projectors.
      // Projectors up to two forcefield lengths away must be considered because the end of 
      // one could intersect the end of the other.
      fillVector.clear();
      queryRect.expand(Point(ForceField::MAX_FORCEFIELD_LENGTH, ForceField::MAX_FORCEFIELD_LENGTH));
      database->findObjects(ForceFieldProjectorType, fillVector, queryRect);

      // Reusable containers for holding geom of any forcefields we might need to check for intersection with our candidate
      Point start, end;
      Vector<Point> ffGeom;

      for(S32 i = 0; i < fillVector.size(); i++)
      {
         ForceFieldProjector *proj = dynamic_cast<ForceFieldProjector *>(fillVector[i]);
         if(proj)
         {
            proj->getForceFieldStartAndEndPoints(start, end);

            ffGeom.clear();
            ForceField::getGeom(start, end, ffGeom);

            if(forceFieldEdgesIntersectPoints(candidateForceFieldGeom, ffGeom))
            {
               collision = true;
               break;
            }
         }
      }
   }


   if(collision)
   {
      mErrorMessage = "!!! Cannot deply forcefield where it could cross another.";
      return false;
   }

   return true;     // We've run the gammut -- this location is OK
}


// Runs on server
// Only run after canCreateObjectAtLocation, which checks for errors and sets mDeployPosition
bool EngineerModuleDeployer::deployEngineeredItem(GameConnection *connection, U32 objectType)
{
   // Do some basic crash-proofing sanity checks first
   Ship *ship = dynamic_cast<Ship *>(connection->getControlObject());
   if(!ship)
      return false;

   EngineeredObject *deployedObject = NULL;

   switch(objectType)
   {
      case EngineeredTurret:
         deployedObject = new Turret(ship->getTeam(), mDeployPosition, mDeployNormal);    // Deploy pos/norm calc'ed in canCreateObjectAtLocation()
         break;
      case EngineeredForceField:
         deployedObject = new ForceFieldProjector(ship->getTeam(), mDeployPosition, mDeployNormal);
         break;
      default:
         return false;
   }

   deployedObject->setOwner(connection);
   deployedObject->computeExtent();

   if(!deployedObject)              // Something went wrong
   {
      connection->s2cDisplayMessage(GameConnection::ColorRed, SFXNone, "Error deploying object.");
      delete deployedObject;
      return false;
   }

   ship->engineerBuildObject();     // Deducts energy

   deployedObject->addToGame(gServerGame, gServerGame->getGameObjDatabase());
   deployedObject->onEnabled();

   Item *resource = ship->unmountItem(ResourceItemType);

   deployedObject->setResource(resource);

   return true;
}


// Constructor
EngineeredObject::EngineeredObject(S32 team, Point anchorPoint, Point anchorNormal, GameObjectType objectType) : 
      EditorPointObject(objectType),
      mAnchorPoint(anchorPoint),
      mAnchorNormal(anchorNormal)
{
   mHealth = 1.0f;
   mTeam = team;
   mOriginalTeam = mTeam;
   mIsDestroyed = false;
   mHealRate = 0;
   mMountSeg = NULL;
   mSnapped = false;
}


bool EngineeredObject::processArguments(S32 argc, const char **argv, Game *game)
{
   if(argc < 3)
      return false;

   mTeam = atoi(argv[0]);
   mOriginalTeam = mTeam;
   if(mTeam == -1)      // Neutral object starts with no health, can be repaired and claimed by anyone
      mHealth = 0;
   
   Point pos;
   pos.read(argv + 1);
   pos *= game->getGridSize();

   if(argc >= 4)
   {
      mHealRate = atoi(argv[3]);
      mHealTimer.setPeriod(mHealRate * 1000);
   }

   // Find the mount point:
   Point normal, anchor;

<<<<<<< HEAD
   // This if clause:::: should be here, or result of merge confusion?
   if(!findAnchorPointAndNormal(game->getGameObjDatabase(), pos, MAX_SNAP_DISTANCE, true, anchor, normal))
=======
   // Anchor objects to the correct point
   if(!findAnchorPointAndNormal(WallEdge::getWallEdgeDatabase(), pos, MAX_SNAP_DISTANCE, true, anchor, normal))
>>>>>>> 6a82be34
   {
      mAnchorPoint.set(pos);      // Found no mount point, but for editor, needs to set the position
      mAnchorNormal.set(1,0);
   }
   else
   {
      mAnchorPoint.set(anchor + normal);
      mAnchorNormal.set(normal);
   }
   computeExtent();

   return true;
}


void EngineeredObject::onAddedToGame(Game *game)
{
   Parent::onAddedToGame(game);

   if(mHealth != 0)
      onEnabled();
}


string EngineeredObject::toString(F32 gridSize) const
{
   //geomToString(gridSize) was (Point(mAnchorPoint) / gridSize).toString()  ==> still work?
   return string(Object::getClassName()) + " " + itos(mTeam) + " " + geomToString(gridSize) + " " + itos(mHealRate);
}


// This is used for both positioning items in-game and for snapping them to walls in the editor --> static method
// Polulates anchor and normal

DatabaseObject *EngineeredObject::findAnchorPointAndNormal(GridDatabase *db, const Point &pos, F32 snapDist, 
                                                           bool format, Point &anchor, Point &normal)
{
   return findAnchorPointAndNormal(db, pos, snapDist, format, BarrierType, anchor, normal);
}


DatabaseObject *EngineeredObject::findAnchorPointAndNormal(GridDatabase *db, const Point &pos, F32 snapDist, 
                                                           bool format, S32 wallType, Point &anchor, Point &normal)
{
   F32 minDist = F32_MAX;
   DatabaseObject *closestWall = NULL;

   Point n;    // Reused in loop below
   F32 t;

   // Start with a sweep of the area
   for(F32 theta = 0; theta < Float2Pi; theta += FloatPi * 0.125f)    // Reducing to 0.0125 seems to have no effect
   {
      Point dir(cos(theta), sin(theta));
      dir *= snapDist;
      Point mountPos = pos - dir * 0.001f;                           // Offsetting slightly prevents spazzy behavior in editor
      
      // Look for walls
      DatabaseObject *wall = db->findObjectLOS(wallType, MoveObject::ActualState, format, mountPos, mountPos + dir, t, n);

      if(wall != NULL)     // Found one!
      {
         if(t < minDist)
         {
            anchor.set(mountPos + dir * t);
            normal.set(n);
            minDist = t;
            closestWall = wall;
         }
      }
   }

   return closestWall;
}


void EngineeredObject::setResource(Item *resource)
{
   TNLAssert(resource->isMounted() == false, "Doh!");
   mResource = resource;
   mResource->removeFromDatabase();
}


static const F32 disabledLevel = 0.25;

bool EngineeredObject::isEnabled()
{
   return mHealth >= disabledLevel;
}


void EngineeredObject::damageObject(DamageInfo *di)
{
   F32 prevHealth = mHealth;

   if(di->damageAmount > 0)
      mHealth -= di->damageAmount * .25f; // ???
   else
      mHealth -= di->damageAmount;

   if(mHealth < 0)
      mHealth = 0;

   mHealTimer.reset();     // Restart healing timer...

   // No additional damage, nothing more to do (i.e. was already at 0)
   if(prevHealth == mHealth)
      return;

   setMaskBits(HealthMask);

   // Check if turret just died
   if(prevHealth >= disabledLevel && mHealth < disabledLevel)        // Turret just died
   {
      // Revert team to neutral if this was a repaired turret
      if(mTeam != mOriginalTeam)
      {
         mTeam = mOriginalTeam;
         setMaskBits(TeamMask);
      }
      onDisabled();

      // Handle scoring
      if( isTurret() && di->damagingObject && di->damagingObject->getOwner() && di->damagingObject->getOwner()->getControlObject() )
      {
         Ship *s = dynamic_cast<Ship *>(di->damagingObject->getOwner()->getControlObject());
         if(s)
         {
            GameType *gt = getGame()->getGameType();

            if(gt->isTeamGame() && s->getTeam() == getTeam())
               gt->updateScore(s, GameType::KillOwnTurret);
            else
               gt->updateScore(s, GameType::KillEnemyTurret);
         }
      }
   }
   else if(prevHealth < disabledLevel && mHealth >= disabledLevel)   // Turret was just repaired or healed
   {
      if(mTeam == -1)                                 // Neutral objects...
      {
         if(di->damagingObject)
         {
            mTeam = di->damagingObject->getTeam();    // ...join the team of their repairer
            setMaskBits(TeamMask);                    // Broadcast new team status
         }
      }
      onEnabled();
   }

   if(mHealth == 0 && mResource.isValid())
   {
      mIsDestroyed = true;
      onDestroyed();

      mResource->addToDatabase(getGame()->getGameObjDatabase());
      mResource->setActualPos(mAnchorPoint + mAnchorNormal * mResource->getRadius());

      deleteObject(500);
   }
}


void EngineeredObject::computeExtent()
{
   Vector<Point> v;
   getCollisionPoly(v);

   setExtent(Rect(v));
}


void EngineeredObject::explode()
{
   const S32 EXPLOSION_COLOR_COUNT = 12;

   static Color ExplosionColors[EXPLOSION_COLOR_COUNT] = {
      Colors::red,
      Color(0.9, 0.5, 0),
      Colors::white,
      Colors::yellow,
      Colors::red,
      Color(0.8, 1.0, 0),
      Color(1, 0.5, 0),
      Colors::white,
      Colors::red,
      Color(0.9, 0.5, 0),
      Colors::white,
      Colors::yellow,
   };

   SoundSystem::playSoundEffect(SFXShipExplode, getActualPos(), Point());

   F32 a = TNL::Random::readF() * 0.4 + 0.5;
   F32 b = TNL::Random::readF() * 0.2 + 0.9;
   F32 c = TNL::Random::readF() * 0.15 + 0.125;
   F32 d = TNL::Random::readF() * 0.2 + 0.9;

   FXManager::emitExplosion(getActualPos(), 0.65, ExplosionColors, EXPLOSION_COLOR_COUNT);
   FXManager::emitBurst(getActualPos(), Point(a,c) * 0.6, Color(1,1,0.25), Color(1,0,0));
   FXManager::emitBurst(getActualPos(), Point(b,d) * 0.6, Color(1,1,0), Color(0,1,1));

   disableCollision();
}


// Make sure position looks good when player deploys item with Engineer module -- make sure we're not deploying on top of
// a wall or another engineered item
// static method
bool EngineeredObject::checkDeploymentPosition(const Vector<Point> &thisBounds, GridDatabase *gb)
{
   Vector<DatabaseObject *> foundObjects;
   Rect queryRect(thisBounds);
   gb->findObjects(BarrierType | EngineeredType, foundObjects, queryRect);

   for(S32 i = 0; i < foundObjects.size(); i++)
   {
      Vector<Point> foundObjectBounds;
      dynamic_cast<GameObject *>(foundObjects[i])->getCollisionPoly(foundObjectBounds);

      if(polygonsIntersect(thisBounds, foundObjectBounds))     // Do they intersect?
         return false;     // Bad location
   }
   return true;            // Good location
}


U32 EngineeredObject::packUpdate(GhostConnection *connection, U32 updateMask, BitStream *stream)
{
   if(stream->writeFlag(updateMask & InitialMask))
   {
      stream->write(mAnchorPoint.x);
      stream->write(mAnchorPoint.y);
      stream->write(mAnchorNormal.x);
      stream->write(mAnchorNormal.y);
   }

   if(stream->writeFlag(updateMask & TeamMask))
      stream->write(mTeam);

   if(stream->writeFlag(updateMask & HealthMask))
   {
      stream->writeFloat(mHealth, 6);
      stream->writeFlag(mIsDestroyed);
   }
   return 0;
}


void EngineeredObject::unpackUpdate(GhostConnection *connection, BitStream *stream)
{
   bool initial = false;
   if(stream->readFlag())
   {
      initial = true;
      stream->read(&mAnchorPoint.x);
      stream->read(&mAnchorPoint.y);
      stream->read(&mAnchorNormal.x);
      stream->read(&mAnchorNormal.y);
      computeExtent();
   }
   if(stream->readFlag())
      stream->read(&mTeam);

   if(stream->readFlag())
   {
      mHealth = stream->readFloat(6);
      bool wasDestroyed = mIsDestroyed;
      mIsDestroyed = stream->readFlag();

      if(mIsDestroyed && !wasDestroyed && !initial)
         explode();
   }
}


void EngineeredObject::healObject(S32 time)
{
   if(mHealRate == 0 || mTeam == -1)      // Neutral items don't heal!
      return;

   F32 prevHealth = mHealth;

   if(mHealTimer.update(time))
   {
      mHealth += .1;
      setMaskBits(HealthMask);

      if(mHealth >= 1)
         mHealth = 1;
      else
         mHealTimer.reset();

      if(prevHealth < disabledLevel && mHealth >= disabledLevel)
         onEnabled();
   }
}


// Find mount point or turret or forcefield closest to pos
Point EngineeredObject::mountToWall(const Point &pos)
{  
   GridDatabase *wallEdgeDatabase = WallEdge::getWallEdgeDatabase();
   GridDatabase *wallSegDatabase = getGame()->getWallSegmentManager()->getGridDatabase();     // Get database containing walls

   Point anchor, nrml;

   DatabaseObject *mountEdge = NULL, *mountSeg = NULL;

   // First we snap to a wall edge -- this will ensure we don't end up attaching to an interior wall segment in the case of a wall intersection.
   // That will determine our location, but we also need to figure out which segment we're attaching to so that if that segment were to move,
   // we could update or item accordingly.  Unfortunately, there is no direct way to associate a WallEdge with a WallSegment, but we can do
   // it indirectly by snapping again, this time to a segment in our WallSegment database.  By using the snap point we found initially, that will
   // ensure the segment we find is associated with the edge found in the first pass.
   mountEdge = findAnchorPointAndNormal(wallEdgeDatabase, pos, 
                               EngineeredObject::MAX_SNAP_DISTANCE, false, BarrierType, anchor, nrml);

   if(mountEdge)
   {
      mountSeg = findAnchorPointAndNormal(wallSegDatabase, anchor,     // <== passing in anchor here (found above), not pos
                        EngineeredObject::MAX_SNAP_DISTANCE, false, BarrierType, anchor, nrml);
   }

   if(mountSeg)   // Found a segment we can mount to
   {
      setVert(anchor, 0);
      setAnchorNormal(nrml);
      setMountSegment(dynamic_cast<WallSegment *>(mountSeg));

      mSnapped = true;
      onGeomChanged();

      return anchor;
   }
   else           // No suitable segments found
   {
      mSnapped = false;
      onGeomChanged();

      return pos;
   }
}

////////////////////////////////////////
////////////////////////////////////////

// Returns true if we should use the in-game rendering, false if we should use iconified editor rendering
// needed? or delete?
static bool renderFull(F32 currentScale, bool snapped)
{
   return(snapped && currentScale > 70);
}


////////////////////////////////////////
////////////////////////////////////////

TNL_IMPLEMENT_NETOBJECT(ForceFieldProjector);

// Constructor
ForceFieldProjector::ForceFieldProjector(S32 team, Point anchorPoint, Point anchorNormal) : EngineeredObject(team, anchorPoint, anchorNormal, ForceFieldProjectorType)
{
   mNetFlags.set(Ghostable);
   mObjectTypeMask |= CommandMapVisType;
   mObjectTypeNumber = ForceFieldProjectorTypeNumber;
}

void ForceFieldProjector::onDisabled()
{
   if(mField.isValid())
      mField->deleteObject(0);
}


void ForceFieldProjector::idle(GameObject::IdleCallPath path)
{
   if(path != ServerIdleMainLoop)
      return;

   healObject(mCurrentMove.time);
}


Point ForceFieldProjector::getEditorSelectionOffset(F32 currentScale)
{
   return renderFull(getObjectTypeMask(), currentScale) ? Point(0, .035 * 255) : Point(0,0);
}


// static method
void ForceFieldProjector::getGeom(const Point &anchor, const Point &normal, Vector<Point> &geom)      
{
   static const S32 PROJECTOR_HALF_WIDTH = 12;  // Half the width of base of the projector, along the wall

   Point cross(normal.y, -normal.x);
   cross.normalize(PROJECTOR_HALF_WIDTH);

   geom.push_back(anchor + cross);
   geom.push_back(getForceFieldStartPoint(anchor, normal));
   geom.push_back(anchor - cross);
}


// Get the point where the forcefield actually starts, as it leaves the projector; i.e. the tip of the projector.  Static method.
Point ForceFieldProjector::getForceFieldStartPoint(const Point &anchor, const Point &normal, F32 scaleFact)
{
   static const S32 PROJECTOR_OFFSET = 15;      // Distance from wall to projector tip; thickness, if you will

   return Point(anchor.x + normal.x * PROJECTOR_OFFSET * scaleFact, 
                anchor.y + normal.y * PROJECTOR_OFFSET * scaleFact);
}


void ForceFieldProjector::getForceFieldStartAndEndPoints(Point &start, Point &end)
{
   start = getForceFieldStartPoint(mAnchorPoint, mAnchorNormal);

   DatabaseObject *collObj;
   ForceField::findForceFieldEnd(getDatabase(), getForceFieldStartPoint(mAnchorPoint, mAnchorNormal), mAnchorNormal, end, &collObj);
}


// Forcefield projector has been turned on some how; either at the beginning of a level, or via repairing, or deploying. 
// Runs on both client and server.
void ForceFieldProjector::onEnabled()
{
   if(!isGhost())
   {
      Point start = getForceFieldStartPoint(mAnchorPoint, mAnchorNormal);
      Point end;
      DatabaseObject *collObj;
   
      ForceField::findForceFieldEnd(getDatabase(), start, mAnchorNormal, end, &collObj);

      mField = new ForceField(mTeam, start, end);
      mField->addToGame(getGame(), getGame()->getGameObjDatabase());
   }
}


bool ForceFieldProjector::getCollisionPoly(Vector<Point> &polyPoints) const
{
   getGeom(mAnchorPoint, mAnchorNormal, polyPoints);
   return true;
}


Vector<Point> ForceFieldProjector::getBufferForBotZone()
{
   Vector<Point> inputPoints, bufferedPoints;
   getCollisionPoly(inputPoints);

   if(isWoundClockwise(inputPoints))
      inputPoints.reverse();

   offsetPolygon(inputPoints, bufferedPoints, BotNavMeshZone::BufferRadius);

   return bufferedPoints;
}


void ForceFieldProjector::onAddedToGame(Game *theGame)
{
   Parent::onAddedToGame(theGame);
}


void ForceFieldProjector::render()
{
   renderForceFieldProjector(mAnchorPoint, mAnchorNormal, getGame()->getTeamColor(getTeam()), isEnabled());
}


void ForceFieldProjector::renderDock()
{
   renderSquareItem(mAnchorPoint, getGame()->getTeamColor(mTeam), 1, &Colors::white, '>');
}


void ForceFieldProjector::renderEditor(F32 currentScale)
{
   F32 scaleFact = 1;
   const Color *color = getGame()->getTeamColor(mTeam);

   if(mSnapped)
   {
      renderForceFieldProjector(mAnchorPoint, mAnchorNormal, color, true);
      renderForceField(ForceFieldProjector::getForceFieldStartPoint(mAnchorPoint, mAnchorNormal, scaleFact), 
                       forceFieldEnd, color, true, scaleFact);
   }
   else
      renderDock();
}


class EditorUserInterface;

// Determine on which segment forcefield lands -- only used in the editor, wraps ForceField::findForceFieldEnd()
void ForceFieldProjector::findForceFieldEnd()
{
   // Load the corner points of a maximum-length forcefield into geom
   
   DatabaseObject *collObj;

   F32 scale = 1;
   
   Point start = getForceFieldStartPoint(getVert(0), mAnchorNormal);

   // Pass in database containing WallSegments
   if(ForceField::findForceFieldEnd(getGame()->getWallSegmentManager()->getGridDatabase(), start, mAnchorNormal, forceFieldEnd, &collObj))
      setEndSegment(dynamic_cast<WallSegment *>(collObj));
   else
      setEndSegment(NULL);

   Vector<Point> geom;
   ForceField::getGeom(start, forceFieldEnd, geom, scale);    
   setExtent(Rect(geom));
}


void ForceFieldProjector::onGeomChanged()
{
   if(mSnapped)
      findForceFieldEnd();
}


// Lua methods

const char ForceFieldProjector::className[] = "ForceFieldProjector";      // Class name as it appears to Lua scripts

// Lua constructor
ForceFieldProjector::ForceFieldProjector(lua_State *L)
{
   // Do nothing
}


ForceFieldProjector *ForceFieldProjector::clone() const
{
   return new ForceFieldProjector(*this);
}


// Define the methods we will expose to Lua
Lunar<ForceFieldProjector>::RegType ForceFieldProjector::methods[] =
{
   // Standard gameItem methods
   method(ForceFieldProjector, getClassID),
   method(ForceFieldProjector, getLoc),
   method(ForceFieldProjector, getRad),
   method(ForceFieldProjector, getVel),
   method(ForceFieldProjector, getTeamIndx),

   // EngineeredObject methods
   method(ForceFieldProjector, getHealth),
   method(ForceFieldProjector, isActive),
   method(ForceFieldProjector, getAngle),

   {0,0}    // End method list
};

////////////////////////////////////////
////////////////////////////////////////

TNL_IMPLEMENT_NETOBJECT(ForceField);

ForceField::ForceField(S32 team, Point start, Point end)
{
   mTeam = team;
   mStart = start;
   mEnd = end;

   Rect extent(mStart, mEnd);
   extent.expand(Point(5,5));
   setExtent(extent);

   mFieldUp = true;
   mObjectTypeMask = ForceFieldType | CommandMapVisType;
   mObjectTypeNumber = ForceFieldTypeNumber;
   mNetFlags.set(Ghostable);
}

bool ForceField::collide(GameObject *hitObject)
{
   if(!mFieldUp)
      return false;

   if( ! (hitObject->getObjectTypeMask() & (ShipType | RobotType)))
      return true;

   if(hitObject->getTeam() == mTeam)
   {
      if(!isGhost())
      {
         mFieldUp = false;
         mDownTimer.reset(FieldDownTime);
         setMaskBits(StatusMask);
      }
      return false;
   }
   return true;
}


// Returns true if two forcefields intersect
bool ForceField::intersects(ForceField *forceField)
{
   Vector<Point> thisGeom, thatGeom;

   getGeom(thisGeom);
   forceField->getGeom(thatGeom);

   return polygonsIntersect(thisGeom, thatGeom);
}


void ForceField::idle(GameObject::IdleCallPath path)
{
   if(path != ServerIdleMainLoop)
      return;

   if(mDownTimer.update(mCurrentMove.time))
   {
      // do an LOS test to see if anything is in the field:
      F32 t;
      Point n;
      if(!findObjectLOS(ShipType | RobotType | ItemType, MoveObject::ActualState, mStart, mEnd, t, n))
      {
         mFieldUp = true;
         setMaskBits(StatusMask);
      }
      else
         mDownTimer.reset(10);
   }
}


U32 ForceField::packUpdate(GhostConnection *connection, U32 updateMask, BitStream *stream)
{
   if(stream->writeFlag(updateMask & InitialMask))
   {
      stream->write(mStart.x);
      stream->write(mStart.y);
      stream->write(mEnd.x);
      stream->write(mEnd.y);
      stream->write(mTeam);
   }
   stream->writeFlag(mFieldUp);
   return 0;
}


void ForceField::unpackUpdate(GhostConnection *connection, BitStream *stream)
{
   bool initial = false;
   if(stream->readFlag())
   {
      initial = true;
      stream->read(&mStart.x);
      stream->read(&mStart.y);
      stream->read(&mEnd.x);
      stream->read(&mEnd.y);
      stream->read(&mTeam);

      Rect extent(mStart, mEnd);
      extent.expand(Point(5,5));
      setExtent(extent);
   }
   bool wasUp = mFieldUp;
   mFieldUp = stream->readFlag();

   if(initial || (wasUp != mFieldUp))
      SoundSystem::playSoundEffect(mFieldUp ? SFXForceFieldUp : SFXForceFieldDown, mStart, Point());
}


// static
void ForceField::getGeom(const Point &start, const Point &end, Vector<Point> &geom, F32 scaleFact)
{
   static const F32 FORCEFIELD_HALF_WIDTH = 2.5;

   Point normal(end.y - start.y, start.x - end.x);
   normal.normalize(FORCEFIELD_HALF_WIDTH * scaleFact);    

   geom.push_back(start + normal);
   geom.push_back(end + normal);
   geom.push_back(end - normal);
   geom.push_back(start - normal);
}


// Non-static version
void ForceField::getGeom(Vector<Point> &geom) const
{
   getGeom(mStart, mEnd, geom);
}


// Pass in a database containing walls or wallsegments
bool ForceField::findForceFieldEnd(GridDatabase *db, const Point &start, const Point &normal,  
                                   Point &end, DatabaseObject **collObj)
{
   F32 time;
   Point n;

   end.set(start.x + normal.x * MAX_FORCEFIELD_LENGTH, start.y + normal.y * MAX_FORCEFIELD_LENGTH);

   *collObj = db->findObjectLOS(BarrierType, MoveObject::ActualState, start, end, time, n); 

   if(*collObj)
   {
      end.set(start + (end - start) * time); 
      return true;
   }

   return false;
}


bool ForceField::getCollisionPoly(Vector<Point> &points) const
{
   getGeom(points);
   return true;
}


void ForceField::render()
{
   Color c = getGame()->getTeamColor(mTeam);
   renderForceField(mStart, mEnd, c, mFieldUp);
}


////////////////////////////////////////
////////////////////////////////////////

TNL_IMPLEMENT_NETOBJECT(Turret);

// Constructor
Turret::Turret(S32 team, Point anchorPoint, Point anchorNormal) : EngineeredObject(team, anchorPoint, anchorNormal, TurretType)
{
   mObjectTypeMask |= CommandMapVisType;
   mObjectTypeNumber = TurretTypeNumber;

   mWeaponFireType = WeaponTurret;
   mNetFlags.set(Ghostable);

   onGeomChanged();
}


Turret *Turret::clone() const
{

   return new Turret(*this);
}


Vector<Point> Turret::getBufferForBotZone()
{
   Vector<Point> inputPoints, bufferedPoints;
   getCollisionPoly(inputPoints);

   if (isWoundClockwise(inputPoints))
      inputPoints.reverse();

   offsetPolygon(inputPoints, bufferedPoints, BotNavMeshZone::BufferRadius);

   return bufferedPoints;
}


bool Turret::processArguments(S32 argc2, const char **argv2, Game *game)
{
   S32 argc1 = 0;
   const char *argv1[32];
   for(S32 i = 0; i < argc2; i++)
   {
      char firstChar = argv2[i][0];
      if((firstChar >= 'a' && firstChar <= 'z') || (firstChar >= 'A' && firstChar <= 'Z'))  // starts with a letter
      {
         if(!strncmp(argv2[i], "W=", 2))  // W= is in 015a
         {
            S32 w=0;
            while(w < WeaponCount && stricmp(gWeapons[w].name.getString(), &argv2[i][2]))
               w++;
            if(w < WeaponCount)
               mWeaponFireType = w;
            break;
         }
      }
      else
      {
         if(argc1 < 32)
         {
            argv1[argc1] = argv2[i];
            argc1++;
         }
      }
      
   }

   bool returnBool = EngineeredObject::processArguments(argc1, argv1, game);
   mCurrentAngle = mAnchorNormal.ATAN2();
   return returnBool;
}

string Turret::toString(F32 gridSize) const
{
   string out = EngineeredObject::toString(gridSize);
   if(mWeaponFireType != WeaponTurret)
      out = out + " W=" + gWeapons[mWeaponFireType].name.getString();
   return out;
}

// static method
void Turret::getGeom(const Point &anchor, const Point &normal, Vector<Point> &polyPoints)
{
   Point cross(normal.y, -normal.x);
   polyPoints.push_back(anchor + cross * 25);
   polyPoints.push_back(anchor + cross * 10 + Point(normal) * 45);
   polyPoints.push_back(anchor - cross * 10 + Point(normal) * 45);
   polyPoints.push_back(anchor - cross * 25);
}


bool Turret::getCollisionPoly(Vector<Point> &polyPoints) const
{
   getGeom(mAnchorPoint, mAnchorNormal, polyPoints);
   return true;
}


void Turret::onAddedToGame(Game *theGame)
{
   Parent::onAddedToGame(theGame);
   mCurrentAngle = mAnchorNormal.ATAN2();
}


void Turret::render()
{
   Color c = getGame()->getTeamColor(mTeam);

   renderTurret(c, mAnchorPoint, mAnchorNormal, isEnabled(), mHealth, mCurrentAngle);
}


void Turret::renderDock()
{
   renderSquareItem(mAnchorPoint, getGame()->getTeamColor(mTeam), 1, &Colors::white, 'T');
}


void Turret::renderEditor(F32 currentScale)
{
   if(mSnapped)
      render();
   else
      renderDock();
}


U32 Turret::packUpdate(GhostConnection *connection, U32 updateMask, BitStream *stream)
{
   U32 ret = Parent::packUpdate(connection, updateMask, stream);
   if(stream->writeFlag(updateMask & AimMask))
      stream->write(mCurrentAngle);

   return ret;
}


void Turret::unpackUpdate(GhostConnection *connection, BitStream *stream)
{
   Parent::unpackUpdate(connection, stream);
   if(stream->readFlag())
      stream->read(&mCurrentAngle);
}


extern ServerGame *gServerGame;

// Choose target, aim, and, if possible, fire
void Turret::idle(IdleCallPath path)
{
   if(path != ServerIdleMainLoop)
      return;

   // Server only!

   healObject(mCurrentMove.time);

   if(!isEnabled())
      return;

   mFireTimer.update(mCurrentMove.time);

   // Choose best target:
   Point aimPos = mAnchorPoint + mAnchorNormal * TURRET_OFFSET;
   Point cross(mAnchorNormal.y, -mAnchorNormal.x);

   Rect queryRect(aimPos, aimPos);
   queryRect.unionPoint(aimPos + cross * TurretPerceptionDistance);
   queryRect.unionPoint(aimPos - cross * TurretPerceptionDistance);
   queryRect.unionPoint(aimPos + mAnchorNormal * TurretPerceptionDistance);
   fillVector.clear();
   findObjects(TurretTargetType, fillVector, queryRect);    // Get all potential targets

   GameObject *bestTarget = NULL;
   F32 bestRange = F32_MAX;
   Point bestDelta;

   Point delta;

   for(S32 i = 0; i < fillVector.size(); i++)
   {
      if(fillVector[i]->getObjectTypeMask() & ( ShipType | RobotType))
      {
         Ship *potential = dynamic_cast<Ship *>(fillVector[i]);

         // Is it dead or cloaked?  Carrying objects makes ship visible, except in nexus game
         TNLAssert(gServerGame->getGameType(), "Bad GameType!");
         if(!potential->isVisible() || potential->hasExploded)
            continue;
      }

      // Don't target mounted items (like resourceItems and flagItems)
      Item *item = dynamic_cast<Item *>(fillVector[i]);
      if(item && item->isMounted())
         continue;

      GameObject *potential = dynamic_cast<GameObject *>(fillVector[i]);
      if(potential->getTeam() == mTeam)      // Is target on our team?
         continue;                           // ...if so, skip it!

      // Calculate where we have to shoot to hit this...
      Point Vs = potential->getActualVel();
      F32 S = gWeapons[mWeaponFireType].projVelocity;
      Point d = potential->getRenderPos() - aimPos;

// This could possibly be combined with LuaRobot's getFiringSolution, as it's essentially the same thing
      F32 t;      // t is set in next statement
      if(!FindLowestRootInInterval(Vs.dot(Vs) - S * S, 2 * Vs.dot(d), d.dot(d), gWeapons[mWeaponFireType].projLiveTime * 0.001f, t))
         continue;

      Point leadPos = potential->getRenderPos() + Vs * t;

      // Calculate distance
      delta = (leadPos - aimPos);

      Point angleCheck = delta;
      angleCheck.normalize();

      // Check that we're facing it...
      if(angleCheck.dot(mAnchorNormal) <= -0.1f)
         continue;

      // See if we can see it...
      Point n;
      if(findObjectLOS(BarrierType, MoveObject::ActualState, aimPos, potential->getActualPos(), t, n))
         continue;

      // See if we're gonna clobber our own stuff...
      disableCollision();
      Point delta2 = delta;
      delta2.normalize(gWeapons[mWeaponFireType].projLiveTime * gWeapons[mWeaponFireType].projVelocity / 1000);
      GameObject *hitObject = findObjectLOS(ShipType | RobotType | BarrierType | EngineeredType, 0, aimPos, aimPos + delta2, t, n);
      enableCollision();

      if(hitObject && hitObject->getTeam() == mTeam)
         continue;

      F32 dist = delta.len();

      if(dist < bestRange)
      {
         bestDelta  = delta;
         bestRange  = dist;
         bestTarget = potential;
      }
   }

   if(!bestTarget)      // No target, nothing to do
      return;
 
   // Aim towards the best target.  Note that if the turret is at one extreme of its range, and the target is at the other,
   // then the turret will rotate the wrong-way around to aim at the target.  If we were to detect that condition here, and
   // constrain our turret to turning the correct direction, that would be great!!
   F32 destAngle = bestDelta.ATAN2();

   F32 angleDelta = destAngle - mCurrentAngle;

   if(angleDelta > FloatPi)
      angleDelta -= Float2Pi;
   else if(angleDelta < -FloatPi)
      angleDelta += Float2Pi;

   F32 maxTurn = TurretTurnRate * mCurrentMove.time * 0.001f;
   if(angleDelta != 0)
      setMaskBits(AimMask);

   if(angleDelta > maxTurn)
      mCurrentAngle += maxTurn;
   else if(angleDelta < -maxTurn)
      mCurrentAngle -= maxTurn;
   else
   {
      mCurrentAngle = destAngle;

      if(mFireTimer.getCurrent() == 0)
      {
         bestDelta.normalize();
         Point velocity;

         // String handling in C++ is such a mess!!!
         string killer = string("got blasted by ") + getGame()->getTeamName(mTeam).getString() + " turret";
         mKillString = killer.c_str();

         createWeaponProjectiles(WeaponType(mWeaponFireType), bestDelta, aimPos, velocity, mWeaponFireType == WeaponBurst ? 45.f : 35.f, this);
         mFireTimer.reset(gWeapons[mWeaponFireType].fireDelay);
      }
   }
}


// For turrets, apparent selection center is not the same as the item's actual location
Point Turret::getEditorSelectionOffset(F32 currentScale)
{
   return renderFull(getObjectTypeMask(), currentScale) ? Point(0, .075 * 255) : Point(0,0);
}


void Turret::onGeomChanged() 
{ 
   mCurrentAngle = mAnchorNormal.ATAN2();       // Keep turret pointed away from the wall... looks better like that!
}


const char Turret::className[] = "Turret";      // Class name as it appears to Lua scripts

// Lua constructor
Turret::Turret(lua_State *L)
{
   // Do nothing
}


// Define the methods we will expose to Lua
Lunar<Turret>::RegType Turret::methods[] =
{
   // Standard gameItem methods
   method(Turret, getClassID),
   method(Turret, getLoc),
   method(Turret, getRad),
   method(Turret, getVel),
   method(Turret, getTeamIndx),

   // EngineeredObject methods
   method(Turret, getHealth),
   method(Turret, isActive),
   method(Turret, getAngle),

   // Turret Methods
   method(Turret, getAngleAim),

   {0,0}    // End method list
};

};
<|MERGE_RESOLUTION|>--- conflicted
+++ resolved
@@ -300,13 +300,8 @@
    // Find the mount point:
    Point normal, anchor;
 
-<<<<<<< HEAD
-   // This if clause:::: should be here, or result of merge confusion?
-   if(!findAnchorPointAndNormal(game->getGameObjDatabase(), pos, MAX_SNAP_DISTANCE, true, anchor, normal))
-=======
    // Anchor objects to the correct point
    if(!findAnchorPointAndNormal(WallEdge::getWallEdgeDatabase(), pos, MAX_SNAP_DISTANCE, true, anchor, normal))
->>>>>>> 6a82be34
    {
       mAnchorPoint.set(pos);      // Found no mount point, but for editor, needs to set the position
       mAnchorNormal.set(1,0);

//-----------------------------------------------------------------------------------
//
// Bitfighter - A multiplayer vector graphics space game
// Based on Zap demo released for Torque Network Library by GarageGames.com
//
// Derivative work copyright (C) 2008-2009 Chris Eykamp
// Original work copyright (C) 2004 GarageGames.com, Inc.
// Other code copyright as noted
//
// This program is free software; you can redistribute it and/or modify
// it under the terms of the GNU General Public License as published by
// the Free Software Foundation; either version 2 of the License, or
// (at your option) any later version.
//
// This program is distributed in the hope that it will be useful (and fun!),
// but WITHOUT ANY WARRANTY; without even the implied warranty of
// MERCHANTABILITY or FITNESS FOR A PARTICULAR PURPOSE.  See the
// GNU General Public License for more details.
//
// You should have received a copy of the GNU General Public License
// along with this program; if not, write to the Free Software
// Foundation, Inc., 59 Temple Place, Suite 330, Boston, MA  02111-1307  USA
//
//------------------------------------------------------------------------------------

#include "engineeredObjects.h"
#include "ship.h"
#include "projectile.h"
#include "gameType.h"
#include "gameWeapons.h"
#include "SoundSystem.h"
#include "gameObjectRender.h"
#include "GeomUtils.h"
#include "BotNavMeshZone.h"
//#include "UIEditor.h"      // For EditorUserInterface->getDatabase, and WallSegment def  TODO: can we get rid of this somehow?
#include "Colors.h"
#include "game.h"
#include "stringUtils.h"

#include <math.h>

namespace Zap
{

static bool forceFieldEdgesIntersectPoints(const Vector<Point> &points, const Vector<Point> forceField)
{
   return polygonIntersectsSegment(points, forceField[0], forceField[1]) || polygonIntersectsSegment(points, forceField[2], forceField[3]);
}



// Returns true if deploy point is valid, false otherwise.  deployPosition and deployNormal are populated if successful.
bool EngineerModuleDeployer::findDeployPoint(Ship *ship, Point &deployPosition, Point &deployNormal)
{
   // Ship must be within Ship::MaxEngineerDistance of a wall, pointing at where the object should be placed
   Point startPoint = ship->getActualPos();
   Point endPoint = startPoint + ship->getAimVector() * Ship::MaxEngineerDistance;     

   F32 collisionTime;

   GameObject *hitObject = ship->findObjectLOS(BarrierType, MoveObject::ActualState, startPoint, endPoint, 
                                               collisionTime, deployNormal);

   if(!hitObject)    // No appropriate walls found, can't deploy, sorry!
      return false;


   if(deployNormal.dot(ship->getAimVector()) > 0)
      deployNormal = -deployNormal;      // This is to fix deploy at wrong side of barrier.


   // Set deploy point, and move one unit away from the wall (this is a tiny amount, keeps linework from overlapping with wall)
   deployPosition.set(startPoint + (endPoint - startPoint) * collisionTime + deployNormal);

   return true;
}


// Check for sufficient energy and resources; return empty string if everything is ok
string EngineerModuleDeployer::checkResourcesAndEnergy(Ship *ship)
{
   if(!ship->isCarryingItem(ResourceItemType)) 
      return "!!! Need resource item to use Engineer module";

   if(ship->getEnergy() < ship->getGame()->getModuleInfo(ModuleEngineer)->getPerUseCost())
      return "!!! Not enough energy to engineer an object";

   return "";
}


// Returns "" if location is OK, otherwise returns an error message
// Runs on client and server
bool EngineerModuleDeployer::canCreateObjectAtLocation(GridDatabase *database, Ship *ship, U32 objectType)
{
   string msg;

   mErrorMessage = checkResourcesAndEnergy(ship);
   if(mErrorMessage != "")
      return false;

   if(!findDeployPoint(ship, mDeployPosition, mDeployNormal))
   {
      mErrorMessage = "!!! Could not find a suitable wall for mounting the item";
      return false;
   }

   Vector<Point> bounds;

   // Seems inefficient to construct these just for the purpose of bounds checking...
   switch(objectType)
   {
      case EngineeredTurret:
         Turret::getGeom(mDeployPosition, mDeployNormal, bounds);   
         break;
      case EngineeredForceField:
         ForceFieldProjector::getGeom(mDeployPosition, mDeployNormal, bounds);
         break;
      default:    // will never happen
         TNLAssert(false, "Bad objectType");
         return false;
   }

   if(!EngineeredObject::checkDeploymentPosition(bounds, database))
   {
      mErrorMessage = "!!! Cannot deploy item at this location";
      return false;
   }

   // If this is a turret, then this location is good; we're done
   if(objectType == EngineeredTurret)
      return true;


   // Forcefields only from here on down; we've got miles to go before we sleep

   // We need to ensure forcefield doesn't cross another; doing so can create an impossible situation
   // Forcefield starts at the end of the projector.  Need to know where that is.
   Point forceFieldStart = ForceFieldProjector::getForceFieldStartPoint(mDeployPosition, mDeployNormal, 0);

   // Now we can find the point where the forcefield would end if this were a valid position
   Point forceFieldEnd;
   DatabaseObject *collObj;
   ForceField::findForceFieldEnd(database, forceFieldStart, mDeployNormal, forceFieldEnd, &collObj);

   bool collision = false;

   // Check for collisions with existing projectors
   Rect queryRect(forceFieldStart, forceFieldEnd);
   queryRect.expand(Point(5,5));    // Just a touch bigger than the bare minimum

   Vector<Point> candidateForceFieldGeom;
   ForceField::getGeom(forceFieldStart, forceFieldEnd, candidateForceFieldGeom);

   fillVector.clear();
   database->findObjects(ForceFieldProjectorType, fillVector, queryRect);

   Vector<Point> ffpGeom;     // Geom of any projectors we find

   for(S32 i = 0; i < fillVector.size(); i++)
   {
      ForceFieldProjector *ffp = dynamic_cast<ForceFieldProjector *>(fillVector[i]);
      if(ffp)
      {
         ffpGeom.clear();
         ffp->getCollisionPoly(ffpGeom);
         if(forceFieldEdgesIntersectPoints(ffpGeom, candidateForceFieldGeom))
         {
            collision = true;
            break;
         }
      }
   }
   
   if(!collision)
   {
      // Check for collision with forcefields that could be projected from those projectors.
      // Projectors up to two forcefield lengths away must be considered because the end of 
      // one could intersect the end of the other.
      fillVector.clear();
      queryRect.expand(Point(ForceField::MAX_FORCEFIELD_LENGTH, ForceField::MAX_FORCEFIELD_LENGTH));
      database->findObjects(ForceFieldProjectorType, fillVector, queryRect);

      // Reusable containers for holding geom of any forcefields we might need to check for intersection with our candidate
      Point start, end;
      Vector<Point> ffGeom;

      for(S32 i = 0; i < fillVector.size(); i++)
      {
         ForceFieldProjector *proj = dynamic_cast<ForceFieldProjector *>(fillVector[i]);
         if(proj)
         {
            proj->getForceFieldStartAndEndPoints(start, end);

            ffGeom.clear();
            ForceField::getGeom(start, end, ffGeom);

            if(forceFieldEdgesIntersectPoints(candidateForceFieldGeom, ffGeom))
            {
               collision = true;
               break;
            }
         }
      }
   }


   if(collision)
   {
      mErrorMessage = "!!! Cannot deply forcefield where it could cross another.";
      return false;
   }

   return true;     // We've run the gammut -- this location is OK
}


// Runs on server
// Only run after canCreateObjectAtLocation, which checks for errors and sets mDeployPosition
bool EngineerModuleDeployer::deployEngineeredItem(GameConnection *connection, U32 objectType)
{
   // Do some basic crash-proofing sanity checks first
   Ship *ship = dynamic_cast<Ship *>(connection->getControlObject());
   if(!ship)
      return false;

   EngineeredObject *deployedObject = NULL;

   switch(objectType)
   {
      case EngineeredTurret:
         deployedObject = new Turret(ship->getTeam(), mDeployPosition, mDeployNormal);    // Deploy pos/norm calc'ed in canCreateObjectAtLocation()
         break;
      case EngineeredForceField:
         deployedObject = new ForceFieldProjector(ship->getTeam(), mDeployPosition, mDeployNormal);
         break;
      default:
         return false;
   }

   deployedObject->setOwner(connection);
   deployedObject->computeExtent();

   if(!deployedObject)              // Something went wrong
   {
      connection->s2cDisplayMessage(GameConnection::ColorRed, SFXNone, "Error deploying object.");
      delete deployedObject;
      return false;
   }

   ship->engineerBuildObject();     // Deducts energy

   deployedObject->addToGame(gServerGame, gServerGame->getGameObjDatabase());
   deployedObject->onEnabled();

   Item *resource = ship->unmountItem(ResourceItemType);

   deployedObject->setResource(resource);

   return true;
}


// Constructor
EngineeredObject::EngineeredObject(S32 team, Point anchorPoint, Point anchorNormal, GameObjectType objectType) : 
      EditorPointObject(objectType),
      mAnchorPoint(anchorPoint),
      mAnchorNormal(anchorNormal)
{
   mHealth = 1.0f;
   mTeam = team;
   mOriginalTeam = mTeam;
   mIsDestroyed = false;
   mHealRate = 0;
   mMountSeg = NULL;
   mSnapped = false;
}


bool EngineeredObject::processArguments(S32 argc, const char **argv, Game *game)
{
   if(argc < 3)
      return false;

   mTeam = atoi(argv[0]);
   mOriginalTeam = mTeam;
   if(mTeam == -1)      // Neutral object starts with no health, can be repaired and claimed by anyone
      mHealth = 0;
   
   Point pos;
   pos.read(argv + 1);
   pos *= game->getGridSize();

   if(argc >= 4)
   {
      mHealRate = atoi(argv[3]);
      mHealTimer.setPeriod(mHealRate * 1000);
   }

   // Find the mount point:
   Point normal, anchor;

<<<<<<< HEAD
   if(!findAnchorPointAndNormal(game->getGameObjDatabase(), pos, MAX_SNAP_DISTANCE, true, anchor, normal))
      return false;      // Found no mount point

   mAnchorPoint.set(anchor + normal);
   mAnchorNormal.set(normal);
=======
   if(!findAnchorPointAndNormal(game->getGridDatabase(), pos, MAX_SNAP_DISTANCE, true, anchor, normal))
   {
      mAnchorPoint.set(pos);      // Found no mount point, but for editor, needs to set the position
      mAnchorNormal.set(1,0);
   }
   else
   {
      mAnchorPoint.set(anchor + normal);
      mAnchorNormal.set(normal);
   }
>>>>>>> 86d5305e
   computeExtent();

   return true;
}


void EngineeredObject::onAddedToGame(Game *game)
{
   Parent::onAddedToGame(game);

   if(mHealth != 0)
      onEnabled();
}


string EngineeredObject::toString(F32 gridSize) const
{
   //geomToString(gridSize) was (Point(mAnchorPoint) / gridSize).toString()  ==> still work?
   //geomToString(gridSize) not working? geomToString(gridSize) is always "0 0"
   return string(Object::getClassName()) + " " + itos(mTeam) + " " + (Point(mAnchorPoint) / gridSize).toString() + " " + itos(mHealRate);
}


// This is used for both positioning items in-game and for snapping them to walls in the editor --> static method
// Polulates anchor and normal

DatabaseObject *EngineeredObject::findAnchorPointAndNormal(GridDatabase *db, const Point &pos, F32 snapDist, 
                                                           bool format, Point &anchor, Point &normal)
{
   return findAnchorPointAndNormal(db, pos, snapDist, format, BarrierType, anchor, normal);
}


DatabaseObject *EngineeredObject::findAnchorPointAndNormal(GridDatabase *db, const Point &pos, F32 snapDist, 
                                                           bool format, S32 wallType, Point &anchor, Point &normal)
{
   F32 minDist = F32_MAX;
   DatabaseObject *closestWall = NULL;

   Point n;    // Reused in loop below
   F32 t;

   // Start with a sweep of the area
   for(F32 theta = 0; theta < Float2Pi; theta += FloatPi * 0.125f)    // Reducing to 0.0125 seems to have no effect
   {
      Point dir(cos(theta), sin(theta));
      dir *= snapDist;
      Point mountPos = pos - dir * 0.001f;                           // Offsetting slightly prevents spazzy behavior in editor
      
      // Look for walls
      DatabaseObject *wall = db->findObjectLOS(wallType, MoveObject::ActualState, format, mountPos, mountPos + dir, t, n);

      if(wall != NULL)     // Found one!
      {
         if(t < minDist)
         {
            anchor.set(mountPos + dir * t);
            normal.set(n);
            minDist = t;
            closestWall = wall;
         }
      }
   }

   return closestWall;
}


void EngineeredObject::setResource(Item *resource)
{
   TNLAssert(resource->isMounted() == false, "Doh!");
   mResource = resource;
   mResource->removeFromDatabase();
}


static const F32 disabledLevel = 0.25;

bool EngineeredObject::isEnabled()
{
   return mHealth >= disabledLevel;
}


void EngineeredObject::damageObject(DamageInfo *di)
{
   F32 prevHealth = mHealth;

   if(di->damageAmount > 0)
      mHealth -= di->damageAmount * .25f; // ???
   else
      mHealth -= di->damageAmount;

   if(mHealth < 0)
      mHealth = 0;

   mHealTimer.reset();     // Restart healing timer...

   // No additional damage, nothing more to do (i.e. was already at 0)
   if(prevHealth == mHealth)
      return;

   setMaskBits(HealthMask);

   // Check if turret just died
   if(prevHealth >= disabledLevel && mHealth < disabledLevel)        // Turret just died
   {
      // Revert team to neutral if this was a repaired turret
      if(mTeam != mOriginalTeam)
      {
         mTeam = mOriginalTeam;
         setMaskBits(TeamMask);
      }
      onDisabled();

      // Handle scoring
      if( isTurret() && di->damagingObject && di->damagingObject->getOwner() && di->damagingObject->getOwner()->getControlObject() )
      {
         Ship *s = dynamic_cast<Ship *>(di->damagingObject->getOwner()->getControlObject());
         if(s)
         {
            GameType *gt = getGame()->getGameType();

            if(gt->isTeamGame() && s->getTeam() == getTeam())
               gt->updateScore(s, GameType::KillOwnTurret);
            else
               gt->updateScore(s, GameType::KillEnemyTurret);
         }
      }
   }
   else if(prevHealth < disabledLevel && mHealth >= disabledLevel)   // Turret was just repaired or healed
   {
      if(mTeam == -1)                                 // Neutral objects...
      {
         if(di->damagingObject)
         {
            mTeam = di->damagingObject->getTeam();    // ...join the team of their repairer
            setMaskBits(TeamMask);                    // Broadcast new team status
         }
      }
      onEnabled();
   }

   if(mHealth == 0 && mResource.isValid())
   {
      mIsDestroyed = true;
      onDestroyed();

      mResource->addToDatabase(getGame()->getGameObjDatabase());
      mResource->setActualPos(mAnchorPoint + mAnchorNormal * mResource->getRadius());

      deleteObject(500);
   }
}


void EngineeredObject::computeExtent()
{
   Vector<Point> v;
   getCollisionPoly(v);

   setExtent(Rect(v));
}


void EngineeredObject::explode()
{
   const S32 EXPLOSION_COLOR_COUNT = 12;

   static Color ExplosionColors[EXPLOSION_COLOR_COUNT] = {
      Colors::red,
      Color(0.9, 0.5, 0),
      Colors::white,
      Colors::yellow,
      Colors::red,
      Color(0.8, 1.0, 0),
      Color(1, 0.5, 0),
      Colors::white,
      Colors::red,
      Color(0.9, 0.5, 0),
      Colors::white,
      Colors::yellow,
   };

   SoundSystem::playSoundEffect(SFXShipExplode, getActualPos(), Point());

   F32 a = TNL::Random::readF() * 0.4 + 0.5;
   F32 b = TNL::Random::readF() * 0.2 + 0.9;
   F32 c = TNL::Random::readF() * 0.15 + 0.125;
   F32 d = TNL::Random::readF() * 0.2 + 0.9;

   FXManager::emitExplosion(getActualPos(), 0.65, ExplosionColors, EXPLOSION_COLOR_COUNT);
   FXManager::emitBurst(getActualPos(), Point(a,c) * 0.6, Color(1,1,0.25), Color(1,0,0));
   FXManager::emitBurst(getActualPos(), Point(b,d) * 0.6, Color(1,1,0), Color(0,1,1));

   disableCollision();
}


// Make sure position looks good when player deploys item with Engineer module -- make sure we're not deploying on top of
// a wall or another engineered item
// static method
bool EngineeredObject::checkDeploymentPosition(const Vector<Point> &thisBounds, GridDatabase *gb)
{
   Vector<DatabaseObject *> foundObjects;
   Rect queryRect(thisBounds);
   gb->findObjects(BarrierType | EngineeredType, foundObjects, queryRect);

   for(S32 i = 0; i < foundObjects.size(); i++)
   {
      Vector<Point> foundObjectBounds;
      dynamic_cast<GameObject *>(foundObjects[i])->getCollisionPoly(foundObjectBounds);

      if(polygonsIntersect(thisBounds, foundObjectBounds))     // Do they intersect?
         return false;     // Bad location
   }
   return true;            // Good location
}


U32 EngineeredObject::packUpdate(GhostConnection *connection, U32 updateMask, BitStream *stream)
{
   if(stream->writeFlag(updateMask & InitialMask))
   {
      stream->write(mAnchorPoint.x);
      stream->write(mAnchorPoint.y);
      stream->write(mAnchorNormal.x);
      stream->write(mAnchorNormal.y);
   }

   if(stream->writeFlag(updateMask & TeamMask))
      stream->write(mTeam);

   if(stream->writeFlag(updateMask & HealthMask))
   {
      stream->writeFloat(mHealth, 6);
      stream->writeFlag(mIsDestroyed);
   }
   return 0;
}


void EngineeredObject::unpackUpdate(GhostConnection *connection, BitStream *stream)
{
   bool initial = false;
   if(stream->readFlag())
   {
      initial = true;
      stream->read(&mAnchorPoint.x);
      stream->read(&mAnchorPoint.y);
      stream->read(&mAnchorNormal.x);
      stream->read(&mAnchorNormal.y);
      computeExtent();
   }
   if(stream->readFlag())
      stream->read(&mTeam);

   if(stream->readFlag())
   {
      mHealth = stream->readFloat(6);
      bool wasDestroyed = mIsDestroyed;
      mIsDestroyed = stream->readFlag();

      if(mIsDestroyed && !wasDestroyed && !initial)
         explode();
   }
}


void EngineeredObject::healObject(S32 time)
{
   if(mHealRate == 0 || mTeam == -1)      // Neutral items don't heal!
      return;

   F32 prevHealth = mHealth;

   if(mHealTimer.update(time))
   {
      mHealth += .1;
      setMaskBits(HealthMask);

      if(mHealth >= 1)
         mHealth = 1;
      else
         mHealTimer.reset();

      if(prevHealth < disabledLevel && mHealth >= disabledLevel)
         onEnabled();
   }
}


// Find mount point or turret or forcefield closest to pos
Point EngineeredObject::mountToWall(const Point &pos)
{  
   GridDatabase *wallEdgeDatabase = WallEdge::getWallEdgeDatabase();
   GridDatabase *wallSegDatabase = getGame()->getWallSegmentManager()->getGridDatabase();     // Get database containing walls

   Point anchor, nrml;

   DatabaseObject *mountEdge = NULL, *mountSeg = NULL;

   // First we snap to a wall edge -- this will ensure we don't end up attaching to an interior wall segment in the case of a wall intersection.
   // That will determine our location, but we also need to figure out which segment we're attaching to so that if that segment were to move,
   // we could update or item accordingly.  Unfortunately, there is no direct way to associate a WallEdge with a WallSegment, but we can do
   // it indirectly by snapping again, this time to a segment in our WallSegment database.  By using the snap point we found initially, that will
   // ensure the segment we find is associated with the edge found in the first pass.
   mountEdge = findAnchorPointAndNormal(wallEdgeDatabase, pos, 
                               EngineeredObject::MAX_SNAP_DISTANCE, false, BarrierType, anchor, nrml);

   if(mountEdge)
   {
      mountSeg = findAnchorPointAndNormal(wallSegDatabase, anchor,     // <== passing in anchor here (found above), not pos
                        EngineeredObject::MAX_SNAP_DISTANCE, false, BarrierType, anchor, nrml);
   }

   if(mountSeg)   // Found a segment we can mount to
   {
      setVert(anchor, 0);
      setAnchorNormal(nrml);
      setMountSegment(dynamic_cast<WallSegment *>(mountSeg));

      mSnapped = true;
      onGeomChanged();

      return anchor;
   }
   else           // No suitable segments found
   {
      mSnapped = false;
      onGeomChanged();

      return pos;
   }
}

////////////////////////////////////////
////////////////////////////////////////

// Returns true if we should use the in-game rendering, false if we should use iconified editor rendering
// needed? or delete?
static bool renderFull(F32 currentScale, bool snapped)
{
   return(snapped && currentScale > 70);
}


////////////////////////////////////////
////////////////////////////////////////

TNL_IMPLEMENT_NETOBJECT(ForceFieldProjector);

// Constructor
ForceFieldProjector::ForceFieldProjector(S32 team, Point anchorPoint, Point anchorNormal) : EngineeredObject(team, anchorPoint, anchorNormal, ForceFieldProjectorType)
{
   mNetFlags.set(Ghostable);
   mObjectTypeMask |= CommandMapVisType;
   mObjectTypeNumber = ForceFieldProjectorTypeNumber;
}

void ForceFieldProjector::onDisabled()
{
   if(mField.isValid())
      mField->deleteObject(0);
}


void ForceFieldProjector::idle(GameObject::IdleCallPath path)
{
   if(path != ServerIdleMainLoop)
      return;

   healObject(mCurrentMove.time);
}


Point ForceFieldProjector::getEditorSelectionOffset(F32 currentScale)
{
   return renderFull(getObjectTypeMask(), currentScale) ? Point(0, .035 * 255) : Point(0,0);
}


// static method
void ForceFieldProjector::getGeom(const Point &anchor, const Point &normal, Vector<Point> &geom)      
{
   static const S32 PROJECTOR_HALF_WIDTH = 12;  // Half the width of base of the projector, along the wall

   Point cross(normal.y, -normal.x);
   cross.normalize(PROJECTOR_HALF_WIDTH);

   geom.push_back(anchor + cross);
   geom.push_back(getForceFieldStartPoint(anchor, normal));
   geom.push_back(anchor - cross);
}


// Get the point where the forcefield actually starts, as it leaves the projector; i.e. the tip of the projector.  Static method.
Point ForceFieldProjector::getForceFieldStartPoint(const Point &anchor, const Point &normal, F32 scaleFact)
{
   static const S32 PROJECTOR_OFFSET = 15;      // Distance from wall to projector tip; thickness, if you will

   return Point(anchor.x + normal.x * PROJECTOR_OFFSET * scaleFact, 
                anchor.y + normal.y * PROJECTOR_OFFSET * scaleFact);
}


void ForceFieldProjector::getForceFieldStartAndEndPoints(Point &start, Point &end)
{
   start = getForceFieldStartPoint(mAnchorPoint, mAnchorNormal);

   DatabaseObject *collObj;
   ForceField::findForceFieldEnd(getDatabase(), getForceFieldStartPoint(mAnchorPoint, mAnchorNormal), mAnchorNormal, end, &collObj);
}


// Forcefield projector has been turned on some how; either at the beginning of a level, or via repairing, or deploying. 
// Runs on both client and server.
void ForceFieldProjector::onEnabled()
{
   if(!isGhost())
   {
      Point start = getForceFieldStartPoint(mAnchorPoint, mAnchorNormal);
      Point end;
      DatabaseObject *collObj;
   
      ForceField::findForceFieldEnd(getDatabase(), start, mAnchorNormal, end, &collObj);

      mField = new ForceField(mTeam, start, end);
      mField->addToGame(getGame(), getGame()->getGameObjDatabase());
   }
}


bool ForceFieldProjector::getCollisionPoly(Vector<Point> &polyPoints) const
{
   getGeom(mAnchorPoint, mAnchorNormal, polyPoints);
   return true;
}


Vector<Point> ForceFieldProjector::getBufferForBotZone()
{
   Vector<Point> inputPoints, bufferedPoints;
   getCollisionPoly(inputPoints);

   if(isWoundClockwise(inputPoints))
      inputPoints.reverse();

   offsetPolygon(inputPoints, bufferedPoints, BotNavMeshZone::BufferRadius);

   return bufferedPoints;
}


void ForceFieldProjector::onAddedToGame(Game *theGame)
{
   Parent::onAddedToGame(theGame);
}


void ForceFieldProjector::render()
{
   renderForceFieldProjector(mAnchorPoint, mAnchorNormal, getGame()->getTeamColor(getTeam()), isEnabled());
}


void ForceFieldProjector::renderDock()
{
   renderSquareItem(mAnchorPoint, getGame()->getTeamColor(mTeam), 1, &Colors::white, '>');
}


void ForceFieldProjector::renderEditor(F32 currentScale)
{
   F32 scaleFact = 1;
   const Color *color = getGame()->getTeamColor(mTeam);

   if(mSnapped)
   {
      renderForceFieldProjector(mAnchorPoint, mAnchorNormal, color, true);
      renderForceField(ForceFieldProjector::getForceFieldStartPoint(mAnchorPoint, mAnchorNormal, scaleFact), 
                       forceFieldEnd, color, true, scaleFact);
   }
   else
      renderDock();
}


class EditorUserInterface;

// Determine on which segment forcefield lands -- only used in the editor, wraps ForceField::findForceFieldEnd()
void ForceFieldProjector::findForceFieldEnd()
{
   // Load the corner points of a maximum-length forcefield into geom
   
   DatabaseObject *collObj;

   F32 scale = 1;
   
   Point start = getForceFieldStartPoint(getVert(0), mAnchorNormal);

   // Pass in database containing WallSegments
   if(ForceField::findForceFieldEnd(getGame()->getWallSegmentManager()->getGridDatabase(), start, mAnchorNormal, forceFieldEnd, &collObj))
      setEndSegment(dynamic_cast<WallSegment *>(collObj));
   else
      setEndSegment(NULL);

   Vector<Point> geom;
   ForceField::getGeom(start, forceFieldEnd, geom, scale);    
   setExtent(Rect(geom));
}


void ForceFieldProjector::onGeomChanged()
{
   if(mSnapped)
      findForceFieldEnd();
}


// Lua methods

const char ForceFieldProjector::className[] = "ForceFieldProjector";      // Class name as it appears to Lua scripts

// Lua constructor
ForceFieldProjector::ForceFieldProjector(lua_State *L)
{
   // Do nothing
}


ForceFieldProjector *ForceFieldProjector::clone() const
{
   return new ForceFieldProjector(*this);
}


// Define the methods we will expose to Lua
Lunar<ForceFieldProjector>::RegType ForceFieldProjector::methods[] =
{
   // Standard gameItem methods
   method(ForceFieldProjector, getClassID),
   method(ForceFieldProjector, getLoc),
   method(ForceFieldProjector, getRad),
   method(ForceFieldProjector, getVel),
   method(ForceFieldProjector, getTeamIndx),

   // EngineeredObject methods
   method(ForceFieldProjector, getHealth),
   method(ForceFieldProjector, isActive),
   method(ForceFieldProjector, getAngle),

   {0,0}    // End method list
};

////////////////////////////////////////
////////////////////////////////////////

TNL_IMPLEMENT_NETOBJECT(ForceField);

ForceField::ForceField(S32 team, Point start, Point end)
{
   mTeam = team;
   mStart = start;
   mEnd = end;

   Rect extent(mStart, mEnd);
   extent.expand(Point(5,5));
   setExtent(extent);

   mFieldUp = true;
   mObjectTypeMask = ForceFieldType | CommandMapVisType;
   mObjectTypeNumber = ForceFieldTypeNumber;
   mNetFlags.set(Ghostable);
}

bool ForceField::collide(GameObject *hitObject)
{
   if(!mFieldUp)
      return false;

   if( ! (hitObject->getObjectTypeMask() & (ShipType | RobotType)))
      return true;

   if(hitObject->getTeam() == mTeam)
   {
      if(!isGhost())
      {
         mFieldUp = false;
         mDownTimer.reset(FieldDownTime);
         setMaskBits(StatusMask);
      }
      return false;
   }
   return true;
}


// Returns true if two forcefields intersect
bool ForceField::intersects(ForceField *forceField)
{
   Vector<Point> thisGeom, thatGeom;

   getGeom(thisGeom);
   forceField->getGeom(thatGeom);

   return polygonsIntersect(thisGeom, thatGeom);
}


void ForceField::idle(GameObject::IdleCallPath path)
{
   if(path != ServerIdleMainLoop)
      return;

   if(mDownTimer.update(mCurrentMove.time))
   {
      // do an LOS test to see if anything is in the field:
      F32 t;
      Point n;
      if(!findObjectLOS(ShipType | RobotType | ItemType, MoveObject::ActualState, mStart, mEnd, t, n))
      {
         mFieldUp = true;
         setMaskBits(StatusMask);
      }
      else
         mDownTimer.reset(10);
   }
}


U32 ForceField::packUpdate(GhostConnection *connection, U32 updateMask, BitStream *stream)
{
   if(stream->writeFlag(updateMask & InitialMask))
   {
      stream->write(mStart.x);
      stream->write(mStart.y);
      stream->write(mEnd.x);
      stream->write(mEnd.y);
      stream->write(mTeam);
   }
   stream->writeFlag(mFieldUp);
   return 0;
}


void ForceField::unpackUpdate(GhostConnection *connection, BitStream *stream)
{
   bool initial = false;
   if(stream->readFlag())
   {
      initial = true;
      stream->read(&mStart.x);
      stream->read(&mStart.y);
      stream->read(&mEnd.x);
      stream->read(&mEnd.y);
      stream->read(&mTeam);

      Rect extent(mStart, mEnd);
      extent.expand(Point(5,5));
      setExtent(extent);
   }
   bool wasUp = mFieldUp;
   mFieldUp = stream->readFlag();

   if(initial || (wasUp != mFieldUp))
      SoundSystem::playSoundEffect(mFieldUp ? SFXForceFieldUp : SFXForceFieldDown, mStart, Point());
}


// static
void ForceField::getGeom(const Point &start, const Point &end, Vector<Point> &geom, F32 scaleFact)
{
   static const F32 FORCEFIELD_HALF_WIDTH = 2.5;

   Point normal(end.y - start.y, start.x - end.x);
   normal.normalize(FORCEFIELD_HALF_WIDTH * scaleFact);    

   geom.push_back(start + normal);
   geom.push_back(end + normal);
   geom.push_back(end - normal);
   geom.push_back(start - normal);
}


// Non-static version
void ForceField::getGeom(Vector<Point> &geom) const
{
   getGeom(mStart, mEnd, geom);
}


// Pass in a database containing walls or wallsegments
bool ForceField::findForceFieldEnd(GridDatabase *db, const Point &start, const Point &normal,  
                                   Point &end, DatabaseObject **collObj)
{
   F32 time;
   Point n;

   end.set(start.x + normal.x * MAX_FORCEFIELD_LENGTH, start.y + normal.y * MAX_FORCEFIELD_LENGTH);

   *collObj = db->findObjectLOS(BarrierType, MoveObject::ActualState, start, end, time, n); 

   if(*collObj)
   {
      end.set(start + (end - start) * time); 
      return true;
   }

   return false;
}


bool ForceField::getCollisionPoly(Vector<Point> &points) const
{
   getGeom(points);
   return true;
}


void ForceField::render()
{
   Color c = getGame()->getTeamColor(mTeam);
   renderForceField(mStart, mEnd, c, mFieldUp);
}


////////////////////////////////////////
////////////////////////////////////////

TNL_IMPLEMENT_NETOBJECT(Turret);

// Constructor
Turret::Turret(S32 team, Point anchorPoint, Point anchorNormal) : EngineeredObject(team, anchorPoint, anchorNormal, TurretType)
{
   mObjectTypeMask |= CommandMapVisType;
   mObjectTypeNumber = TurretTypeNumber;

   mWeaponFireType = WeaponTurret;
   mNetFlags.set(Ghostable);

   onGeomChanged();
}


Turret *Turret::clone() const
{

   return new Turret(*this);
}


Vector<Point> Turret::getBufferForBotZone()
{
   Vector<Point> inputPoints, bufferedPoints;
   getCollisionPoly(inputPoints);

   if (isWoundClockwise(inputPoints))
      inputPoints.reverse();

   offsetPolygon(inputPoints, bufferedPoints, BotNavMeshZone::BufferRadius);

   return bufferedPoints;
}


bool Turret::processArguments(S32 argc2, const char **argv2, Game *game)
{
   S32 argc1 = 0;
   const char *argv1[32];
   for(S32 i = 0; i < argc2; i++)
   {
      char firstChar = argv2[i][0];
      if((firstChar >= 'a' && firstChar <= 'z') || (firstChar >= 'A' && firstChar <= 'Z'))  // starts with a letter
      {
         if(!strncmp(argv2[i], "W=", 2))  // W= is in 015a
         {
            S32 w=0;
            while(w < WeaponCount && stricmp(gWeapons[w].name.getString(), &argv2[i][2]))
               w++;
            if(w < WeaponCount)
               mWeaponFireType = w;
            break;
         }
      }
      else
      {
         if(argc1 < 32)
         {
            argv1[argc1] = argv2[i];
            argc1++;
         }
      }
      
   }

   bool returnBool = EngineeredObject::processArguments(argc1, argv1, game);
   mCurrentAngle = mAnchorNormal.ATAN2();
   return returnBool;
}

string Turret::toString(F32 gridSize) const
{
   string out = EngineeredObject::toString(gridSize);
   if(mWeaponFireType != WeaponTurret)
      out = out + " W=" + gWeapons[mWeaponFireType].name.getString();
   return out;
}

// static method
void Turret::getGeom(const Point &anchor, const Point &normal, Vector<Point> &polyPoints)
{
   Point cross(normal.y, -normal.x);
   polyPoints.push_back(anchor + cross * 25);
   polyPoints.push_back(anchor + cross * 10 + Point(normal) * 45);
   polyPoints.push_back(anchor - cross * 10 + Point(normal) * 45);
   polyPoints.push_back(anchor - cross * 25);
}


bool Turret::getCollisionPoly(Vector<Point> &polyPoints) const
{
   getGeom(mAnchorPoint, mAnchorNormal, polyPoints);
   return true;
}


void Turret::onAddedToGame(Game *theGame)
{
   Parent::onAddedToGame(theGame);
   mCurrentAngle = mAnchorNormal.ATAN2();
}


void Turret::render()
{
   Color c = getGame()->getTeamColor(mTeam);

   renderTurret(c, mAnchorPoint, mAnchorNormal, isEnabled(), mHealth, mCurrentAngle);
}


void Turret::renderDock()
{
   renderSquareItem(mAnchorPoint, getGame()->getTeamColor(mTeam), 1, &Colors::white, 'T');
}


void Turret::renderEditor(F32 currentScale)
{
   if(mSnapped)
      render();
   else
      renderDock();
}


U32 Turret::packUpdate(GhostConnection *connection, U32 updateMask, BitStream *stream)
{
   U32 ret = Parent::packUpdate(connection, updateMask, stream);
   if(stream->writeFlag(updateMask & AimMask))
      stream->write(mCurrentAngle);

   return ret;
}


void Turret::unpackUpdate(GhostConnection *connection, BitStream *stream)
{
   Parent::unpackUpdate(connection, stream);
   if(stream->readFlag())
      stream->read(&mCurrentAngle);
}


extern ServerGame *gServerGame;

// Choose target, aim, and, if possible, fire
void Turret::idle(IdleCallPath path)
{
   if(path != ServerIdleMainLoop)
      return;

   // Server only!

   healObject(mCurrentMove.time);

   if(!isEnabled())
      return;

   mFireTimer.update(mCurrentMove.time);

   // Choose best target:
   Point aimPos = mAnchorPoint + mAnchorNormal * TURRET_OFFSET;
   Point cross(mAnchorNormal.y, -mAnchorNormal.x);

   Rect queryRect(aimPos, aimPos);
   queryRect.unionPoint(aimPos + cross * TurretPerceptionDistance);
   queryRect.unionPoint(aimPos - cross * TurretPerceptionDistance);
   queryRect.unionPoint(aimPos + mAnchorNormal * TurretPerceptionDistance);
   fillVector.clear();
   findObjects(TurretTargetType, fillVector, queryRect);    // Get all potential targets

   GameObject *bestTarget = NULL;
   F32 bestRange = F32_MAX;
   Point bestDelta;

   Point delta;

   for(S32 i = 0; i < fillVector.size(); i++)
   {
      if(fillVector[i]->getObjectTypeMask() & ( ShipType | RobotType))
      {
         Ship *potential = dynamic_cast<Ship *>(fillVector[i]);

         // Is it dead or cloaked?  Carrying objects makes ship visible, except in nexus game
         TNLAssert(gServerGame->getGameType(), "Bad GameType!");
         if(!potential->isVisible() || potential->hasExploded)
            continue;
      }

      // Don't target mounted items (like resourceItems and flagItems)
      Item *item = dynamic_cast<Item *>(fillVector[i]);
      if(item && item->isMounted())
         continue;

      GameObject *potential = dynamic_cast<GameObject *>(fillVector[i]);
      if(potential->getTeam() == mTeam)      // Is target on our team?
         continue;                           // ...if so, skip it!

      // Calculate where we have to shoot to hit this...
      Point Vs = potential->getActualVel();
      F32 S = gWeapons[mWeaponFireType].projVelocity;
      Point d = potential->getRenderPos() - aimPos;

// This could possibly be combined with LuaRobot's getFiringSolution, as it's essentially the same thing
      F32 t;      // t is set in next statement
      if(!FindLowestRootInInterval(Vs.dot(Vs) - S * S, 2 * Vs.dot(d), d.dot(d), gWeapons[mWeaponFireType].projLiveTime * 0.001f, t))
         continue;

      Point leadPos = potential->getRenderPos() + Vs * t;

      // Calculate distance
      delta = (leadPos - aimPos);

      Point angleCheck = delta;
      angleCheck.normalize();

      // Check that we're facing it...
      if(angleCheck.dot(mAnchorNormal) <= -0.1f)
         continue;

      // See if we can see it...
      Point n;
      if(findObjectLOS(BarrierType, MoveObject::ActualState, aimPos, potential->getActualPos(), t, n))
         continue;

      // See if we're gonna clobber our own stuff...
      disableCollision();
      Point delta2 = delta;
      delta2.normalize(gWeapons[mWeaponFireType].projLiveTime * gWeapons[mWeaponFireType].projVelocity / 1000);
      GameObject *hitObject = findObjectLOS(ShipType | RobotType | BarrierType | EngineeredType, 0, aimPos, aimPos + delta2, t, n);
      enableCollision();

      if(hitObject && hitObject->getTeam() == mTeam)
         continue;

      F32 dist = delta.len();

      if(dist < bestRange)
      {
         bestDelta  = delta;
         bestRange  = dist;
         bestTarget = potential;
      }
   }

   if(!bestTarget)      // No target, nothing to do
      return;
 
   // Aim towards the best target.  Note that if the turret is at one extreme of its range, and the target is at the other,
   // then the turret will rotate the wrong-way around to aim at the target.  If we were to detect that condition here, and
   // constrain our turret to turning the correct direction, that would be great!!
   F32 destAngle = bestDelta.ATAN2();

   F32 angleDelta = destAngle - mCurrentAngle;

   if(angleDelta > FloatPi)
      angleDelta -= Float2Pi;
   else if(angleDelta < -FloatPi)
      angleDelta += Float2Pi;

   F32 maxTurn = TurretTurnRate * mCurrentMove.time * 0.001f;
   if(angleDelta != 0)
      setMaskBits(AimMask);

   if(angleDelta > maxTurn)
      mCurrentAngle += maxTurn;
   else if(angleDelta < -maxTurn)
      mCurrentAngle -= maxTurn;
   else
   {
      mCurrentAngle = destAngle;

      if(mFireTimer.getCurrent() == 0)
      {
         bestDelta.normalize();
         Point velocity;

         // String handling in C++ is such a mess!!!
         string killer = string("got blasted by ") + getGame()->getTeamName(mTeam).getString() + " turret";
         mKillString = killer.c_str();

         createWeaponProjectiles(WeaponType(mWeaponFireType), bestDelta, aimPos, velocity, mWeaponFireType == WeaponBurst ? 45.f : 35.f, this);
         mFireTimer.reset(gWeapons[mWeaponFireType].fireDelay);
      }
   }
}


// For turrets, apparent selection center is not the same as the item's actual location
Point Turret::getEditorSelectionOffset(F32 currentScale)
{
   return renderFull(getObjectTypeMask(), currentScale) ? Point(0, .075 * 255) : Point(0,0);
}


void Turret::onGeomChanged() 
{ 
   mCurrentAngle = mAnchorNormal.ATAN2();       // Keep turret pointed away from the wall... looks better like that!
}


const char Turret::className[] = "Turret";      // Class name as it appears to Lua scripts

// Lua constructor
Turret::Turret(lua_State *L)
{
   // Do nothing
}


// Define the methods we will expose to Lua
Lunar<Turret>::RegType Turret::methods[] =
{
   // Standard gameItem methods
   method(Turret, getClassID),
   method(Turret, getLoc),
   method(Turret, getRad),
   method(Turret, getVel),
   method(Turret, getTeamIndx),

   // EngineeredObject methods
   method(Turret, getHealth),
   method(Turret, isActive),
   method(Turret, getAngle),

   // Turret Methods
   method(Turret, getAngleAim),

   {0,0}    // End method list
};

};
<|MERGE_RESOLUTION|>--- conflicted
+++ resolved
@@ -300,13 +300,7 @@
    // Find the mount point:
    Point normal, anchor;
 
-<<<<<<< HEAD
-   if(!findAnchorPointAndNormal(game->getGameObjDatabase(), pos, MAX_SNAP_DISTANCE, true, anchor, normal))
-      return false;      // Found no mount point
-
-   mAnchorPoint.set(anchor + normal);
-   mAnchorNormal.set(normal);
-=======
+   // This if clause:::: should be here, or result of merge confusion?
    if(!findAnchorPointAndNormal(game->getGridDatabase(), pos, MAX_SNAP_DISTANCE, true, anchor, normal))
    {
       mAnchorPoint.set(pos);      // Found no mount point, but for editor, needs to set the position
@@ -317,7 +311,6 @@
       mAnchorPoint.set(anchor + normal);
       mAnchorNormal.set(normal);
    }
->>>>>>> 86d5305e
    computeExtent();
 
    return true;
@@ -336,8 +329,7 @@
 string EngineeredObject::toString(F32 gridSize) const
 {
    //geomToString(gridSize) was (Point(mAnchorPoint) / gridSize).toString()  ==> still work?
-   //geomToString(gridSize) not working? geomToString(gridSize) is always "0 0"
-   return string(Object::getClassName()) + " " + itos(mTeam) + " " + (Point(mAnchorPoint) / gridSize).toString() + " " + itos(mHealRate);
+   return string(Object::getClassName()) + " " + itos(mTeam) + " " + geomToString(gridSize) + " " + itos(mHealRate);
 }
 
 

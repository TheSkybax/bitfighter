//-----------------------------------------------------------------------------------
//
// Bitfighter - A multiplayer vector graphics space game
// Based on Zap demo released for Torque Network Library by GarageGames.com
//
// Derivative work copyright (C) 2008-2009 Chris Eykamp
// Original work copyright (C) 2004 GarageGames.com, Inc.
// Other code copyright as noted
//
// This program is free software; you can redistribute it and/or modify
// it under the terms of the GNU General Public License as published by
// the Free Software Foundation; either version 2 of the License, or
// (at your option) any later version.
//
// This program is distributed in the hope that it will be useful (and fun!),
// but WITHOUT ANY WARRANTY; without even the implied warranty of
// MERCHANTABILITY or FITNESS FOR A PARTICULAR PURPOSE.  See the
// GNU General Public License for more details.
//
// You should have received a copy of the GNU General Public License
// along with this program; if not, write to the Free Software
// Foundation, Inc., 59 Temple Place, Suite 330, Boston, MA  02111-1307  USA
//
//------------------------------------------------------------------------------------


#ifndef _UIABSTRACTINSTRUCTIONS_H_
#define _UIABSTRACTINSTRUCTIONS_H_


#include "UI.h"


namespace Zap {

struct ControlStringsEditor
{
   string command;
   string descr;
};


////////////////////////////////////////
////////////////////////////////////////

class AbstractInstructionsUserInterface : public UserInterface
{
   typedef UserInterface Parent;

protected:
<<<<<<< HEAD
   void renderConsoleCommands(const char *activationInstruction, const ControlStringsEditor *cmdList);
=======
   void renderConsoleCommands(const char *activationCommand, const ControlStringsEditor *cmdList);
>>>>>>> acbd7a37

public:
   AbstractInstructionsUserInterface(ClientGame *clientGame);      // Constructor
};

}

#endif

<|MERGE_RESOLUTION|>--- conflicted
+++ resolved
@@ -48,11 +48,7 @@
    typedef UserInterface Parent;
 
 protected:
-<<<<<<< HEAD
-   void renderConsoleCommands(const char *activationInstruction, const ControlStringsEditor *cmdList);
-=======
    void renderConsoleCommands(const char *activationCommand, const ControlStringsEditor *cmdList);
->>>>>>> acbd7a37
 
 public:
    AbstractInstructionsUserInterface(ClientGame *clientGame);      // Constructor

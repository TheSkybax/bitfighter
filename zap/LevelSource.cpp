--- conflicted
+++ resolved
@@ -154,13 +154,11 @@
    static const S32 scriptLen        = strlen("Script");
 
    std::size_t pos;
-   S32 lines = 0;
 
    // Iterate until we've either exhausted all the lines, or found everything we're looking for
-   while(lines < 20 && getline(stream, line) && (
+   while(getline(stream, line) && (
          !foundGameType || !foundLevelName || !foundMinPlayers || !foundMaxPlayers || !foundScriptName))
    {
-      lines++;
       // Check for GameType
       if(!foundGameType)
       {
@@ -406,50 +404,14 @@
                                           levelInfo.filename.c_str(), fullFilename.c_str());
       return false;
    }
-<<<<<<< HEAD
-=======
-
-   string hash;
-	
-   S32 t1, t2;
-   // Method 1
-   {
-   S64 ts = Platform::getHighPrecisionTimerValue();
-   string contents = readFile(fullFilename);
-   getLevelInfoFromCodeChunk(contents, levelInfo);     // Fills levelInfo with data from file
-   hash = Md5::getHashFromString(contents); 
-   S64 te = Platform::getHighPrecisionTimerValue();
-   t1 = te - ts;
-   }
-
-   {
-   // Method 2
-   S64 ts = Platform::getHighPrecisionTimerValue();
->>>>>>> f5290224
 
    char data[1024 * 4];  // Should be enough to fit all parameters at the beginning of level; we don't need to read everything
 	S32 size = (S32)fread(data, 1, sizeof(data), f);
 	fclose(f);
 
-<<<<<<< HEAD
    getLevelInfoFromCodeChunk(string(data, size), levelInfo);     // Fills levelInfo with data from file
 
    string hash = Md5::getHashFromFile(fullFilename); 
-=======
-   hash = Md5::getHashFromFile(fullFilename); 
-   bool inDatabase = getLevelInfoFromDatabase(hash, levelInfo);
-
-   if(!inDatabase)
- 	   getLevelInfoFromCodeChunk(string(data, size), levelInfo);     // Fills levelInfo with data from file
-
-   // See if this slows things down... serves no other purpose at the moment
-   // Tests suggest this takes between 0 and 1 ms
-   S64 te = Platform::getHighPrecisionTimerValue();
-   t2 = (S32)(te - ts);
-   }
-
-   logprintf("Timings: %s read entire file: %d / read chunk + md5: %d,  %f2.2 >>> ", fullFilename.c_str(), t1, t2, (F64)t1 / (F64)t2);
->>>>>>> f5290224
 
    levelInfo.ensureLevelInfoHasValidName();
 	return true;

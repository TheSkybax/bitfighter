--- conflicted
+++ resolved
@@ -12,16 +12,11 @@
 #include "tnlTypes.h"
 #include "tnlVector.h"
 
-<<<<<<< HEAD
 #include "../master/database.h"
 
 
-#include <boost/shared_ptr.hpp>
-
-=======
-#include <string>
 #include <memory>
->>>>>>> 8d84f2b5
+
 
 using namespace TNL;
 using namespace std;

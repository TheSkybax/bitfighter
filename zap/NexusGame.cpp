--- conflicted
+++ resolved
@@ -290,11 +290,7 @@
 
 
 // Definitions for those items
-<<<<<<< HEAD
-boost::shared_ptr<MenuItem> NexusGameType::getMenuItem(const string &key) const
-=======
-shared_ptr<MenuItem> NexusGameType::getMenuItem(const string &key)
->>>>>>> 8d84f2b5
+shared_ptr<MenuItem> NexusGameType::getMenuItem(const string &key) const
 {
    if(key == "Nexus Time to Open")
       return shared_ptr<MenuItem>(new TimeCounterMenuItem("Time for Nexus to Open:", (mNexusClosedTime + 500) / 1000, MaxMenuScore*60, "Never",

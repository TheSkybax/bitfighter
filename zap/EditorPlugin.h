--- conflicted
+++ resolved
@@ -36,13 +36,8 @@
 
 public:
    // Constructors
-<<<<<<< HEAD
-   EditorPlugin();      // Dummy 0-args constructor, here to make boost happy!
+   EditorPlugin();      // Dummy 0-args constructor, here to make shared_ptr happy!
    EditorPlugin(const string &scriptName, const Vector<string> &scriptArgs, Level *gridDatabase, ClientGame *game);
-=======
-   EditorPlugin();      // Dummy 0-args constructor, here to make shared_ptr happy!
-   EditorPlugin(const string &scriptName, const Vector<string> &scriptArgs, GridDatabase *gridDatabase, Game *game);
->>>>>>> 8d84f2b5
 
    virtual ~EditorPlugin();  // Destructor
 

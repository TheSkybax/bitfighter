//------------------------------------------------------------------------------
// Copyright Chris Eykamp
// See LICENSE.txt for full copyright information
//------------------------------------------------------------------------------

#ifndef _GAMETYPE_H_
#define _GAMETYPE_H_


#include "flagItem.h"
#include "gameStats.h"           // For VersionedGameStats

#include "game.h"                // For MaxTeams
#include "gameConnection.h"      // For MessageColors enum
#include "GameTypesEnum.h"
#include "DismountModesEnum.h"

#include "Timer.h"

<<<<<<< HEAD
=======
#include <string>
>>>>>>> 8d84f2b5

#include <map>
#include <memory>


namespace Zap
{

// Some forward declarations
class GoalZone;
class CoreItem;
class MenuItem;
class MoveItem;
class ClientGame;
class Robot;
class AsteroidSpawn;
class Team;
class SpyBug;
class MenuUserInterface;
class Zone;
class TeamHistoryManager;


////////////////////////////////////////
////////////////////////////////////////

class GameType : public NetObject
{
   typedef NetObject Parent;

public:
   static const S32 TeamNotSpecified = -99999;
   static const S32 DefaultWinningScore = 8;

   enum ScoringGroup {
      IndividualScore,
      TeamScore
   };

private:
   Game *mGame;                     // Game that this GameType is related to; NULL if it has not been added to a game
   Level *mLevel;                   // Level that this GameType is related to; NULL if it is not part of a level

   Point getSpawnPoint(S32 team);   // Pick a spawn point for ship or robot

   bool mLevelHasPredeployedFlags;
   bool mLevelHasFlagSpawns;

   bool mShowAllBots;

   bool mEngineerEnabled;
   bool mEngineerUnrestrictedEnabled;

   S32 mWinningScore;               // Game over when team (or player in individual games) gets this score
   S32 mLeadingTeam;                // Team with highest score
   S32 mLeadingTeamScore;           // Score of mLeadingTeam

   bool mCanSwitchTeams;            // Player can switch teams when this is true, not when it is false
   bool mBetweenLevels;             // We need to prohibit certain things (like team changes) when game is in an "intermediate" state
   bool mGameOver;                  // Set to true when an end condition is met

   bool mBotsAllowed;

   bool mOvertime;                  // True when we're in overtime/extended play, false during the normal game
   bool mSuddenDeath;               // True when we're in sudden death and next score wins (only possible in some GameTypes)

   // Info about current level
   string mLevelName;
   string mLevelDescription;
   StringTableEntry mLevelCredits;

   string mScriptName;              // Name of levelgen script, if any
   Vector<string> mScriptArgs;      // List of script params  

   S32 mMinRecPlayers;              // Recommended min players for this level
   S32 mMaxRecPlayers;              // Recommended max players for this level

   Vector<SafePtr<MoveItem> > mCacheResendItem;  // Speed up c2sResendItemStatus

   void initialize(Level *level, S32 winningScore);

   void idle_client(U32 deltaT);
   void idle_server(U32 deltaT);

   void sendWallsToClient();

   void launchKillStreakTextEffects(const ClientInfo *clientInfo) const;
   void fewerBots(ClientInfo *clientInfo);
   void moreBots(ClientInfo *clientInfo);

   S32 findTeamWithFewestPlayers(ClientInfo::ClientClass clientClass) const;

protected:
   Timer mScoreboardUpdateTimer;

   U32 mTotalGamePlay;  // Continuously counts up and never goes down. Used for syncing and gameplay stats. In Milliseconds.
   U32 mEndingGamePlay; // Game over when mTotalGamePlay >= mEndingGamePlay, 0 = no time limit. In Milliseconds.

   Timer mGameTimeUpdateTimer;         // Timer for when to send clients a game clock update
                       
   static const S32 MaxMenuScore;

   virtual void setTimeRemaining(U32 timeLeft, bool isUnlimited);                         // Runs on server
   virtual void setTimeEnding(U32 timeLeft);    // Runs on client

   void notifyClientsWhoHasTheFlag();           // Notify the clients when flag status changes... only called by some game types (server only)
   bool doTeamHasFlag(S32 teamIndex) const;     // Do the actual work of figuring out if the specified team has the flag  (server only)
   void updateTeamFlagPossessionStatus(S32 teamIndex);

public:
   explicit GameType(S32 winningScore = DefaultWinningScore);  // Constructor
   explicit GameType(Level *level);                            // Constructor

   virtual ~GameType();                                        // Destructor

   static const S32 MAX_GAME_TIME = S32_MAX;

   static const S32 FirstTeamNumber = -2;                               // First team is "Hostile to All" with index -2
   static const U32 gMaxTeamCount = Game::MAX_TEAMS - FirstTeamNumber;  // Number of possible teams, including Neutral and Hostile to All

   GameType *clone() const;
   static string validateGameType(const string &gtype);                 // Returns a valid gameType, defaulting to base class if needed

   Game *getGame() const;
   bool onGhostAdd(GhostConnection *theConnection);
   void onGhostRemove();

   void broadcastTimeSyncSignal();                     // Send remaining time to all clients
   void broadcastNewRemainingTime();                   // Send remaining time to all clients after time has been updated

   const char *getGameTypeName() const;   

   virtual GameTypeId getGameTypeId() const;
   virtual const char *getShortName() const;          // Will be overridden by other games
   virtual const char **getInstructionString() const; //          -- ditto --
   virtual HelpItem getGameStartInlineHelpItem() const;
   virtual bool isTeamGame() const;                   // Team game if we have teams.  Otherwise it's every man for himself.
   virtual bool canBeTeamGame() const;
   virtual bool canBeIndividualGame() const;
   virtual bool teamHasFlag(S32 teamIndex) const;

   void setLevel(Level *level);

   bool isOvertime() const;

   virtual void onFlagMounted(S32 teamIndex);         // A flag was picked up by a ship on the specified team

   /////
   // Score related
   S32 getWinningScore() const;
   void setWinningScore(S32 score);
   void addTeamScore(S32 teamIndex, S32 points);
   S32 getLeadingScore() const;
   S32 getLeadingTeam() const;

   static GameTypeId getGameTypeIdFromName(const string &name);

   /////
   // Info about the level itself
   Vector<AbstractSpawn *> getSpawnPoints(TypeNumber typeNumber, S32 teamIndex = TeamNotSpecified);
   bool hasFlagSpawns() const;      
   bool hasPredeployedFlags() const;

   /////
   // Time related -- these are all passthroughs to mGameTimer
   void setGameTime(F32 timeInSeconds);
   void setGameTime(S32 timeInSeconds);
   void extendGameTime(S32 timeInMs);

   U32 getTotalGameTime() const;                         // In seconds
   U32 getTotalGameTimeInMs() const;                     // In milliseconds
   U32 getTotalGamePlayedInMs() const;                   // In milliseconds
   S32 getRemainingGameTime() const;                     // In seconds
   S32 getRemainingGameTimeInMs() const;                 // In milliseconds
   string getRemainingGameTimeInMinutesString() const;   // In seconds
   bool isTimeUnlimited() const;
   S32 getRenderingOffset() const;
   /////
   
   bool isEngineerEnabled() const;
   void setEngineerEnabled(bool enabled);
   bool isEngineerUnrestrictedEnabled() const;
   void setEngineerUnrestrictedEnabled(bool enabled);

   virtual bool isFlagGame() const; // Does game use flags?
   virtual S32 getFlagCount();      // Return the number of game-significant flags

   virtual bool isCarryingItems(Ship *ship); // Nexus game will override this

   F32 getUpdatePriority(GhostConnection *connection, U32 updateMask, S32 updateSkips);

   static void printRules();             // Dump game-rule info

   enum
   {
      RespawnDelay = 1500,
      SwitchTeamsDelay = ONE_MINUTE,   // Time between team switches
      naScore = -99999,                // Score representing a nonsesical event
      NO_FLAG = -1,                    // Constant used for ship not having a flag
   };

   S32 mObjectsExpected;            // Count of objects we expect to get with this level (for display purposes only)
   S32 getObjectsLoaded() const;

   void broadcastMessage(GameConnection::MessageColors color, SFXProfiles sfx, const StringTableEntry &formatString);

   void broadcastMessage(GameConnection::MessageColors color, SFXProfiles sfx, 
                         const StringTableEntry &formatString, const Vector<StringTableEntry> &e);

   bool isGameOver() const;

   static const char *getGameTypeName(GameTypeId gameType);       // Return string like "Capture The Flag"
   static const char *getGameTypeClassName(GameTypeId gameType);  // Return string like "CTFGameType"
   static const char *getGameTypeClassName(const string &gameTypeName);

   static Vector<string> getGameTypeNames();

   bool mBotZoneCreationFailed;

   // Some games have extra game parameters.  We need to create a structure to communicate those parameters to the editor so
   // it can make an intelligent decision about how to handle them.  Note that, for now, all such parameters are assumed to be S32.
   struct ParameterDescription
   {
      const char *name;
      const char *units;
      const char *help;
      S32 value;     // Default value for this parameter
      S32 minval;    // Min value for this param
      S32 maxval;    // Max value for this param
   };

   virtual S32 getEventScore(ScoringGroup scoreGroup, ScoringEvent scoreEvent, S32 data);
   static string getScoringEventDescr(ScoringEvent event);

   // Static vectors used for constructing update RPCs
   static const S32 MaxPing = 999;

   static Vector<RangedU32<0, MaxPing> > mPingTimes;
   static Vector<SignedInt<24> > mScores;
   static Vector<SignedFloat<8> > mRatings;

   void addToGame(Game *game);
   virtual void addToGame(Game *game, Level *level);

   virtual bool processArguments(S32 argc, const char **argv, Level *level);
   virtual string toLevelCode() const;

#ifndef ZAP_DEDICATED
<<<<<<< HEAD
   virtual const Vector<string> *getGameParameterMenuKeys() const;
   virtual boost::shared_ptr<MenuItem> getMenuItem(const string &key) const;
=======
   virtual Vector<string> getGameParameterMenuKeys();
   virtual shared_ptr<MenuItem> getMenuItem(const string &key);
>>>>>>> 8d84f2b5
   virtual bool saveMenuItem(const MenuItem *menuItem, const string &key);
#endif

   virtual bool processSpecialsParam(const char *param);
   virtual string getSpecialsLine();

   string getLevelName() const;
   void setLevelName(const StringTableEntry &levelName);

   const char *getLevelDescription() const;
   void setLevelDescription(const string &levelDescription);

   string getLevelCredits() const;
   void setLevelCredits(const StringTableEntry &levelCredits);

   S32 getMinRecPlayers();
   void setMinRecPlayers(S32 minPlayers);

   S32 getMaxRecPlayers();
   void setMaxRecPlayers(S32 maxPlayers);

   bool areBotsAllowed() const;
   void setBotsAllowed(bool allowed);
   
   string getScriptLine() const;
   void setScript(const Vector<string> &args);

   string getScriptName() const;
   const Vector<string> *getScriptArgs();

   void onAddedToGame(Game *theGame);

   void onLevelLoaded();      // Server-side function run once level is loaded from file

   virtual U32 packUpdate(GhostConnection *connection, U32 updateMask, BitStream *stream);
   virtual void unpackUpdate(GhostConnection *connection, BitStream *stream);

   virtual void idle(BfObject::IdleCallPath path, U32 deltaT);

   void gameOverManGameOver();
   VersionedGameStats getGameStats();
   void getSortedPlayerScores(S32 teamIndex, Vector<ClientInfo *> &playerScores) const;
   void saveGameStats();                     // Transmit statistics to the master server

   void achievementAchieved(U8 achievement, const StringTableEntry &playerName);

   virtual bool onGameOver();
   void startOvertime();                     // If game ends in a tie, start overtime
   virtual void onOvertimeStarted();         // Handle GameType specific overtime settings  
   void startSuddenDeath();


   void serverAddClient(ClientInfo *clientInfo, TeamHistoryManager *teamHistoryManager);

   void removeClient(ClientInfo *clientInfo);   // Remove a client from the game

   virtual bool objectCanDamageObject(BfObject *damager, BfObject *victim);
   virtual void controlObjectForClientKilled(ClientInfo *theClient, BfObject *clientObject, BfObject *killerObject);

   virtual bool spawnShip(ClientInfo *clientInfo);
   virtual void spawnRobot(Robot *robot);

   virtual void changeClientTeam(ClientInfo *client, S32 team);     // Change player to team indicated, -1 = cycle teams

#ifndef ZAP_DEDICATED
   virtual void renderInterfaceOverlay(S32 canvasWidth, S32 canvasHeight) const;
   virtual void renderScoreboardOrnament(S32 teamIndex, S32 xpos, S32 ypos) const;
   virtual S32 renderTimeLeftSpecial(S32 right, S32 bottom, bool render) const;

   void renderObjectiveArrow(const BfObject *target, S32 canvasWidth, S32 canvasHeigh) const;
   void renderObjectiveArrow(const BfObject *target, const Color &c, S32 canvasWidth, S32 canvasHeight, F32 alphaMod = 1.0f) const;
   void renderObjectiveArrow(const Point &point, const Color &c, S32 canvasWidth, S32 canvasHeight, F32 alphaMod = 1.0f) const;
#endif


   void addTime(U32 time);          // Extend the game by time (in ms)

   void makeRequestedLoadoutActiveIfShipIsInLoadoutZone(ClientInfo *clientInfo, const LoadoutTracker &loadout);
   void updateShipLoadout(BfObject *shipObject); // called from LoadoutZone when a Ship touches the zone

   virtual const Color &getTeamColor(const BfObject *object) const; // Get the color of a team, based on object
   const Color &getTeamColor(S32 team) const;                       // Get the color of a team, based on index
   const Color &getTeamHealthBarColor(const Ship *ship) const;      // Get the color of a ship's health bar

   bool isSuddenDeath() const;

   virtual bool isDatabasable();                      // Makes no sense to insert a GameType in our spatial database!

   // gameType flag methods for CTF, Rabbit, Football
   virtual void addFlag(FlagItem *flag);
   virtual void itemDropped(Ship *ship, MoveItem *item, DismountMode dismountMode);    // TODO: Make this a mountableItem instead of MoveItem
   virtual void shipTouchFlag(Ship *ship, FlagItem *flag);

   virtual void releaseFlag(const Point &pos, const Point &vel = Point(0,0), S32 count = 1);

   virtual void shipTouchZone(Ship *ship, GoalZone *zone);

   void performScopeQuery(GhostConnection *connection);
   virtual void performProxyScopeQuery(BfObject *scopeObject, ClientInfo *clientInfo);

   virtual void onGhostAvailable(GhostConnection *theConnection);
   TNL_DECLARE_RPC(s2cSetLevelInfo, (StringTableEntry levelName, StringPtr levelDesc, StringPtr musicName, S32 teamScoreLimit,
                                     StringTableEntry levelCreds, S32 objectCount, 
                                     bool engineerEnabled, bool engineerAbuseEnabled, U32 levelDatabaseId));
   TNL_DECLARE_RPC(s2cAddWalls,     (Vector<Point> barrier, F32 width));
   TNL_DECLARE_RPC(s2cAddPolyWalls, (Vector<Point> barrier));

   TNL_DECLARE_RPC(s2cAddTeam, (StringTableEntry teamName, F32 r, F32 g, F32 b, U32 score, bool firstTeam));
   TNL_DECLARE_RPC(s2cAddClient, (StringTableEntry clientName, bool isAuthenticated, Int<BADGE_COUNT> badges, 
                                  U16 gamesPlayed, RangedU32<0, ClientInfo::MaxKillStreakLength> killStreak,
                                  bool isMyClient, RangedU32<0, ClientInfo::MaxRoles> role, bool isRobot, bool isSpawnDelayed, 
                                  bool isBusy, bool playAlert, bool showMessage));
   TNL_DECLARE_RPC(s2cClientJoinedTeam, (StringTableEntry clientName, RangedU32<0, Game::MAX_TEAMS> teamIndex, bool showMessage));

   TNL_DECLARE_RPC(s2cClientChangedRoles, (StringTableEntry clientName, RangedU32<0, ClientInfo::MaxRoles> role));

   TNL_DECLARE_RPC(s2cSyncMessagesComplete, (U32 sequence));
   TNL_DECLARE_RPC(c2sSyncMessagesComplete, (U32 sequence));

   TNL_DECLARE_RPC(s2cSetGameOver, (bool gameOver));
   TNL_DECLARE_RPC(s2cSetOvertime, ());

   TNL_DECLARE_RPC(s2cSetNewTimeRemaining, (U32 timeEndingInMs));
   TNL_DECLARE_RPC(s2cChangeScoreToWin, (U32 score, StringTableEntry changer));

   TNL_DECLARE_RPC(s2cSendFlagPossessionStatus, (U16 packedBits));

   TNL_DECLARE_RPC(s2cCanSwitchTeams, (bool allowed));

   TNL_DECLARE_RPC(s2cRenameClient, (StringTableEntry oldName, StringTableEntry newName));
   void updateClientChangedName(ClientInfo *clientInfo, const StringTableEntry &newName);

   TNL_DECLARE_RPC(s2cRemoveClient, (StringTableEntry clientName));

   TNL_DECLARE_RPC(s2cAchievementMessage, (U32 achievement, StringTableEntry clientName));

   // Not all of these actually used?
   void updateScore(Ship *ship, ScoringEvent event, S32 data = 0);              
   void updateScore(ClientInfo *clientInfo, ScoringEvent scoringEvent, S32 data = 0); 
   void updateScore(S32 team, ScoringEvent event, S32 data = 0);
   virtual void updateScore(ClientInfo *player, S32 team, ScoringEvent event, S32 data = 0); // Core uses its own updateScore

   void updateLeadingTeamAndScore();   // Sets mLeadingTeamScore and mLeadingTeam
   void updateRatings();               // Update everyone's game-normalized ratings at the end of the game

   TNL_DECLARE_RPC(s2cSetTeamScore, (RangedU32<0, Game::MAX_TEAMS> teamIndex, U32 score));
   TNL_DECLARE_RPC(s2cSetPlayerScore, (U16 index, S32 score));

   TNL_DECLARE_RPC(c2sRequestScoreboardUpdates, (bool updates));
   TNL_DECLARE_RPC(s2cScoreboardUpdate, (Vector<RangedU32<0, MaxPing> > pingTimes, Vector<SignedFloat<8> > ratings));

   void updateClientScoreboard(GameConnection *gc);

   TNL_DECLARE_RPC(c2sChooseNextWeapon, ());
   TNL_DECLARE_RPC(c2sChoosePrevWeapon, ());
   TNL_DECLARE_RPC(c2sSelectWeapon, (RangedU32<0, ShipWeaponCount> index));
   TNL_DECLARE_RPC(c2sDropItem, ());

   // These are used when the client sees something happen and wants a confirmation from the server
   TNL_DECLARE_RPC(c2sResendItemStatus, (U16 itemId));

#ifndef ZAP_DEDICATED
   // Handle additional game-specific menu options for the client and the admin
   virtual void addClientGameMenuOptions(ClientGame *game, MenuUserInterface *menu);
   //virtual void processClientGameMenuOption(U32 index);                        // Param used only to hold team, at the moment

   virtual void addAdminGameMenuOptions(MenuUserInterface *menu);
#endif

   // In-game chat message:
   void sendChat(const StringTableEntry &senderName, ClientInfo *senderClientInfo, const StringPtr &message, bool global, S32 teamIndex);
   void sendPrivateChat(const StringTableEntry &senderName, const StringTableEntry &receiverName, const StringPtr &message);

   TNL_DECLARE_RPC(c2sAddTime, (U32 time));                                    // Admin is adding time to the game
   TNL_DECLARE_RPC(c2sChangeTeams, (S32 team));                                // Player wants to change teams
   void processClientRequestForChangingGameTime(S32 time, bool isUnlimited1, bool changeTimeIfAlreadyUnlimited, bool addTime);

   TNL_DECLARE_RPC(c2sSendAnnouncement, (string message));

   TNL_DECLARE_RPC(c2sSendChatPM, (StringTableEntry toName, StringPtr message));                        // using /pm command
   TNL_DECLARE_RPC(c2sSendChat, (bool global, StringPtr message));             // In-game chat
   TNL_DECLARE_RPC(c2sSendChatSTE, (bool global, StringTableEntry ste));       // Quick-chat
   TNL_DECLARE_RPC(c2sSendCommand, (StringTableEntry cmd, Vector<StringPtr> args));

   TNL_DECLARE_RPC(c2sMoreLessBots, (bool moreOrLess));
   
   TNL_DECLARE_RPC(s2cDisplayChatPM, (StringTableEntry clientName, StringTableEntry toName, StringPtr message));
   TNL_DECLARE_RPC(s2cDisplayChatMessage, (bool global, StringTableEntry clientName, StringPtr message));

   // killerName will be ignored if killer is supplied
   TNL_DECLARE_RPC(s2cKillMessage, (StringTableEntry victim, StringTableEntry killer, StringTableEntry killerName));

   TNL_DECLARE_RPC(c2sVoiceChat, (bool echo, ByteBufferPtr compressedVoice));
   TNL_DECLARE_RPC(s2cVoiceChat, (StringTableEntry client, ByteBufferPtr compressedVoice));

   TNL_DECLARE_RPC(c2sSetTime, (U32 time));
   TNL_DECLARE_RPC(c2sSetWinningScore, (U32 score));
   TNL_DECLARE_RPC(c2sResetScore, ());
   TNL_DECLARE_RPC(c2sAddBot, (Vector<StringTableEntry> args));
   TNL_DECLARE_RPC(c2sAddBots, (U32 count, Vector<StringTableEntry> args));
   TNL_DECLARE_RPC(c2sKickBot, ());
   TNL_DECLARE_RPC(c2sKickBots, ());
   TNL_DECLARE_RPC(c2sShowBots, ());
   TNL_DECLARE_RPC(c2sSetMaxBots, (S32 count));
   TNL_DECLARE_RPC(c2sBanPlayer, (StringTableEntry playerName, U32 duration));
   TNL_DECLARE_RPC(c2sBanIp, (StringTableEntry ipAddressString, U32 duration));
   TNL_DECLARE_RPC(c2sRenamePlayer, (StringTableEntry playerName, StringTableEntry newName));
   TNL_DECLARE_RPC(c2sGlobalMutePlayer, (StringTableEntry playerName));
   TNL_DECLARE_RPC(c2sClearScriptCache, ());
   TNL_DECLARE_RPC(c2sTriggerTeamChange, (StringTableEntry playerName, S32 teamIndex));
   TNL_DECLARE_RPC(c2sKickPlayer, (StringTableEntry playerName));
   TNL_DECLARE_RPC(c2sLockTeams, (bool locked));

   TNL_DECLARE_RPC(s2cSetIsSpawnDelayed, (StringTableEntry name, bool idle));
   TNL_DECLARE_RPC(s2cSetPlayerEngineeringTeleporter, (StringTableEntry name, bool isEngineeringTeleporter));

   TNL_DECLARE_CLASS(GameType);

   enum
   {
      mZoneGlowTime = 800,    // Time for visual effect, used by Nexus & GoalZone
   };

   Timer mZoneGlowTimer;
   S32 mGlowingZoneTeam;      // Which team's zones are glowing, -1 for all

   virtual void majorScoringEventOcurred(S32 team);    // Gets called when touchdown is scored...  currently only used by zone control & retrieve

   void processServerCommand(ClientInfo *clientInfo, const char *cmd, Vector<StringPtr> args);
   bool canClientAddBots(GameConnection *source, bool checkDefaultBot = true);
   bool addBotFromClient(Vector<StringTableEntry> args);

   void announceTeamsLocked(bool locked);
   void displayAnnouncement(const string &message) const;


   map <pair<U16,U16>, Vector<Point> > cachedBotFlightPlans;  // cache of zone-to-zone flight plans, shared for all bots
};

#define GAMETYPE_RPC_S2C(className, methodName, args, argNames) \
   TNL_IMPLEMENT_NETOBJECT_RPC(className, methodName, args, argNames, NetClassGroupGameMask, RPCGuaranteedOrdered, RPCToGhost, 0)

#define GAMETYPE_RPC_C2S(className, methodName, args, argNames) \
   TNL_IMPLEMENT_NETOBJECT_RPC(className, methodName, args, argNames, NetClassGroupGameMask, RPCGuaranteedOrdered, RPCToGhostParent, 0)

};

#endif<|MERGE_RESOLUTION|>--- conflicted
+++ resolved
@@ -17,10 +17,6 @@
 
 #include "Timer.h"
 
-<<<<<<< HEAD
-=======
-#include <string>
->>>>>>> 8d84f2b5
 
 #include <map>
 #include <memory>
@@ -269,13 +265,8 @@
    virtual string toLevelCode() const;
 
 #ifndef ZAP_DEDICATED
-<<<<<<< HEAD
    virtual const Vector<string> *getGameParameterMenuKeys() const;
-   virtual boost::shared_ptr<MenuItem> getMenuItem(const string &key) const;
-=======
-   virtual Vector<string> getGameParameterMenuKeys();
-   virtual shared_ptr<MenuItem> getMenuItem(const string &key);
->>>>>>> 8d84f2b5
+   virtual shared_ptr<MenuItem> getMenuItem(const string &key) const;
    virtual bool saveMenuItem(const MenuItem *menuItem, const string &key);
 #endif
 

--- conflicted
+++ resolved
@@ -960,7 +960,6 @@
    for(U32 i = 0; i < ARRAYSIZE(sections); i++)
    {
       ini->addSection(sections[i]);
-<<<<<<< HEAD
 
       const string section = sections[i];
 
@@ -970,17 +969,6 @@
       {
          const Vector<string> comments = wrapString(headerComments[i], NO_AUTO_WRAP);
 
-=======
-
-      const string section = sections[i];
-
-      SettingsList settings = iniSettings->mSettings.getSettingsInSection(section);
-   
-      if(true || ini->numSectionComments(section) == 0)  // <<<==== remove true when done testing!
-      {
-         const Vector<string> comments = wrapString(headerComments[i], NO_AUTO_WRAP);
-
->>>>>>> bd7efa40
          ini->deleteSectionComments(section);      // Delete when done testing (harmless but useless)
 
          ini->sectionComment(section, HorizontalLine);      // ----------------
@@ -1007,21 +995,12 @@
    }
 
    const char *section = "Settings";
-<<<<<<< HEAD
 
    ini->sectionComment(section, " LineWidth - Width of a \"standard line\" in pixels (default 2); can set with /linewidth in game");
 
    ini->sectionComment(section, "----------------");
 
 
-=======
-
-   ini->sectionComment(section, " LineWidth - Width of a \"standard line\" in pixels (default 2); can set with /linewidth in game");
-
-   ini->sectionComment(section, "----------------");
-
-
->>>>>>> bd7efa40
    // And the ones still to be ported to the new system
 
 #ifndef ZAP_DEDICATED
@@ -1257,8 +1236,6 @@
 string FolderManager::getLuaDir()        const { return luaDir;        }
 
 
-<<<<<<< HEAD
-=======
 // Setters
 void FolderManager::setLevelDir(const string &lvlDir)
 {
@@ -1266,7 +1243,6 @@
 }
 
 
->>>>>>> bd7efa40
 // Doesn't handle leveldir -- that one is handled separately, later, because it requires input from the INI file
 void FolderManager::resolveDirs(GameSettings *settings)
 {

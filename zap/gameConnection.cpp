//------------------------------------------------------------------------------
// Copyright Chris Eykamp
// See LICENSE.txt for full copyright information
//------------------------------------------------------------------------------

#include "gameConnection.h"

#include "ServerGame.h"
#include "IniFile.h"             // For CIniFile def
#include "shipItems.h"           // For EngineerBuildObjects enum
#include "masterConnection.h"    // For MasterServerConnection def
#include "GameSettings.h"
#include "BanList.h"
#include "gameNetInterface.h"
#include "gameType.h"
#include "LevelSource.h"

#include "SoundSystemEnums.h"
#include "GameRecorder.h"

#ifndef ZAP_DEDICATED
#   include "ClientGame.h"
#   include "GameRecorderPlayback.h"
#   include "UIManager.h"
#endif

#include "Colors.h"
#include "Md5Utils.h"
#include "stringUtils.h"         // For strictjoindir()


namespace Zap
{

TNL_IMPLEMENT_NETCONNECTION(GameConnection, NetClassGroupGame, true);

const U8 GameConnection::CONNECT_VERSION = 0;  // GameConnection's version, for possible future use with changes on compatible versions

// Constructor -- used on Server by TNL, not called directly, used when a new client connects to the server
GameConnection::GameConnection()
{
   initialize();

   mSettings = NULL;  // Will be set on ReadConnectRequest

   mVote = 0;
   mVoteTime = 0;

   // Might be a tad more efficient to put this in the initializer, but the (legitimate, in this case) use of this
   // in the arguments makes VC++ nervous, which in turn makes me nervous.
   mClientInfo = NULL;    /// FullClientInfo created when we know what the ServerGame is, in readConnectRequest

#ifndef ZAP_DEDICATED
   mClientGame = NULL;
#endif
}


#ifndef ZAP_DEDICATED
// Constructor on client side
GameConnection::GameConnection(ClientGame *clientGame)
{
   initialize();

   mSettings = clientGame->getSettings();
   mClientInfo = clientGame->getClientInfo();      // Now have a FullClientInfo representing the local player

   TNLAssert(mClientInfo->getName() != "", "Client has invalid name!");

   setSimulatedNetParams(mSettings->getSimulatedLoss(), mSettings->getSimulatedLag());
}
#endif


void GameConnection::initialize()
{
   mServerGame = NULL;
   setTranslatesStrings();
   mInCommanderMap = false;
   mGotPermissionsReply = false;
   mWaitingForPermissionsReply = false;
   mSwitchTimer.reset(0);

   mAcheivedConnection = false;
   mLastEnteredPassword = "";

   // Things related to verification
   mAuthenticationCounter = 0;            // Counts number of retries

   switchedTeamCount = 0;
   mSendableFlags = 0;
   mDataBuffer = NULL;
   mDataBufferLevelGen = NULL;

   mWrongPasswordCount = 0;

   mVoiceChatEnabled = true;

   mPackUnpackShipEnergyMeter = false;

   resetConnectionStatus();
}

// Destructor
GameConnection::~GameConnection()
{
   // Log the disconnect...
   if(mClientInfo && !mClientInfo->isRobot())        // Avoid cluttering log with useless messages like "IP:any:0 - client quickbot disconnected."
      logprintf(LogConsumer::LogConnection, "%s - client \"%s\" disconnected.", getNetAddressString(), mClientInfo->getName().getString());

   if(isConnectionToClient())    // Only true if we're the server
   {
      if(mServerGame->getSuspendor() == this)     
         mServerGame->suspenderLeftGame();

      if(mAcheivedConnection)         
      {
        // Compute time we were connected
        time_t quitTime;
        time(&quitTime);

        double elapsed = difftime (quitTime, joinTime);

        logprintf(LogConsumer::ServerFilter, "%s [%s] quit [%s] (%.2lf secs)", mClientInfo->getName().getString(), 
                                                  isLocalConnection() ? "Local Connection" : getNetAddressString(), 
                                                  getTimeStamp().c_str(), elapsed);
      }
   }

   delete mDataBuffer;
}


#ifndef ZAP_DEDICATED
ClientGame *GameConnection::getClientGame()
{
   return mClientGame;
}


void GameConnection::setClientGame(ClientGame *game)
{
   mClientGame = game;
}
#endif

ServerGame *GameConnection::getServerGame()
{
   return mServerGame;
}

// Clears/initializes some things between levels
void GameConnection::resetConnectionStatus()
{  
   mReadyForRegularGhosts = false;
   mWantsScoreboardUpdates = false;
}


const char *GameConnection::getConnectionStateString(S32 i)
{
   static const char *connectStatesTable[] = {
      "Not connected...",
      "Sending challenge request...",
      "Punching through firewalls...",
      "Computing puzzle solution...",
      "Sent connect request...",
      "Connection timed out",
      "Connection rejected",
      "Connected",
      "Disconnected",
      "Connection timed out",
   };

   TNLAssert(i < S32(ARRAYSIZE(connectStatesTable)), "Invalid index!");

   return connectStatesTable[i];
}


// Player appears to be away, spawn is on hold until he returns
TNL_IMPLEMENT_RPC(GameConnection, s2cPlayerSpawnDelayed, (U8 waitTimeInOneTenthsSeconds), (waitTimeInOneTenthsSeconds), NetClassGroupGameMask, RPCGuaranteedOrdered, RPCDirServerToClient, 0)
{
#ifndef ZAP_DEDICATED
   getClientInfo()->setReturnToGameTimer(waitTimeInOneTenthsSeconds * 100);

   getClientInfo()->setSpawnDelayed(true);
   mClientGame->setSpawnDelayed(true);
#endif
}


TNL_IMPLEMENT_RPC(GameConnection, s2cPlayerSpawnUndelayed, (), (), NetClassGroupGameMask, RPCGuaranteedOrdered, RPCDirServerToClient, 0)
{
#ifndef ZAP_DEDICATED
   getClientInfo()->setSpawnDelayed(false);
   getClientInfo()->setShowLevelUpMessage(NONE);
   mClientGame->setSpawnDelayed(false);
#endif
}


// User has pressed a key or taken some action to undelay their spawn, or a msg has been reieved from server to undelay this client
// Server only, got here from c2sPlayerSpawnUndelayed(), or maybe when returnToGameTimer went off after being set here
void GameConnection::undelaySpawn()
{
    FullClientInfo *clientInfo = static_cast<FullClientInfo *>(getClientInfo());

   // Already spawn undelayed, ignore command
   if(!clientInfo->isSpawnDelayed())
      return;

   resetTimeSinceLastMove();

   if(mServerGame->isOrIsAboutToBeSuspended())
   {
      clientInfo->setReturnToGameTimer(0);    // No penalties when game is suspended
      clientInfo->requireReturnToGameTimer(false);
   }

   // Check if there is a penalty being applied to client (e.g. there is a 5 sec penalty for using the /idle command).
   // If so, start the timer clear the penalty flag, and leave.  We'll be back here again after the timer goes off.
   else if(clientInfo->hasReturnToGamePenalty())
   {
      clientInfo->setReturnToGameTimer(ClientInfo::SPAWN_UNDELAY_TIMER_DELAY);
      clientInfo->requireReturnToGameTimer(false);
      s2cPlayerSpawnDelayed(ClientInfo::SPAWN_UNDELAY_TIMER_DELAY / 100);
      return;
   }

   if(!clientInfo->getReturnToGameTime())
   {
      clientInfo->setSpawnDelayed(false);       // ClientInfo here is a FullClientInfo
      mServerGame->getGameType()->spawnShip(clientInfo);
      mServerGame->unsuspendIfActivePlayers(); // should be done after setSpawnDelayed(false)
   }
}


// Client has just woken up and is ready to play.  They have requested to be undelayed.
TNL_IMPLEMENT_RPC(GameConnection, c2sPlayerSpawnUndelayed, (), (), NetClassGroupGameMask, RPCGuaranteed, RPCDirClientToServer, 0)
{
   undelaySpawn();
}


// Client requests that the server to spawn delay them... only called from /idle command or when player levels up
TNL_IMPLEMENT_RPC(GameConnection, c2sPlayerRequestSpawnDelayed, (bool incursPenalty), (incursPenalty), 
                  NetClassGroupGameMask, RPCGuaranteed, RPCDirClientToServer, 0)
{
   ClientInfo *clientInfo = getClientInfo();
   
   // If we've just died, this will keep a second copy of ourselves from appearing
   clientInfo->respawnTimer.clear();

   // Now suicide!
   Ship *ship = clientInfo->getShip();
   if(ship)
   {
      if(incursPenalty)
         static_cast<FullClientInfo *>(clientInfo)->requireReturnToGameTimer(true);   // Client will have to wait to rejoin the game

      ship->kill();
   }

   clientInfo->setSpawnDelayed(true);           
   mServerGame->suspendIfNoActivePlayers(true);
}


// Old server side /getmap command, now unused, may be removed
// 1. client send /getmap command
// 2. server send map if allowed
// 3. When client get all the level map data parts, it create file and save the map

// This new client side /getmap command
// 1. client create file to write
// 2. client requent current level
// 3. server send data and client writes to file, What if sendmap not allowed?
// 4. server send CommandComplete
TNL_IMPLEMENT_RPC(GameConnection, c2sRequestCurrentLevel, (), (), NetClassGroupGameMask, RPCGuaranteedOrdered, RPCDirClientToServer, 0)
{
   if(!mSettings->getIniSettings()->mSettings.getVal<YesNo>(IniKey::AllowGetMap))
   {
      s2cDisplayErrorMessage("!!! Getmap command is disabled on this server");
      return;
   }


   string filename = mServerGame->getCurrentLevelFileName();
   filename = strictjoindir(mSettings->getFolderManager()->levelDir, filename);
   if(!TransferLevelFile(filename.c_str()))
      s2cDisplayErrorMessage("!!! Server Error, unable to download");
   return;
}


const U32 maxDataBufferSize = 1024*1024*8;  // 8 MB



void GameConnection::submitPassword(const char *password)
{
   string encrypted = Md5::getSaltedHashFromString(password);
   c2sSubmitPassword(encrypted.c_str());

   mLastEnteredPassword = password;

   setGotPermissionsReply(false);
   setWaitingForPermissionsReply(true);      // Means we'll show a reply from the server
}


TNL_IMPLEMENT_RPC(GameConnection, s2rSetSuspendGame, (bool isSuspend), (isSuspend),
                  NetClassGroupGameMask, RPCGuaranteedOrdered, RPCDirAny, 0)
{
   if(!isInitiator()) // server
   {
      if(mServerGame->clientCanSuspend(getClientInfo()))
      {
         if(isSuspend)
            mServerGame->suspendGame(this);
         else
            mServerGame->unsuspendGame(true);
      }
      else
         s2cDisplayErrorMessage("!!! Need admin");
   }
#ifndef ZAP_DEDICATED
   else // client
      mClientGame->setGameSuspended_FromServerMessage(isSuspend);
#endif
}
  

void GameConnection::changeParam(const char *param, ParamType type)
{
   c2sSetParam(param, type);
}


TNL_IMPLEMENT_RPC(GameConnection, c2sEngineerDeployObject, (RangedU32<0,EngineeredItemCount> objectType), (objectType),
                  NetClassGroupGameMask, RPCGuaranteedOrdered, RPCDirClientToServer, 0)
{
   mClientInfo->sEngineerDeployObject(objectType);
}


TNL_IMPLEMENT_RPC(GameConnection, c2sEngineerInterrupted, (RangedU32<0,EngineeredItemCount> objectType), (objectType),
                  NetClassGroupGameMask, RPCGuaranteedOrdered, RPCDirClientToServer, 0)
{
   mClientInfo->sEngineerDeploymentInterrupted(objectType);
}


TNL_IMPLEMENT_RPC(GameConnection, s2cEngineerResponseEvent, (RangedU32<0,EngineerEventCount> event), (event),
                  NetClassGroupGameMask, RPCGuaranteedOrdered, RPCDirServerToClient, 0)
{
#ifndef ZAP_DEDICATED
   prepareReplay();
   mClientGame->gotEngineerResponseEvent(EngineerResponseEvent(event.value));
#endif
}


TNL_IMPLEMENT_RPC(GameConnection, s2cDisableWeaponsAndModules, (bool disable), (disable),
                  NetClassGroupGameMask, RPCGuaranteed, RPCDirServerToClient, 0)
{
#ifndef ZAP_DEDICATED
   // For whatever reason mClientInfo here isn't what is grabbed in the Ship:: class
   ClientInfo *clientInfo = mClientGame->findClientInfo(mClientInfo->getName()); // But this could be NULL on level change/restart
   if(!clientInfo)
      clientInfo = mClientInfo;
   TNLAssert(clientInfo, "NULL ClientInfo");
   if(clientInfo)
      clientInfo->setShipSystemsDisabled(disable);
#endif
}


// Client tells the server that they claim to be authenticated.  Of course, we need to verify this ourselves.
TNL_IMPLEMENT_RPC(GameConnection, c2sSetAuthenticated, (), (), 
                  NetClassGroupGameMask, RPCGuaranteed, RPCDirClientToServer, 0)
{
#ifndef ZAP_DEDICATED
   mClientInfo->setNeedToCheckAuthenticationWithMaster(true);

   requestAuthenticationVerificationFromMaster();
#endif
}


// A client has changed it's authentication status -- Only fired when game::setAuthenticated() is run on the server
TNL_IMPLEMENT_RPC(GameConnection, s2cSetAuthenticated, (StringTableEntry name, bool isAuthenticated, Int<BADGE_COUNT> badges, U16 gamesPlayed), 
                                                       (name, isAuthenticated, badges, gamesPlayed), 
                  NetClassGroupGameMask, RPCGuaranteedOrdered, RPCDirServerToClient, 0)
{
#ifndef ZAP_DEDICATED
   ClientInfo *clientInfo = mClientGame->findClientInfo(name);

   if(clientInfo)
      clientInfo->setAuthenticated(isAuthenticated, badges, gamesPlayed);
   //else
      // This can happen if we're hosting locally when we first join the game.  Not sure why, but it seems harmless...
#endif
}


TNL_IMPLEMENT_RPC(GameConnection, c2sSubmitPassword, (StringPtr pass), (pass), 
                  NetClassGroupGameMask, RPCGuaranteedOrdered, RPCDirClientToServer, 0)
{
   string ownerPW = mSettings->getOwnerPassword();
   string adminPW = mSettings->getAdminPassword();
   string levChangePW = mSettings->getLevelChangePassword();

   GameType *gameType = mServerGame->getGameType();

   if(!mClientInfo->isOwner() && ownerPW != "" && !strcmp(Md5::getSaltedHashFromString(ownerPW).c_str(), pass))
   {
      logprintf(LogConsumer::ServerFilter, "User [%s] granted owner permissions", mClientInfo->getName().getString());
      mWrongPasswordCount = 0;

      // Send level list if not already LevelChanger
      if(!mClientInfo->isLevelChanger())
         sendLevelList();

      mClientInfo->setRole(ClientInfo::RoleOwner);
      s2cSetRole(ClientInfo::RoleOwner, true);                    // Tell client they have been granted access

      if(mSettings->getIniSettings()->mSettings.getVal<YesNo>(IniKey::AllowAdminMapUpload))
      {
         mSendableFlags |= ServerFlagAllowUpload;                 // Enable level uploads
         s2rSendableFlags(mSendableFlags);
      }

      GameType *gameType = mServerGame->getGameType();

      // Announce admin access was granted
      if(gameType)
         gameType->s2cClientChangedRoles(mClientInfo->getName(), ClientInfo::RoleOwner);
   }

   // If admin password is blank, no one can get admin permissions except the local host, if there is one...
   else if(!mClientInfo->isAdmin() && adminPW != "" && !strcmp(Md5::getSaltedHashFromString(adminPW).c_str(), pass))
   {
      logprintf(LogConsumer::ServerFilter, "User [%s] granted admin permissions", mClientInfo->getName().getString());
      mWrongPasswordCount = 0;

      if(!mClientInfo->isLevelChanger())
         sendLevelList();
      
      mClientInfo->setRole(ClientInfo::RoleAdmin);               // Enter admin PW and...
      s2cSetRole(ClientInfo::RoleAdmin, true);                   // Tell client they have been granted access

      if(mSettings->getIniSettings()->mSettings.getVal<YesNo>(IniKey::AllowAdminMapUpload))
      {
         mSendableFlags |= ServerFlagAllowUpload;                 // Enable level uploads
         s2rSendableFlags(mSendableFlags);
      }

      // Announce change to world
      if(gameType)
         gameType->s2cClientChangedRoles(mClientInfo->getName(), ClientInfo::RoleAdmin);
   }

   // If level change password is blank, it should already been granted to all clients
   else if(!mClientInfo->isLevelChanger() && !strcmp(Md5::getSaltedHashFromString(levChangePW).c_str(), pass)) 
   {
      logprintf(LogConsumer::ServerFilter, "User [%s] granted level change permissions", mClientInfo->getName().getString());
      mWrongPasswordCount = 0;

      mClientInfo->setRole(ClientInfo::RoleLevelChanger);
      s2cSetRole(ClientInfo::RoleLevelChanger, true);      // Tell client they have been granted access

      sendLevelList();                       // Send client the level list

      // Announce change to world
      if(gameType)
         gameType->s2cClientChangedRoles(mClientInfo->getName(), ClientInfo::RoleLevelChanger);
   }
   else
   {
      s2cWrongPassword();      // Tell client they have NOT been granted access

      logprintf(LogConsumer::LogConnection, "%s - client \"%s\" provided incorrect password.", 
                                               getNetAddressString(), mClientInfo->getName().getString());
      mWrongPasswordCount++;
      if(mWrongPasswordCount > MAX_WRONG_PASSWORD)
         disconnect(NetConnection::ReasonError, "Too many wrong password");
   }
}


// Allow admins to change the passwords and other parameters on their systems
TNL_IMPLEMENT_RPC(GameConnection, c2sSetParam, 
                  (StringPtr param, RangedU32<0, GameConnection::ParamTypeCount> paramType), 
                  (param, paramType),
                  NetClassGroupGameMask, RPCGuaranteedOrdered, RPCDirClientToServer, 0)
{
   ParamType type = (ParamType) paramType.value;

   if(!mClientInfo->isAdmin())   // Do nothing --> non-admins have no pull here.  Note that this should never happen; 
                                 // client should filter out non-admins before we get here, but we'll check anyway in 
                                 // case the client has been hacked.  But we have no obligation to notify client if 
                                 // this has happened.

   // Check for forbidden blank parameters -- the following commands require a value to be passed in param
   if( (type == AdminPassword || type == OwnerPassword || type == ServerName || type == ServerDescr || type == LevelDir) &&
                          !strcmp(param.getString(), ""))
      return;

   // Add a message to the server log
   if(type == DeleteLevel)
      logprintf(LogConsumer::ServerFilter, "User [%s] added level [%s] to server skip list", mClientInfo->getName().getString(), 
                                                mServerGame->getCurrentLevelFileName().c_str());
   else if(type == UndeleteLevel)
      logprintf(LogConsumer::ServerFilter, "User [%s] removed level [%s] from the server skip list", mClientInfo->getName().getString(), 
                                                mServerGame->getCurrentLevelFileName().c_str());   
   else
   {
      const char *paramName;
      switch(type)
      {
         case LevelChangePassword: paramName = "level change password"; break;
         case AdminPassword:       paramName = "admin password";        break;
         case OwnerPassword:       paramName = "owner password";        break;
         case ServerPassword:      paramName = "server password";       break;
         case ServerName:          paramName = "server name";           break;
         case ServerDescr:         paramName = "server description";    break;
         case LevelDir:            paramName = "leveldir param";        break;
         default:                  paramName = "unknown"; TNLAssert(false, "Fix unknown description"); break;
      }
      logprintf(LogConsumer::ServerFilter, "User [%s] %s to [%s]", mClientInfo->getName().getString(), 
                                                                   strcmp(param.getString(), "") ? "changed" : "cleared", paramName);
   }

   // Update our in-memory copies of the param, but do not save the new values to the INI
   if(type == LevelChangePassword)
      mSettings->setLevelChangePassword(param.getString(), false);
   
   else if(type == OwnerPassword && mClientInfo->isOwner())   // Need to be owner to change this
      mSettings->setOwnerPassword(param.getString(), false);

   else if(type == AdminPassword && mClientInfo->isOwner())   // Need to be owner to change this
      mSettings->setAdminPassword(param.getString(), false);
   
   else if(type == ServerPassword)
      mSettings->setServerPassword(param.getString(), false);
   
   else if(type == ServerName)
   {
      mSettings->setHostName(param.getString(), false);
      if(mServerGame->getConnectionToMaster())
         mServerGame->getConnectionToMaster()->s2mChangeName(StringTableEntry(param.getString()));   
   }
   else if(type == ServerDescr)
   {
      mSettings->setHostDescr(param.getString(), false);

      if(mServerGame->getConnectionToMaster())
         mServerGame->getConnectionToMaster()->s2mServerDescription(StringTableEntry(param.getString()));
   }

   // TODO: Add option here for type == Playlist

   else if(type == LevelDir)
   {
      FolderManager *folderManager = mSettings->getFolderManager();
      string folder = folderManager->resolveLevelDir(param.getString());

      if(folderManager->levelDir == folder)
      {
         s2cDisplayErrorMessage("!!! Specified folder is already the current level folder");
         return;
      }

      // Make sure the specified dir exists; hopefully it contains levels
      if(folder == "" || !fileExists(folder))
      {
         s2cDisplayErrorMessage("!!! Could not find specified folder");
         return;
      }

      Vector<string> levelList = LevelSource::findAllLevelFilesInFolder(folder);

      if(levelList.size() == 0)
      {
         s2cDisplayErrorMessage("!!! Specified folder contains no levels");
         return;
      }

      LevelSource *newLevelSource =  mSettings->chooseLevelSource(mServerGame);

      bool anyLoaded = newLevelSource->loadLevels(folderManager);    // Populates all our levelInfos by loading each file in turn

      if(!anyLoaded)
      {
         s2cDisplayErrorMessage("!!! Specified location contains no valid levels.  See server log for details.");
         return;
      }

      LevelSourcePtr levelSource = LevelSourcePtr(newLevelSource);

      // Folder contains some valid levels -- save it!
      folderManager->levelDir = folder;

      // Send the new list of levels to all levelchangers
      for(S32 i = 0; i < mServerGame->getClientCount(); i++)
      {
         ClientInfo *clientInfo = mServerGame->getClientInfo(i);
         GameConnection *conn = clientInfo->getConnection();

         if(clientInfo->isLevelChanger() && conn)
            conn->sendLevelList();
      }

      s2cDisplaySuccessMessage("Level folder changed");

   }  // end change leveldir


   else if(type == DeleteLevel)
      markCurrentLevelAsDeleted();

   else if(type == UndeleteLevel)
   {
      string level = undeleteMostRecentlyDeletedLevel();
      if(level == "")
         s2cDisplayErrorMessage("!!! No levels on delete list");
      else
      {
         Vector<StringTableEntry> e;
         e.push_back(level);

         s2cDisplayMessageE(ColorSuccess, SFXNone, "\"%e0\" removed from skip list", e);
      }

      return;
   }


   if(type != DeleteLevel && type != UndeleteLevel && type != LevelDir)
   {
      const char *paramName;
      switch(type)
      {
         case LevelChangePassword: paramName = "LevelChangePassword"; break;
         case AdminPassword:       paramName = "AdminPassword";       break;
         case OwnerPassword:       paramName = "OwnerPassword";       break;
         case ServerPassword:      paramName = "ServerPassword";      break;
         case ServerName:          paramName = "ServerName";          break;
         case ServerDescr:         paramName = "ServerDescription";   break;
         default:                  paramName = NULL; TNLAssert(false, "Fix unknown parameter to save"); break;
      }

      if(paramName != NULL)
      {
         // Update the INI file
         GameSettings::iniFile.SetValue("Host", paramName, param.getString(), true);
         GameSettings::iniFile.WriteFile();    // Save new INI settings to disk
      }
   }

   // Some messages we might show the user... should these just be inserted directly below?   Yes.  TODO: <== do that!
   static StringTableEntry levelPassChanged     = "Level change password changed";
   static StringTableEntry levelPassCleared     = "Level change password cleared -- anyone can change levels";
   static StringTableEntry adminPassChanged     = "Admin password changed";
   static StringTableEntry ownerPassChanged     = "Owner password changed";
   static StringTableEntry serverPassChanged    = "Server password changed -- only players with the password can connect";
   static StringTableEntry serverPassCleared    = "Server password cleared -- anyone can connect";
   static StringTableEntry serverNameChanged    = "Server name changed";
   static StringTableEntry serverDescrChanged   = "Server description changed";
   static StringTableEntry serverLevelDeleted   = "Level added to skip list; level will stay in rotation until server restarted";

   // Pick out just the right message
   StringTableEntry msg;

   if(type == LevelChangePassword)
   {
      msg = strcmp(param.getString(), "") ? levelPassChanged : levelPassCleared;

      // If we're clearning the level change password, quietly grant access to anyone who doesn't already have it
      if(!strcmp(param.getString(), ""))
      {
         for(S32 i = 0; i < mServerGame->getClientCount(); i++)
         {
            ClientInfo *clientInfo = mServerGame->getClientInfo(i);
            GameConnection *conn = clientInfo->getConnection();

            if(!clientInfo->isLevelChanger())
            {
               clientInfo->setRole(ClientInfo::RoleLevelChanger);
               if(conn)
               {
                  conn->sendLevelList();
                  conn->s2cSetRole(ClientInfo::RoleLevelChanger, false);     // Silently
               }
            }
         }
      }
      else  // If setting a password, remove everyone's permissions (except admins)
      { 
         for(S32 i = 0; i < mServerGame->getClientCount(); i++)
         {
            ClientInfo *clientInfo = mServerGame->getClientInfo(i);
            GameConnection *conn = clientInfo->getConnection();

            if(clientInfo->isLevelChanger() && (!clientInfo->isAdmin()))
            {
               clientInfo->setRole(ClientInfo::RoleNone);
               if(conn)
                  conn->s2cSetRole(ClientInfo::RoleNone, false);

               // Announce the change
               mServerGame->getGameType()->s2cClientChangedRoles(clientInfo->getName(), ClientInfo::RoleNone);
            }
         }
      }
   }
   else if(type == AdminPassword)
   {
      msg = adminPassChanged;

      // Revoke all admin permissions upon password change (except Owner)
      if(mClientInfo->isOwner())
      {
         for(S32 i = 0; i < mServerGame->getClientCount(); i++)
         {
            ClientInfo *clientInfo = mServerGame->getClientInfo(i);
            GameConnection *conn = clientInfo->getConnection();

            if(clientInfo->isAdmin() && (!clientInfo->isOwner()))
            {
               clientInfo->setRole(ClientInfo::RoleNone);
               if(conn)
                  conn->s2cSetRole(ClientInfo::RoleNone, false);

               // Announce the change
               mServerGame->getGameType()->s2cClientChangedRoles(clientInfo->getName(), ClientInfo::RoleNone);
            }
         }
      }
   }
   else if(type == OwnerPassword)
      msg = ownerPassChanged;
   else if(type == ServerPassword)
      msg = strcmp(param.getString(), "") ? serverPassChanged : serverPassCleared;
   else if(type == ServerName)
   {
      msg = serverNameChanged;

      // If we've changed the server name, notify all the clients
      for(S32 i = 0; i < mServerGame->getClientCount(); i++)
         if(mServerGame->getClientInfo(i)->getConnection())
            mServerGame->getClientInfo(i)->getConnection()->s2cSetServerName(mSettings->getHostName());
   }
   else if(type == ServerDescr)
      msg = serverDescrChanged;
   else if(type == DeleteLevel)
      msg = serverLevelDeleted;

   s2cDisplaySuccessMessage(msg);      // Notify user their bidding has been done
}


void GameConnection::markCurrentLevelAsDeleted()
{
   string filename = mServerGame->getCurrentLevelFileName();

   // Avoid duplicates on skip list
   if(mSettings->isLevelOnSkipList(filename))
      return;

   // Add level to our skip list.  Deleting it from the active list of levels is more of a challenge...
   mSettings->addLevelToSkipList(filename);
}


string GameConnection::undeleteMostRecentlyDeletedLevel()
{
   Vector<string> *skipList = mSettings->getLevelSkipList();

   if(skipList->size() == 0)     // No deleted items to undelete
      return "";

   string name = skipList->last();
   skipList->erase(skipList->size() - 1);

   mSettings->saveSkipList();

   return name;
}


// This gets called under two circumstances; when it's a new game, or when the server's name is changed by an admin
TNL_IMPLEMENT_RPC(GameConnection, s2cSetServerName, (StringTableEntry name), (name),
   NetClassGroupGameMask, RPCGuaranteedOrdered, RPCDirServerToClient, 0)
{
   setServerName(name);

   // If we know the level change password, apply for permissions if we don't already have them
   if(!mClientInfo->isLevelChanger())
   {
      string levelChangePassword = GameSettings::iniFile.GetValue("SavedLevelChangePasswords", getServerName());
      if(levelChangePassword != "")
      {
         c2sSubmitPassword(Md5::getSaltedHashFromString(levelChangePassword).c_str());
         setWaitingForPermissionsReply(false);     // Want to return silently
      }
   }

   // If we know the admin password, apply for permissions if we don't already have them
   if(!mClientInfo->isAdmin())
   {
      string adminPassword = GameSettings::iniFile.GetValue("SavedAdminPasswords", getServerName());
      if(adminPassword != "")
      {
         c2sSubmitPassword(Md5::getSaltedHashFromString(adminPassword).c_str());
         setWaitingForPermissionsReply(false);     // Want to return silently
      }
   }

   // If we know the owner password, apply for permissions if we don't already have them
   if(!mClientInfo->isOwner())
   {
      string ownerPassword = GameSettings::iniFile.GetValue("SavedOwnerPasswords", getServerName());
      if(ownerPassword != "")
      {
         c2sSubmitPassword(Md5::getSaltedHashFromString(ownerPassword).c_str());
         setWaitingForPermissionsReply(false);     // Want to return silently
      }
   }
}


TNL_IMPLEMENT_RPC(GameConnection, s2cSetRole, (RangedU32<0,ClientInfo::MaxRoles> role, bool notify), (role, notify),
   NetClassGroupGameMask, RPCGuaranteedOrdered, RPCDirServerToClient, 0)
{
#ifndef ZAP_DEDICATED
   ClientInfo *clientInfo = mClientGame->getClientInfo();

   ClientInfo::ClientRole newRole = (ClientInfo::ClientRole) role.value;
   ClientInfo::ClientRole currentRole = clientInfo->getRole();

   // Role has stayed the same.  Do nothing
   if(newRole == currentRole)
      return;

   // We were demoted
   bool lostRole = newRole < currentRole;

   // Handle password saving in the INI
   static string ownerKey = "SavedOwnerPasswords";
   static string adminKey = "SavedAdminPasswords";
   static string levelChangeKey = "SavedLevelChangePasswords";

   // If we've got a new role, save our password
   if(newRole != ClientInfo::RoleNone && mLastEnteredPassword != "")
   {
      if(newRole == ClientInfo::RoleOwner)
         GameSettings::iniFile.SetValue(ownerKey, getServerName(), mLastEnteredPassword, true);
      else if(newRole == ClientInfo::RoleAdmin)
         GameSettings::iniFile.SetValue(adminKey, getServerName(), mLastEnteredPassword, true);
      else if(newRole == ClientInfo::RoleLevelChanger)
         GameSettings::iniFile.SetValue(levelChangeKey, getServerName(), mLastEnteredPassword, true);

      mLastEnteredPassword = "";
   }

   // If we're being demoted, get rid of our currently saved password
   if(lostRole)
   {
      if(currentRole == ClientInfo::RoleOwner)
         GameSettings::iniFile.deleteKey(ownerKey, getServerName());
      else if(currentRole == ClientInfo::RoleAdmin)
         GameSettings::iniFile.deleteKey(adminKey, getServerName());
      else if(currentRole == ClientInfo::RoleLevelChanger)
         GameSettings::iniFile.deleteKey(levelChangeKey, getServerName());
   }

   // Extra instructions upon demotion
   if(lostRole)
   {
      if(currentRole == ClientInfo::RoleLevelChanger)
         mClientGame->displayCmdChatMessage(
            "An admin has changed the level change password; you must enter the new password to change levels.");
      else if(currentRole == ClientInfo::RoleAdmin)
         mClientGame->displayCmdChatMessage(
            "An owner has changed the admin password; you must enter the new password to become an admin.");
   }

   // Finally set our new role
   clientInfo->setRole(newRole);

   // Notify UI of permissions update
   if(newRole != ClientInfo::RoleNone)
   {
      setGotPermissionsReply(true);

      // If we're not waiting, don't show us a message.  Supresses superflous messages on startup.
      if(waitingForPermissionsReply() && notify)
         mClientGame->gotPermissionsReply(newRole);
   }
#endif
}


TNL_IMPLEMENT_RPC(GameConnection, s2cWrongPassword, (), (), NetClassGroupGameMask, RPCGuaranteedOrdered, RPCDirServerToClient, 0)
{
#ifndef ZAP_DEDICATED
   if(waitingForPermissionsReply())
      mClientGame->gotWrongPassword();
#endif
}


TNL_IMPLEMENT_RPC(GameConnection, c2sRequestCommanderMap, (), (),
   NetClassGroupGameMask, RPCGuaranteedOrdered, RPCDirClientToServer, 0)
{
   mInCommanderMap = true;
}


TNL_IMPLEMENT_RPC(GameConnection, c2sReleaseCommanderMap, (), (),
   NetClassGroupGameMask, RPCGuaranteedOrdered, RPCDirClientToServer, 0)
{
   mInCommanderMap = false;
}


// 18 bits == 262144, enough for -100000 to 100000  (Ship::EnergyMax is 100000)
// This way we can credit negative energy as well
TNL_IMPLEMENT_RPC(GameConnection, s2cCreditEnergy, (SignedInt<18> energy), (energy), NetClassGroupGameMask, RPCGuaranteed, RPCDirServerToClient, 0)
{
   Ship *ship = static_cast<Ship *>(getControlObject());

   if(ship)
   {
      prepareReplay();
      ship->creditEnergy(energy);
   }
}


TNL_IMPLEMENT_RPC(GameConnection, s2cSetFastRechargeTime, (U32 time), (time), NetClassGroupGameMask, RPCGuaranteed, RPCDirServerToClient, 0)
{
#ifndef ZAP_DEDICATED
   U32 interval = /*getClientGame()->getGameType()->getTotalGamePlayedInMs() -*/ time;
   Ship *ship = static_cast<Ship *>(getControlObject());
   if(ship)
   {
      ship->resetFastRecharge();
      // manually set the time remaining, but keep the same period
      ship->mFastRechargeTimer.reset(interval, ship->mFastRechargeTimer.getPeriod());
   }
#endif
}


// Client has changed his loadout configuration.  This gets run on the server as soon as the loadout is entered.
TNL_IMPLEMENT_RPC(GameConnection, c2sRequestLoadout, (Vector<U8> loadout), (loadout), NetClassGroupGameMask, RPCGuaranteedOrdered, RPCDirClientToServer, 0)
{
   LoadoutTracker req(loadout);
   getClientInfo()->requestLoadout(req);
}


// TODO: make this an xmacro
Color colors[] =
{
   Colors::white,          // ColorWhite
   Colors::cmdChatColor,   // ColorRed  
   Colors::green,          // ColorGreen
   Colors::blue,           // ColorBlue
   Colors::cyan,           // ColorAqua
   Colors::yellow,         // ColorYellow
   Color(0.6f, 1, 0.8f),   // ColorNuclearGreen, SuccessColor
};


void GameConnection::displayMessage(U32 colorIndex, U32 sfxEnum, const char *message)
{
#ifndef ZAP_DEDICATED
   mClientGame->displayMessage(colors[colorIndex], "%s", message);
   if(sfxEnum != SFXNone)
      mClientGame->playSoundEffect(sfxEnum);
#endif
}


TNL_IMPLEMENT_RPC(GameConnection, s2cDisplayMessageESI,
                  (RangedU32<0, GameConnection::ColorCount> color, RangedU32<0, NumSFXBuffers> sfx, StringTableEntry formatString,
                  Vector<StringTableEntry> e, Vector<StringPtr> s, Vector<S32> i),
                  (color, sfx, formatString, e, s, i),
                  NetClassGroupGameMask, RPCGuaranteedOrdered, RPCDirServerToClient, 0)
{
   char outputBuffer[256];
   S32 pos = 0;
   const char *src = formatString.getString();
   while(*src)
   {
      if(src[0] == '%' && (src[1] == 'e' || src[1] == 's' || src[1] == 'i') && (src[2] >= '0' && src[2] <= '9'))
      {
         S32 index = src[2] - '0';
         switch(src[1])
         {
            case 'e':
               if(index < e.size())
                  pos += dSprintf(outputBuffer + pos, 256 - pos, "%s", e[index].getString());
               break;
            case 's':
               if(index < s.size())
                  pos += dSprintf(outputBuffer + pos, 256 - pos, "%s", s[index].getString());
               break;
            case 'i':
               if(index < i.size())
                  pos += dSprintf(outputBuffer + pos, 256 - pos, "%d", i[index]);
               break;
         }
         src += 3;
      }
      else
         outputBuffer[pos++] = *src++;

      if(pos >= 255)
         break;
   }
   outputBuffer[pos] = 0;
   displayMessage(color, sfx, outputBuffer);
}


TNL_IMPLEMENT_RPC(GameConnection, s2cDisplayMessageE,
                  (RangedU32<0, GameConnection::ColorCount> color, RangedU32<0, NumSFXBuffers> sfx, StringTableEntry formatString,
                  Vector<StringTableEntry> e), (color, sfx, formatString, e),
                  NetClassGroupGameMask, RPCGuaranteedOrdered, RPCDirServerToClient, 0)
{
   displayMessageE(color, sfx, formatString, e);
}


TNL_IMPLEMENT_RPC(GameConnection, s2cTouchdownScored,
                  (RangedU32<0, NumSFXBuffers> sfx, S32 team, StringTableEntry formatString, Vector<StringTableEntry> e, Point scorePos),
                  (sfx, team, formatString, e, scorePos),
                  NetClassGroupGameMask, RPCGuaranteedOrdered, RPCDirServerToClient, 0)
{
#ifndef ZAP_DEDICATED
   if(formatString.getString()[0] != 0)
      displayMessageE(GameConnection::ColorNuclearGreen, sfx, formatString, e);

   GameType* gt = mClientGame->getGameType();
   if(gt)
   {
      gt->majorScoringEventOcurred(team);
      mClientGame->emitTextEffect("Touchdown!", *gt->getTeamColor(team), scorePos);
   }
#endif
}


void GameConnection::displayMessageE(U32 color, U32 sfx, StringTableEntry formatString, Vector<StringTableEntry> e)
{
   char outputBuffer[256];
   S32 pos = 0;
   const char *src = formatString.getString();
   while(*src)
   {
      if(src[0] == '%' && (src[1] == 'e') && (src[2] >= '0' && src[2] <= '9'))
      {
         S32 index = src[2] - '0';
         switch(src[1])
         {
            case 'e':
               if(index < e.size())
                  pos += dSprintf(outputBuffer + pos, 256 - pos, "%s", e[index].getString());
               break;
         }
         src += 3;
      }
      else
         outputBuffer[pos++] = *src++;

      if(pos >= 255)
         break;
   }
   outputBuffer[pos] = 0;
   displayMessage(color, sfx, outputBuffer);
}


void GameConnection::sendLevelList()
{
   // Send blank entry to clear the remote list
   s2cAddLevel("", NoGameType);    

   // Build list remotely by sending level names one-by-one
   for(S32 i = 0; i < mServerGame->getLevelCount(); i++)
   {
      LevelInfo levelInfo = mServerGame->getLevelInfo(i);
      s2cAddLevel(levelInfo.mLevelName, levelInfo.mLevelType);
   }
}


TNL_IMPLEMENT_RPC(GameConnection, s2cDisplayMessage,
                  (RangedU32<0, GameConnection::ColorCount> color, RangedU32<0, NumSFXBuffers> sfx, StringTableEntry formatString),
                  (color, sfx, formatString),
                  NetClassGroupGameMask, RPCGuaranteedOrdered, RPCDirServerToClient, 0)
{
   displayMessage(color, sfx, formatString.getString());
}


TNL_IMPLEMENT_RPC(GameConnection, s2cDisplaySuccessMessage,
                  (StringTableEntry formatString),
                  (formatString),
                  NetClassGroupGameMask, RPCGuaranteedOrdered, RPCDirServerToClient, 0)
{
#ifndef ZAP_DEDICATED
   mClientGame->displaySuccessMessage(formatString.getString());
#endif
}


TNL_IMPLEMENT_RPC(GameConnection, s2cDisplayErrorMessage,
                  (StringTableEntry formatString),
                  (formatString),
                  NetClassGroupGameMask, RPCGuaranteedOrdered, RPCDirServerToClient, 0)
{
#ifndef ZAP_DEDICATED
   mClientGame->displayErrorMessage(formatString.getString());
#endif
}


TNL_IMPLEMENT_RPC(GameConnection, s2cDisplayMessageBox, (StringTableEntry title, StringTableEntry instr, Vector<StringTableEntry> message),
                  (title, instr, message), NetClassGroupGameMask, RPCGuaranteedOrdered, RPCDirServerToClient, 0)
{
#ifndef ZAP_DEDICATED
   mClientGame->displayMessageBox(title, instr, message);
#endif
}


// Server sends the name and type of a level to the client (gets run repeatedly when client connects to the server). 
// Sending a blank name and type will clear the list.
TNL_IMPLEMENT_RPC(GameConnection, s2cAddLevel, (StringTableEntry name, RangedU32<0, GameTypesCount> type), (name, type),
                  NetClassGroupGameMask, RPCGuaranteedOrdered, RPCDirServerToClient, 0)
{
   // Sending a blank name and type will clear the list.  Type should never be blank except in this use case, so check it first.
   if(type == NoGameType)
      mLevelInfos.clear();
   else
      mLevelInfos.push_back(LevelInfo(name, (GameTypeId)type.value));
}


// Server sends the level that got removed, or removes all levels from list when index is -1
// Unused??
TNL_IMPLEMENT_RPC(GameConnection, s2cRemoveLevel, (S32 index), (index),
                  NetClassGroupGameMask, RPCGuaranteedOrdered, RPCDirServerToClient, 0)
{
   if(index < 0)
      mLevelInfos.clear();
   else if(index < mLevelInfos.size())
      mLevelInfos.erase(index);
}


TNL_IMPLEMENT_RPC(GameConnection, c2sRequestLevelChange, (S32 newLevelIndex, bool isRelative), (newLevelIndex, isRelative), 
                              NetClassGroupGameMask, RPCGuaranteedOrdered, RPCDirClientToServer, 0)
{
   if(!mClientInfo->isLevelChanger())
   {
      s2cDisplayErrorMessage("!!! Need level change permission");  // currently can come from GameType::processServerCommand "/random"
      return;
   }

   // Use voting when there is no level change password and there is more then 1 player (unless changer is an admin)
   if(!mClientInfo->isAdmin() && mSettings->getLevelChangePassword().length() == 0 && 
         mServerGame->getPlayerCount() > 1 && mServerGame->voteStart(mClientInfo, ServerGame::VoteLevelChange, newLevelIndex))
      return;

   // Don't let spawn delay kick in for caller.  This prevents a race condition with spawn undelay and becoming unbusy
   resetTimeSinceLastMove();

   bool restart = false;

   if(isRelative)
      newLevelIndex = (mServerGame->getCurrentLevelIndex() + newLevelIndex ) % mServerGame->getLevelCount();
   else if(newLevelIndex == REPLAY_LEVEL)
      restart = true;

   StringTableEntry msg( restart ? "%e0 restarted the current level." : "%e0 changed the level to %e1." );
   Vector<StringTableEntry> e;
   e.push_back(mClientInfo->getName()); 

   // resolve the index (which could be a meta-index) to an absolute index
   newLevelIndex = mServerGame->getAbsoluteLevelIndex(newLevelIndex);

   mServerGame->cycleLevel(newLevelIndex);
   if(!restart)
      e.push_back(mServerGame->getLevelNameFromIndex(newLevelIndex));

   mServerGame->getGameType()->broadcastMessage(ColorYellow, SFXNone, msg, e);
}


TNL_IMPLEMENT_RPC(GameConnection, c2sShowNextLevel, (), (), NetClassGroupGameMask, RPCGuaranteed, RPCDirClientToServer, 0)
{
   Vector<StringTableEntry> e;
   e.push_back(mServerGame->getLevelNameFromIndex(NEXT_LEVEL)); 

   s2cDisplayMessageE(ColorInfo, SFXNone, "Next level will be \"%e0\"", e);
}


TNL_IMPLEMENT_RPC(GameConnection, c2sRequestShutdown, (U16 time, StringPtr reason), (time, reason), 
                  NetClassGroupGameMask, RPCGuaranteedOrdered, RPCDirClientToServer, 0)
{
   if(!mClientInfo->isOwner())
      return;

   logprintf(LogConsumer::ServerFilter, "User [%s] requested shutdown in %d seconds [%s]", 
                                        mClientInfo->getName().getString(), time, reason.getString());

   mServerGame->setShuttingDown(true, time, this, reason.getString());

   // Broadcast the message
   for(S32 i = 0; i < mServerGame->getClientCount(); i++)
   {
      GameConnection *conn = mServerGame->getClientInfo(i)->getConnection();
      if(conn)
         conn->s2cInitiateShutdown(time, mClientInfo->getName(), reason, conn == this);
   }
}


TNL_IMPLEMENT_RPC(GameConnection, s2cInitiateShutdown, (U16 time, StringTableEntry name, StringPtr reason, bool originator),
                  (time, name, reason, originator), NetClassGroupGameMask, RPCGuaranteedOrdered, RPCDirServerToClient, 0)
{
#ifndef ZAP_DEDICATED
   mClientGame->shutdownInitiated(time, name, reason, originator);
#endif
}


TNL_IMPLEMENT_RPC(GameConnection, c2sRequestCancelShutdown, (), (), NetClassGroupGameMask, RPCGuaranteedOrdered, RPCDirClientToServer, 0)
{
   if(!mClientInfo->isAdmin())
      return;

   logprintf(LogConsumer::ServerFilter, "User %s canceled shutdown", mClientInfo->getName().getString());

   // Broadcast the message
   for(S32 i = 0; i < mServerGame->getClientCount(); i++)
   {
      GameConnection *conn = mServerGame->getClientInfo(i)->getConnection();

      if(conn != this)     // Don't send message to cancellor!
         conn->s2cCancelShutdown();
   }

   mServerGame->setShuttingDown(false, 0, NULL, "");
}


TNL_IMPLEMENT_RPC(GameConnection, s2cCancelShutdown, (), (), NetClassGroupGameMask, RPCGuaranteedOrdered, RPCDirServerToClient, 0)
{
#ifndef ZAP_DEDICATED
   mClientGame->cancelShutdown();
#endif
}


// Server tells clients that another player is idle and will not be joining us for the moment
TNL_IMPLEMENT_RPC(GameConnection, s2cSetIsBusy, (StringTableEntry name, bool isBusy), (name, isBusy), 
                  NetClassGroupGameMask, RPCGuaranteed, RPCDirServerToClient, 0)
{
#ifndef ZAP_DEDICATED
   ClientInfo *clientInfo = mClientGame->findClientInfo(name);

   // Might not find clientInfo if level just cycled and players haven't been re-sent to client yet.  In which case,
   // this is ok, since busy status will be sent with s2cAddClient().

   if(!clientInfo)      
      return;

   clientInfo->setIsBusy(isBusy);     
#endif
}


// Client tells server that they are busy chatting or futzing with menus or configuring ship... or not
TNL_IMPLEMENT_RPC(GameConnection, c2sSetIsBusy, (bool isBusy), (isBusy), NetClassGroupGameMask, RPCGuaranteedOrdered, RPCDirClientToServer, 0)
{
   if(mIsBusy == isBusy)
      return;

   mIsBusy = isBusy;

   for(S32 i = 0; i < mServerGame->getClientCount(); i++)
   {
      ClientInfo *clientInfo = mServerGame->getClientInfo(i);

      if(clientInfo->isRobot())
         continue;

      // No need to notify player that they themselves are busy... is there?
      if(clientInfo == mClientInfo)
         continue;

      clientInfo->getConnection()->s2cSetIsBusy(mClientInfo->getName(), isBusy);
   }

   mClientInfo->setIsBusy(isBusy);

   // If we're busy, force spawndelay timer to run out
   if(isBusy)
      addTimeSinceLastMove(SPAWN_DELAY_TIME - 2000);
   else
      resetTimeSinceLastMove();
}


TNL_IMPLEMENT_RPC(GameConnection, c2sSetServerAlertVolume, (S8 vol), (vol), NetClassGroupGameMask, RPCGuaranteedOrdered, RPCDirClientToServer, 0)
{
   //setServerAlertVolume(vol);
}


// Client connects to master after joining a game, authentication fails,
// then client has changed name to non-reserved, or entered password.
TNL_IMPLEMENT_RPC(GameConnection, c2sRenameClient, (StringTableEntry newName), (newName), 
                  NetClassGroupGameMask, RPCGuaranteedOrdered, RPCDirClientToServer, 0)
{
   StringTableEntry oldName = mClientInfo->getName();
   mClientInfo->setName("");     

   StringTableEntry uniqueName = mServerGame->makeUnique(newName.getString()).c_str();    // Make sure new name is unique
   mClientInfo->setName(oldName);         // Restore name to properly get it updated to clients
   setClientNameNonUnique(newName);       // For correct authentication
   
   mClientInfo->setAuthenticated(false, NO_BADGES, 0);            // Prevents name from being underlined
   mClientInfo->setNeedToCheckAuthenticationWithMaster(false);    // Do not inquire with master

   if(oldName != uniqueName)              // Did the name actually change?
      mServerGame->getGameType()->updateClientChangedName(mClientInfo, uniqueName);
}


TNL_IMPLEMENT_RPC(GameConnection, s2rSendableFlags, (U8 flags), (flags), NetClassGroupGameMask, RPCGuaranteed, RPCDirAny, 0)
{
   mSendableFlags = flags;
}


void GameConnection::ReceivedLevelFile(const U8 *leveldata, U32 levelsize, const U8 *levelgendata, U32 levelgensize)
{
   bool isServer = !isInitiator();

   // Only server runs this part of code
   FolderManager *folderManager = mSettings->getFolderManager();

   if(isServer && levelgensize != 0 && 
      !mSettings->getIniSettings()->mSettings.getVal<YesNo>(IniKey::AllowLevelgenUpload))
   {
      s2cDisplayErrorMessage("!!! Server does not allow levelgen uploads");
      return;
   }

   LevelInfo levelInfo;
   LevelSource::getLevelInfoFromCodeChunk(string((char *)leveldata, levelsize), levelInfo);

   if(isServer && levelgensize == 0 && levelInfo.mScriptFileName.length() != 0)
   {
      if(isServer)
      {
         s2cDisplayErrorMessage("!!! Levelgen not uploaded, does script name end with .levelgen?"); // for existing client release 019
         return;
      }
      else
         s2cDisplayErrorMessage_remote("!!! Levelgen not downloaded, downloaded level needs levelgen");
   }

   string titleName = makeFilenameFromString(levelInfo.mLevelName.getString());
   string filename = (isServer ? UploadPrefix : DownloadPrefix) + titleName + ".level";
   string filenameLevelgen = (isServer ? UploadPrefix : DownloadPrefix) + titleName + ".levelgen";

   string fullFilename = strictjoindir(folderManager->levelDir, filename);
   levelInfo.filename  = filename;
   levelInfo.folder    = folderManager->levelDir;

   FILE *f = fopen(fullFilename.c_str(), "wb");
   if(f)
   {
      if(levelgensize != 0)
      {
         // Modify the "Script" line so it points to new uploaded script filename
         U32 c = 0;
         bool foundscript = false;
         // First, find a line that says "Script"
         while(c < levelsize - 10)
         {  // Make sure the previous char is a new line (c < 32), and compare "Script " with only 7 chars
            if((c == 0 || leveldata[c-1] < 32) && strncmp("Script ", (char*)&leveldata[c], 7) == 0)
            {
               foundscript = true;
               break;
            }
            c++;
         }
         if(foundscript)
         {  // Found a line, write a modified Script filename we will soon write to.
            // Could use more work here to better handle spaces and quotes
            if(c != 0)
               fwrite(leveldata, 1, c, f);
            fwrite("Script ", 1, 7, f); // Using quotation marks to handle filename with spaces
            fwrite(filenameLevelgen.c_str(), 1, strlen(filenameLevelgen.c_str()), f);
            //fputc('"', f);  // End with quotation mark
            c += 6;
            while(c < levelsize && leveldata[c] == 32) // First one or more spaces.
               c++;
            bool isInQuote = false; // to ignore spaces while in quotoation marks
            while(c < levelsize && leveldata[c] >= 32 && (isInQuote || leveldata[c] != 32)) // Go to end of second arg
            {
               isInQuote = isInQuote != (leveldata[c] == '"');
               c++;
            }
         }
         else
            c = 0;
         if(c < levelsize)
            fwrite(&leveldata[c], 1, levelsize - c, f); // Write the rest of level
      }
      else
         fwrite(leveldata, 1, levelsize, f);
      fclose(f);

      if(isServer)
         logprintf(LogConsumer::ServerFilter, "%s %s Uploaded %s", getNetAddressString(), mClientInfo->getName().getString(), filename.c_str());
      else
         // _remote works so well when we are already client and not sending through network, avoids messy #define ZAP_DEDICATED
         s2cDisplaySuccessMessage_remote("Level download completed");

      if(levelgensize != 0)  // next, write levelgen if we have one.
      {
         string str1 = strictjoindir(folderManager->levelDir, filenameLevelgen);
         f = fopen(str1.c_str(), "wb");
         if(f)
         {
            fwrite(levelgendata, 1, levelgensize, f);
            fclose(f);
         }
         else if(isServer)
            s2cDisplayErrorMessage("!!! Levelgen upload failed -- server can't write file");
         else
            s2cDisplayErrorMessage_remote("!!! Unable to save levelgen");
      }

      if(isServer)
      {
         S32 index = mServerGame->addLevel(levelInfo);
         c2sRequestLevelChange_remote(index, false);  // Might as well switch to it after done with upload
      }
   }
   else if(isServer)
      s2cDisplayErrorMessage("!!! Upload failed -- server can't write file");
   else
      s2cDisplayErrorMessage_remote("!!! Unable to save level");
}


void GameConnection::ReceivedRecordedGameplay(const U8 *filedata, U32 filedatasize)
{
   if(!isInitiator())
   {
      TNLAssert(false, "ReceivedRecordedGameplay is Client only");
      return;
   }

#ifndef ZAP_DEDICATED

   const string &dir = mClientGame->getSettings()->getFolderManager()->recordDir;
   string filename = string(mServerName.getString()) + "_" + mFileName;
   filename = joindir(dir, makeFilenameFromString(filename.c_str(), true));
<<<<<<< HEAD
=======

>>>>>>> b5d6fe54
   FILE *f = fopen(filename.c_str(), "wb");

   if(f)
   {
      fwrite(f, 1, filedatasize, f);
      fclose(f);
   }
   else
      s2cDisplayErrorMessage_remote("!!! Unable to save file");

#endif
}


TNL_IMPLEMENT_RPC(GameConnection, s2rSendDataParts, (U8 type, ByteBufferPtr data), (type, data), 
                  NetClassGroupGameMask, RPCGuaranteedOrdered, RPCDirAny, 0)
{
   // Abort early if user can't upload
   if(!isInitiator() && !(mSettings->getIniSettings()->mSettings.getVal<YesNo>(IniKey::AllowMapUpload) || 
                         (mSettings->getIniSettings()->mSettings.getVal<YesNo>(IniKey::AllowAdminMapUpload) && mClientInfo->isAdmin())))
      return;

   ByteBuffer *&dataBuffer = (type & 2 ? mDataBufferLevelGen : mDataBuffer);

   if(dataBuffer)
   {
      if(dataBuffer->getBufferSize() < maxDataBufferSize || isInitiator())  // Limit memory consumption (no limit on clients due to how big game recordings can be)
         dataBuffer->appendBuffer(*data.getPointer());
   }
   else
   {
      dataBuffer = new ByteBuffer(*data.getPointer());
      dataBuffer->takeOwnership();
   }

   if((type & TransmissionDone) && mDataBuffer && mDataBuffer->getBufferSize() != 0)
   {
      if(type & TransmissionRecordedGame)
         ReceivedRecordedGameplay(mDataBuffer->getBuffer(), mDataBuffer->getBufferSize());
      else if(mDataBufferLevelGen)
         ReceivedLevelFile(mDataBuffer->getBuffer(), mDataBuffer->getBufferSize(), 
                           mDataBufferLevelGen->getBuffer(), mDataBufferLevelGen->getBufferSize());
      else
         ReceivedLevelFile(mDataBuffer->getBuffer(), mDataBuffer->getBufferSize(), NULL, 0);
   }

   if(type & TransmissionDone)
   {
      if(mDataBuffer)
      {
         delete mDataBuffer;
         mDataBuffer = NULL;
      }

      if(mDataBufferLevelGen)
      {
         delete mDataBufferLevelGen;
         mDataBufferLevelGen = NULL;
      }
   }
}


TNL_IMPLEMENT_RPC(GameConnection, s2rTransferFileSize, (U32 size), (size), 
                  NetClassGroupGameMask, RPCGuaranteedOrdered, RPCDirAny, 0)
{
   mReceiveTotalSize = size;
}

static S32 QSORT_CALLBACK numberAlphaSort(string *a, string *b)
{
   int aNum = atoi(a->c_str());
   int bNum = atoi(b->c_str());
   if(aNum != bNum)
      return bNum - aNum;

   return stricmp(a->c_str(), b->c_str());        // Is there something analagous to stricmp for strings (as opposed to c_strs)?
}


TNL_IMPLEMENT_RPC(GameConnection, c2sRequestRecordedGameplay, (StringPtr file), (file), 
                  NetClassGroupGameMask, RPCGuaranteedOrdered, RPCDirClientToServer, 2)
{
   if(file.getString()[0] != 0)
   {
      string filePath = joindir(mServerGame->getSettings()->getFolderManager()->recordDir, file.getString());
      TransferRecordedGameplay(filePath.c_str());
   }
   else
   {
      Vector<string> levels;
      const string &dir = mServerGame->getSettings()->getFolderManager()->recordDir;
      getFilesFromFolder(dir, levels);
		GameRecorderServer *g = mServerGame->getGameRecorder();
		if(g)
		{
			for(S32 i = 0; i < levels.size(); i++)
				if(levels[i] == g->mFileName)
				{
					levels.erase(i);
					break;
				}
		}
		if(levels.size())
			levels.sort(numberAlphaSort);
      s2cListRecordedGameplays(levels);
   }
}
TNL_IMPLEMENT_RPC(GameConnection, s2cListRecordedGameplays, (Vector<string> files), (files), 
                  NetClassGroupGameMask, RPCGuaranteedOrderedBigData, RPCDirServerToClient, 2)
{
#ifndef ZAP_DEDICATED
   mClientGame->getUIManager()->getUI<PlaybackServerDownloadUserInterface>()->receivedLevelList(files);
#endif
}

TNL_IMPLEMENT_RPC(GameConnection, s2cSetFilename, (string filename), (filename), 
                  NetClassGroupGameMask, RPCGuaranteedOrderedBigData, RPCDirServerToClient, 2)
{
   mFileName = filename;
}

bool GameConnection::TransferLevelFile(const char *filename)
{
   BitStream s;
   const U32 partsSize = 512;   // max 1023, limited by ByteBufferSizeBitSize value of 10

   FILE *f = fopen(filename, "rb");

   if(f)
   {
      U32 size = partsSize;
      const U32 DATAARRAYSIZE = 8192;
      U8 *data = new U8[DATAARRAYSIZE];
      U32 totalTransferSize = 0;
      size = fread(data, 1, DATAARRAYSIZE, f);

      mPendingTransferData.resize(0);

      if(size <= 0 || size > DATAARRAYSIZE)
      {
         fclose(f);
         delete[] data;
         return false;
      }

      LevelInfo levelInfo;
      LevelSource::getLevelInfoFromCodeChunk(string((char*)data, size), levelInfo);

      for(U32 i = 0; i < size; i += partsSize)
      {
         ByteBuffer *bytebuffer = new ByteBuffer(&data[i], min(partsSize, size - i));
         bytebuffer->takeOwnership();
         mPendingTransferData.push_back(bytebuffer);
         totalTransferSize += bytebuffer->getBufferSize();
      }
      delete[] data;

      size = (size == DATAARRAYSIZE ? partsSize : 0);
      while(size == partsSize)
      {
         ByteBuffer *bytebuffer = new ByteBuffer(512);

         size = (U32)fread(bytebuffer->getBuffer(), 1, bytebuffer->getBufferSize(), f);

         if(size != partsSize)
            bytebuffer->resize(size);

         mPendingTransferData.push_back(bytebuffer);
         totalTransferSize += size;
      }
      fclose(f);

      U32 pendingleveltransfer = mPendingTransferData.size();

      if(levelInfo.mScriptFileName.c_str()[0] != 0)
      {
         FolderManager *folderManager = mSettings->getFolderManager();
         string filename1 = strictjoindir(folderManager->levelDir, levelInfo.mScriptFileName);
         f = fopen(filename1.c_str(), "rb");

         if(!f)
         {
            filename1 += ".levelgen"; // Script line missing ".levelgen"?
            f = fopen(filename1.c_str(), "rb");
            if(!f)
            {
               if(isInitiator()) // isClient
               {
                  s2cDisplayErrorMessage_remote("Unable to find LevelGen");

                  // Vector deleteAndClear doesn't work for SafePtr on OSX, so we do it the
                  // old-fashioned way
                  for(S32 i = 0; i < mPendingTransferData.size(); i++)
                     delete mPendingTransferData[i].getPointer();
                  mPendingTransferData.clear();

                  return false;
               }
            }
         }
      }
      else
         f = NULL;

      if(f)
      {
         U32 size = partsSize;
         while(size == partsSize)
         {
            ByteBuffer *bytebuffer = new ByteBuffer(512);

            size = (U32)fread(bytebuffer->getBuffer(), 1, bytebuffer->getBufferSize(), f);

            if(size != partsSize)
               bytebuffer->resize(size);

            mPendingTransferData.push_back(bytebuffer);
            totalTransferSize += size;
         }
         fclose(f);
      }

      s2rTransferFileSize(totalTransferSize);
      for(U32 i=0; i < pendingleveltransfer; i++)
         s2rSendDataParts(TransmissionLevelFile, ByteBufferPtr(mPendingTransferData[i]));
      for(U32 i=pendingleveltransfer; i < U32(mPendingTransferData.size()); i++)
         s2rSendDataParts(TransmissionLevelGenFile, ByteBufferPtr(mPendingTransferData[i]));

      s2rSendDataParts(TransmissionDone, ByteBufferPtr(new ByteBuffer(0)));
      return true;
   }

   return false;
}

bool GameConnection::TransferRecordedGameplay(const char *filename)
{
   BitStream s;
   const U32 partsSize = 512;   // max 1023, limited by ByteBufferSizeBitSize value of 10

   FILE *f = fopen(filename, "rb");

   if(f)
   {
      mPendingTransferData.resize(0);
      U32 totalTransferSize = 0;

      U32 size = partsSize;
      while(size == partsSize)
      {
         ByteBuffer *bytebuffer = new ByteBuffer(512);

         size = (U32)fread(bytebuffer->getBuffer(), 1, bytebuffer->getBufferSize(), f);

         if(size != partsSize)
            bytebuffer->resize(size);

         mPendingTransferData.push_back(bytebuffer);
         totalTransferSize += size;
      }
      fclose(f);

      if(mPendingTransferData.size() == 0)
      {
         if(!isInitiator())
            s2cDisplayErrorMessage("Recorded file is empty");
         return false;
      }

      s2cSetFilename(filename);
      s2rTransferFileSize(totalTransferSize);
      for(U32 i=0; i < U32(mPendingTransferData.size()) - 1; i++)
         s2rSendDataParts(TransmissionRecordedGame, ByteBufferPtr(mPendingTransferData[i]));

      s2rSendDataParts(TransmissionRecordedGame | TransmissionDone, ByteBufferPtr(new ByteBuffer(0)));
      return true;
   }
   else
      if(!isInitiator())
         s2cDisplayErrorMessage("Unable to read recorded file");

   return false;
}





F32 GameConnection::getFileProgressMeter()
{
   if(mPendingTransferData.size())
   {
      // Sent data becomes NULL, which we can use to see the upload progress.
      S32 numberOfNull = 0;
      for(S32 i = 0; i < mPendingTransferData.size(); i++)
         if(mPendingTransferData[i].isNull())
            numberOfNull++;
      if(numberOfNull == mPendingTransferData.size())
         mPendingTransferData.resize(0); // Everything is now NULL, zero size the Vector.
      else
         return F32(numberOfNull+1) / (mPendingTransferData.size()+1);
   }
   if(mDataBuffer && mReceiveTotalSize != 0)
   {
      U32 size = mDataBuffer->getBufferSize();
      if(mDataBufferLevelGen)
         size += mDataBufferLevelGen->getBufferSize();
      return F32(size) / mReceiveTotalSize;
   }
   return 0;
}


TNL_IMPLEMENT_RPC(GameConnection, s2rVoiceChatEnable, (bool enable), (enable), NetClassGroupGameMask, RPCGuaranteedOrdered, RPCDirAny, 0)
{
   mVoiceChatEnabled = enable;
}


static string serverPW;

// Send password, client's name, and version info to game server
void GameConnection::writeConnectRequest(BitStream *stream)
{
#ifndef ZAP_DEDICATED
   Parent::writeConnectRequest(stream);

   stream->write(CONNECT_VERSION);
   
   string lastServerName = mClientGame->getRequestedServerName();

   // If we're local, just use the password we already know because, you know, we're the server
   if(isLocalConnection())
      serverPW = mSettings->getServerPassword();

   // If we have a saved password for this server, use that
   else if(GameSettings::getServerPassword(lastServerName) != "")
      serverPW = GameSettings::getServerPassword(lastServerName); 

   // Otherwise, use whatever the user entered
   else 
      serverPW = mClientGame->getEnteredServerAccessPassword();

   // Write some info about the client... name, id, and verification status
   stream->writeString(Md5::getSaltedHashFromString(serverPW).c_str());
   stream->writeString(mClientInfo->getName().getString());

    mClientInfo->getId()->write(stream);

    stream->writeFlag(mClientInfo->isAuthenticated());    // Tell server whether we (the client) claim to be authenticated
#endif
}


// On the server side of things, read the connection request, and return if everything looks legit.  If not, provide an error string
// to help diagnose the problem, or prompt further data from client (such as a password).
// Note that we'll always go through this, even if the client is running on in the same process as the server.
// Note also that mSettings will be NULL here.
bool GameConnection::readConnectRequest(BitStream *stream, NetConnection::TerminationReason &reason)
{
   if(!Parent::readConnectRequest(stream, reason))
      return false;

   char buf[256];

   GameNetInterface *gameNetInterface = dynamic_cast<GameNetInterface *>(getInterface());
   if(!gameNetInterface)
      return false;   // need a GameNetInterface

   mServerGame = gameNetInterface->getGame()->isServer() ? (ServerGame *)gameNetInterface->getGame() : NULL;
   if(!mServerGame)
      return false;  // need a ServerGame

   TNLAssert(!mClientInfo, "mClientInfo should be NULL");
   mClientInfo = new FullClientInfo(mServerGame, this, "Remote Player", ClientInfo::ClassHuman);   // Deleted in destructor
   mSettings = mServerGame->getSettings();  // now that we got the server, set the settings.

   stream->read(&mConnectionVersion);

   stream->readString(buf);
   string serverPassword = mServerGame->getSettings()->getServerPassword();

   if(serverPassword != "" && stricmp(buf, Md5::getSaltedHashFromString(serverPassword).c_str()))
   {
      reason = ReasonNeedServerPassword;
      return false;
   }

   // Now read the player name, id, and verification status
   stream->readString(buf);
   std::size_t len = strlen(buf);

   if(len > MAX_PLAYER_NAME_LENGTH)      // Make sure it isn't too long
      len = MAX_PLAYER_NAME_LENGTH;

   // Clean up name, render it safe

   // Strip leading and trailing spaces...
   char *name = buf;
   while(len && *name == ' ')
   {
      name++;
      len--;
   }
   while(len && name[len-1] == ' ')
      len--;

   // Remove invisible chars and quotes
   for(std::size_t i = 0; i < len; i++)
      if(name[i] < ' ' || name[i] > '~' || name[i] == '"')
         name[i] = 'X';

   name[len] = 0;    // Terminate string properly

   // Change name to be unique - i.e. if we have multiples of 'ChumpChange'
   mClientInfo->setName(mServerGame->makeUnique(name));   // Unique name
   mClientNameNonUnique = name;              // For authentication non-unique name

   mClientInfo->getId()->read(stream);
   bool needToCheckAuthentication = stream->readFlag();
   mClientInfo->setNeedToCheckAuthenticationWithMaster(needToCheckAuthentication);

   if(!isLocalConnection())  // don't disconnect local host making "Host game" unusable, which could be a result of ban yourself..
   {
      // Now that we have the name, check if the client is banned,
      // can't use isAuthenticated() until after waiting for m2sSetAuthenticated, using needToCheckAuthentication instead.
      if(mServerGame->getSettings()->getBanList()->isBanned(getNetAddress().toString(), string(name), needToCheckAuthentication))
      {
         reason = ReasonBanned;
         return false;
      }

      // Was the client kicked temporarily?
      if(mServerGame->getSettings()->getBanList()->isAddressKicked(getNetAddress()))
      {
         reason = ReasonKickedByAdmin;
         return false;
      }

      // Is the server Full?
      if(mServerGame->isFull())
      {
         reason = ReasonServerFull;
         return false;
      }
   }

   requestAuthenticationVerificationFromMaster();    

   return true;
}


// Server side writes ConnectAccept
void GameConnection::writeConnectAccept(BitStream *stream)
{
   Parent::writeConnectAccept(stream);
   stream->write(CONNECT_VERSION);

   stream->writeFlag(mServerGame->getSettings()->getIniSettings()->mSettings.getVal<YesNo>(IniKey::EnableServerVoiceChat));
}


// Client side reads ConnectAccept
bool GameConnection::readConnectAccept(BitStream *stream, NetConnection::TerminationReason &reason)
{
   if(!Parent::readConnectAccept(stream, reason))
      return false;
   stream->read(&mConnectionVersion);

   mVoiceChatEnabled = stream->readFlag();
   return true;
}


void GameConnection::resetAuthenticationTimer()
{
   mAuthenticationTimer.reset(MASTER_SERVER_FAILURE_RETRY_TIME + 1000);
   mAuthenticationCounter++;
}


S32 GameConnection::getAuthenticationCounter()
{
   return mAuthenticationCounter;
}


// Client and Server
void GameConnection::updateTimers(U32 timeDelta)
{
   if(mAuthenticationTimer.update(timeDelta))
      requestAuthenticationVerificationFromMaster();

   if(mVoteTime <= timeDelta)
      mVoteTime = 0;
   else
      mVoteTime -= timeDelta;

   if(isInitiator())
      updateTimers_client(timeDelta);
   else
      updateTimers_server(timeDelta);
}


void GameConnection::updateTimers_client(U32 timeDelta)
{
   mClientInfo->updateReturnToGameTimer(timeDelta);   
}


void GameConnection::updateTimers_server(U32 timeDelta)
{
   addToTimeCredit(timeDelta);

   if(mClientInfo->updateReturnToGameTimer(timeDelta))     // Time to spawn a delayed player!
       undelaySpawn();     
}


void GameConnection::requestAuthenticationVerificationFromMaster()
{
   MasterServerConnection *masterConn = mServerGame->getConnectionToMaster();

   // Ask master if client name/id match and the client is authenticated; don't bother if they're already authenticated, or
   // if they don't claim they are
   if(!mClientInfo->isAuthenticated() && masterConn && masterConn->isEstablished() && mClientInfo->getNeedToCheckAuthenticationWithMaster())
      masterConn->requestAuthentication(mClientNameNonUnique, *mClientInfo->getId());   
}


void GameConnection::setClientNameNonUnique(StringTableEntry name)
{
   mClientNameNonUnique = name;
}


void GameConnection::setServerName(StringTableEntry name)
{
   mServerName = name;
}


ClientInfo *GameConnection::getClientInfo()
{
   return mClientInfo;
}


void GameConnection::setClientInfo(ClientInfo *clientInfo)
{
   mClientInfo = clientInfo;
}


// We've just established a local connection to a server running in the same process
void GameConnection::onLocalConnection()
{
   getClientInfo()->setRole(ClientInfo::RoleOwner);           // Set Owner role on server
   sendLevelList();

   s2cSetRole(ClientInfo::RoleOwner, false);                  // Set Owner role on the client
   setServerName(mServerGame->getSettings()->getHostName());  // Server name is whatever we've set locally

   // Tell local host if we're authenticated... no need to verify
   GameConnection *gc = static_cast<GameConnection *>(getRemoteConnectionObject());
   ClientInfo *clientInfo = gc->getClientInfo();
   getClientInfo()->setAuthenticated(clientInfo->isAuthenticated(), clientInfo->getBadges(),
                                     clientInfo->getGamesPlayed());  
}


bool GameConnection::lostContact()
{
   return isMovesFull() ||
      (getTimeSinceLastPacketReceived() > (U32)TWO_SECONDS && mLastPacketRecvTime != 0);   // No contact for 2 secs?  That's bad!
}


string GameConnection::getServerName()
{
   return mServerName.getString();
}


void GameConnection::setConnectionSpeed(S32 speed)
{
   U32 minPacketSendPeriod;
   U32 minPacketRecvPeriod;
   U32 maxSendBandwidth;
   U32 maxRecvBandwidth;
   if(speed <= -2)
   {
      minPacketSendPeriod = 80;
      minPacketRecvPeriod = 80;
      maxSendBandwidth = 800;
      maxRecvBandwidth = 800;
   }
   else if(speed == -1)
   {
      minPacketSendPeriod = 50; //  <== original zap settings
      minPacketRecvPeriod = 50;
      maxSendBandwidth = 2000;
      maxRecvBandwidth = 2000;
   }
   else if(speed == 0)
   {
      minPacketSendPeriod = 45;
      minPacketRecvPeriod = 45;
      maxSendBandwidth = 8000;
      maxRecvBandwidth = 8000;
   }
   else if(speed == 1)
   {
      minPacketSendPeriod = 30;
      minPacketRecvPeriod = 30;
      maxSendBandwidth = 20000;
      maxRecvBandwidth = 20000;
   }
   else if(speed >= 2)
   {
      minPacketSendPeriod = 20;
      minPacketRecvPeriod = 20;
      maxSendBandwidth = 65535;
      maxRecvBandwidth = 65535;
   }

   //if(this->isLocalConnection())    // Local connections don't use network, maximum bandwidth
   //{
   //   minPacketSendPeriod = 15;
   //   minPacketRecvPeriod = 15;
   //   maxSendBandwidth = 65535;     // Error when higher than 65535
   //   maxRecvBandwidth = 65535;
   //}

   setFixedRateParameters(minPacketSendPeriod, minPacketRecvPeriod, maxSendBandwidth, maxRecvBandwidth);
}

// Runs on client and server
void GameConnection::onConnectionEstablished()
{
   Parent::onConnectionEstablished();

   if(isInitiator())    
      onConnectionEstablished_client();
   else                 
      onConnectionEstablished_server();
}


// This gets run when we've connected to the game server
// See also void ClientGame::onGameUIActivated() for other game startup stuff
void GameConnection::onConnectionEstablished_client()
{
#ifndef ZAP_DEDICATED
   setConnectionSpeed(mClientGame->getSettings()->getIniSettings()->connectionSpeed);  // set speed depending on client
   setGhostFrom(false);
   setGhostTo(true);
   logprintf(LogConsumer::LogConnection, "%s - connected to server.", getNetAddressString());

   // This is a new connection, server is expecting the new client to not show idling message.
   getClientInfo()->setSpawnDelayed(false);

   string lastServerName = mClientGame->getRequestedServerName();

   // ServerPW is whatever we used to connect to the server.  If the server has no password, we can send any ol' junk
   // and it will be accepted; we have no way of knowing if the server password is blank aside from explicitly trying it.
   if(!isLocalConnection())
      GameSettings::saveServerPassword(lastServerName, serverPW);

   if(!isLocalConnection())    // Might use /connect, want to add to list after successfully connected. Does nothing while connected to master.
   {         
      string addr = getNetAddressString();
      bool found = false;

      for(S32 i = 0; i < mSettings->getIniSettings()->prevServerListFromMaster.size(); i++)
         if(mSettings->getIniSettings()->prevServerListFromMaster[i].compare(addr) == 0) 
         {
            found = true;
            break;
         }

      if(!found) 
         mSettings->getIniSettings()->prevServerListFromMaster.push_back(addr);
   }

   if(mSettings->getIniSettings()->voiceChatVolLevel == 0)
      s2rVoiceChatEnable(false);
#endif
}


void GameConnection::onConnectionEstablished_server()
{
   setConnectionSpeed(2);                 // High speed, most servers have sufficient bandwidth
   mServerGame->addClient(mClientInfo);   // This clientInfo was created by the server... it has no badge data yet
   setGhostFrom(true);
   setGhostTo(false);
   activateGhosting();
   //setFixedRateParameters(minPacketSendPeriod, minPacketRecvPeriod, maxSendBandwidth, maxRecvBandwidth);  // make this client only?

   GameSettings *settings = mServerGame->getSettings();

   // Ideally, the server name would be part of the connection handshake, but this will work as well
   s2cSetServerName(settings->getHostName());   // Note: mSettings is NULL here

   time(&joinTime);
   mAcheivedConnection = true;
      
   // Notify the bots that a new player has joined
   EventManager::get()->fireEvent(NULL, EventManager::PlayerJoinedEvent, getClientInfo()->getPlayerInfo());

   if(settings->getLevelChangePassword() == "")   // Grant level change permissions if level change PW is blank
   {
      mClientInfo->setRole(ClientInfo::RoleLevelChanger);
      s2cSetRole(ClientInfo::RoleLevelChanger, false);          // Tell client, but don't display notification
      sendLevelList();
   }

   const char *name =  mClientInfo->getName().getString();

   logprintf(LogConsumer::LogConnection, "%s - client \"%s\" connected.", getNetAddressString(), name);
   logprintf(LogConsumer::ServerFilter,  "%s [%s] joined [%s]", name, 
                                          isLocalConnection() ? "Local Connection" : getNetAddressString(), getTimeStamp().c_str());

   mSendableFlags = 0;
   if(mSettings->getIniSettings()->mSettings.getVal<YesNo>(IniKey::AllowMapUpload))
      mSendableFlags |= ServerFlagAllowUpload;
   if(settings->getIniSettings()->mSettings.getVal<YesNo>(IniKey::GameRecording))
      mSendableFlags |= ServerFlagHasRecordedGameplayDownloads;

   s2rSendableFlags(mSendableFlags);

   // No team changing allowed
   if(!settings->getIniSettings()->mSettings.getVal<YesNo>(IniKey::AllowTeamChanging))
   {
      // Forever!
      mSwitchTimer.reset(U32_MAX, U32_MAX);
   }

   if(mServerGame->isSuspended())
      s2rSetSuspendGame(true);
}


// Established connection is terminated.  Compare to onConnectTerminate() below.
void GameConnection::onConnectionTerminated(NetConnection::TerminationReason reason, const char *reasonStr)
{
   TNLAssert(reason == NetConnection::ReasonSelfDisconnect || !isLocalConnection(), "Local connection should not be disconnected!");

   if(isInitiator())    // i.e. this is a client that connected to the server
   {
#ifndef ZAP_DEDICATED
      TNLAssert(mClientGame, "onConnectionTerminated: mClientGame is NULL");

      if(mClientGame)
         mClientGame->onConnectionTerminated(getNetAddress(), reason, reasonStr, true);
#endif
   }
   else     // Server
   {
      LuaPlayerInfo *playerInfo = getClientInfo()->getPlayerInfo();

      EventManager::get()->fireEvent(NULL, EventManager::PlayerLeftEvent, playerInfo);

      mServerGame->removeClient(mClientInfo);
   }
}


// This function only gets called while the player is trying to connect to a server.  Connection has not yet been established.
// Compare to onConnectIONTerminated()
void GameConnection::onConnectTerminated(TerminationReason reason, const char *reasonStr)
{
   if(isInitiator())
   {
#ifndef ZAP_DEDICATED
      TNLAssert(mClientGame, "onConnectTerminated: mClientGame is NULL");
      if(!mClientGame)
         return;

      mClientGame->onConnectionTerminated(getNetAddress(), reason, reasonStr, false);
#endif

   }
}

//This is here to avoid kicking the hosting player in case of duplicated authenticated name player joins or similar.
void GameConnection::disconnect(TerminationReason reason, const char *reasonStr)
{
   if(reason == NetConnection::ReasonSelfDisconnect || !isLocalConnection())
      Parent::disconnect(reason, reasonStr);
   else
      (this->*(isInitiator() ? &GameConnection::s2cDisplayErrorMessage_remote : &GameConnection::s2cDisplayErrorMessage))("Can't kick hosting player");
}


bool GameConnection::isReadyForRegularGhosts()
{
   return mReadyForRegularGhosts;
}


void GameConnection::setReadyForRegularGhosts(bool ready)
{
   mReadyForRegularGhosts = ready;
}


bool GameConnection::wantsScoreboardUpdates()
{
   return mWantsScoreboardUpdates;
}


void GameConnection::setWantsScoreboardUpdates(bool wantsUpdates)
{
   mWantsScoreboardUpdates = wantsUpdates;
}


// Gets run when game is just beginning, before objects are sent to client.
// Some keywords to help find this function again: start, onGameStart, onGameBegin
// Client only
void GameConnection::onStartGhosting()
{
   Parent::onStartGhosting();

#ifndef ZAP_DEDICATED
   mClientGame->onGameStarting();
#endif
}


// Gets run when game is really and truly over, after post-game scoreboard is displayed.  Over.
// Some keywords to help find this function again: level over, change level, game over, onGameOver
// Client only, isConnectionToServer() is always true
void GameConnection::onEndGhosting()
{
#ifndef ZAP_DEDICATED
   TNLAssert(isConnectionToServer() && mClientGame, "when else is this called?");
   
   Parent::onEndGhosting();
   mClientGame->onGameReallyAndTrulyOver();
#endif
}


void GameConnection::setWaitingForPermissionsReply(bool waiting)
{
   mWaitingForPermissionsReply = waiting;
}


bool GameConnection::waitingForPermissionsReply()
{
   return mWaitingForPermissionsReply;
}


void GameConnection::setGotPermissionsReply(bool gotReply)
{
   mGotPermissionsReply = gotReply;
}


bool GameConnection::gotPermissionsReply()
{
   return mGotPermissionsReply;
}


bool GameConnection::isInCommanderMap()
{
   return mInCommanderMap;
}



};

<|MERGE_RESOLUTION|>--- conflicted
+++ resolved
@@ -1483,10 +1483,7 @@
    const string &dir = mClientGame->getSettings()->getFolderManager()->recordDir;
    string filename = string(mServerName.getString()) + "_" + mFileName;
    filename = joindir(dir, makeFilenameFromString(filename.c_str(), true));
-<<<<<<< HEAD
-=======
-
->>>>>>> b5d6fe54
+
    FILE *f = fopen(filename.c_str(), "wb");
 
    if(f)

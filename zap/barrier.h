--- conflicted
+++ resolved
@@ -13,12 +13,7 @@
 #include "tnlTypes.h"
 #include "tnlVector.h"
 
-<<<<<<< HEAD
-#include "gtest/gtest_prod.h"
-
-=======
 #include "Test.h"
->>>>>>> 1aac4f93
 
 namespace Zap
 {

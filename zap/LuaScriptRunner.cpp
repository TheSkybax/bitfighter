//------------------------------------------------------------------------------
// Copyright Chris Eykamp
// See LICENSE.txt for full copyright information
//------------------------------------------------------------------------------

#include "LuaScriptRunner.h"   // Header
#include "LuaModule.h"
#include "BfObject.h"
#include "ship.h"
#include "BotNavMeshZone.h"
#include "Engineerable.h"
#include "game.h"
#include "ServerGame.h"
#include "GeomUtils.h"

#include "GameTypesEnum.h"
#include "TeamConstants.h"

#include "config.h"
#include "GameSettings.h"
#include "Console.h"           // For gConsole

#include "stringUtils.h"

#include "../clipper/clipper.hpp"

#include "tnlLog.h"            // For logprintf
#include "tnlRandom.h"

#include <iostream>            // For enum code
#include <sstream>             // For enum code
#include <string>


namespace Zap
{

////////////////////////////////////////
////////////////////////////////////////

// Declare and Initialize statics:
lua_State *LuaScriptRunner::L = NULL;
bool  LuaScriptRunner::mScriptingDirSet = false;
string LuaScriptRunner::mScriptingDir;

deque<string> LuaScriptRunner::mCachedScripts;

void LuaScriptRunner::clearScriptCache()
{
	while(mCachedScripts.size() != 0)
	{
		deleteScript(mCachedScripts.front().c_str());
		mCachedScripts.pop_front();
	}
}


// Constructor
LuaScriptRunner::LuaScriptRunner()
{
   // These MUST be overriden in child classes
   mLuaGame = NULL;
   mLuaGridDatabase = NULL;

   static U32 mNextScriptId = 0;

   // Initialize all subscriptions to unsubscribed -- bits will automatically subscribe to onTick later
   for(S32 i = 0; i < EventManager::EventTypes; i++)
      mSubscriptions[i] = false;

   mScriptId = "script" + itos(mNextScriptId++);
   mScriptType = ScriptTypeInvalid;

   LUAW_CONSTRUCTOR_INITIALIZATIONS;
}


// Destructor
LuaScriptRunner::~LuaScriptRunner()
{
   // Make sure we're unsubscribed to all those events we subscribed to.  Don't want to
   // send an event to a dead bot, after all...
   for(S32 i = 0; i < EventManager::EventTypes; i++)
      if(mSubscriptions[i])
         EventManager::get()->unsubscribeImmediate(this, (EventManager::EventType)i);

   // Clean-up any game objects that were added in Lua with '.new()' but not added
   // with bf:addItem()

   // And delete the script's environment table from the Lua instance
   deleteScript(getScriptId());

   LUAW_DESTRUCTOR_CLEANUP;
}


const char *LuaScriptRunner::getErrorMessagePrefix() { return "SCRIPT"; }


// Static method setting static vars
void LuaScriptRunner::setScriptingDir(const string &scriptingDir)
{
   mScriptingDir = scriptingDir;
   mScriptingDirSet = true;
}


lua_State *LuaScriptRunner::getL()
{
   TNLAssert(L, "L not yet instantiated!");
   return L;
}


void LuaScriptRunner::shutdown()
{
   if(L)
   {
      lua_close(L);
      L = NULL;
   }
}


const char *LuaScriptRunner::getScriptId()
{
   return mScriptId.c_str();
}


// Load the script, execute the chunk to get it in memory, then run its main() function
// Return false if there was an error, true if not
bool LuaScriptRunner::runScript(bool cacheScript)
{
   return prepareEnvironment() && loadScript(cacheScript) && runMain();
}


// Sets the environment for the function on the top of the stack to that associated with name
// Starts with a function on the stack
void LuaScriptRunner::setEnvironment()
{                                    
   // Grab the script's environment table from the registry, place it on the stack
   lua_getfield(L, LUA_REGISTRYINDEX, getScriptId());    // Push REGISTRY[scriptId] onto stack           -- function, table
   lua_setfenv(L, -2);                                   // Set that table to be the env for function    -- function
}


// Retrieve the environment from the registry, and put the requested function from that environment onto the stack.  Returns true
// if it works, false if the specified function could not be found.  If this fails, it will remove the non-function from the stack.
// Remember that not every failure to load a function is a problem; some functions are expected but optional.
bool LuaScriptRunner::loadFunction(lua_State *L, const char *scriptId, const char *functionName)
{
   lua_getfield(L, LUA_REGISTRYINDEX, scriptId);   // Push REGISTRY[scriptId] onto the stack                -- table
   lua_getfield(L, -1, functionName);              // And get the requested function from the environment   -- table, function
   lua_remove(L, -2);                              // Remove table                                          -- function

   // Check if the top stack item is indeed a function (as we would expect)
   if(lua_isfunction(L, -1))
      return true;      // If so, return true, leaving the function on top of the stack

   // else
   clearStack(L);
   return false;
}


// Only used for loading helper functions
bool LuaScriptRunner::loadAndRunGlobalFunction(lua_State *L, const char *key, ScriptContext context)
{
   setScriptContext(L, context);

   lua_getfield(L, LUA_REGISTRYINDEX, key);     // Get function out of the registry      -- functionName()
   setEnvironment();                            // Set the environment for the code
   S32 err = lua_pcall(L, 0, 0, 0);             // Run it                                -- <<empty stack>>

   if(err != 0)
   {
      logError("Failed to load startup functions %s: %s", key, lua_tostring(L, -1));

      clearStack(L);
      return false;
   }

   return true;
}


// Load our error handling function -- this will print a pretty stacktrace in the event things go wrong calling function.
// This function can safely throw errors.
void LuaScriptRunner::pushStackTracer()
{
   // _stackTracer is a function included in lua_helper_functions that manages the stack trace; it should ALWAYS be present.
   if(!loadFunction(L, getScriptId(), "_stackTracer"))
      throw LuaException("Method _stackTracer() could not be found!\n"
                         "Your scripting environment appears corrupted.  Consider reinstalling Bitfighter.");
}


// Use this method to load an external script directly into the currently running script's
// environment.  This loaded script will be cleared when the parent script terminates
bool LuaScriptRunner::loadCompileRunEnvironmentScript(const string &scriptName) {
   // The timer is loaded in each script
   loadCompileScript(joindir(mScriptingDir, scriptName).c_str());
   setEnvironment();

   S32 err = lua_pcall(L, 0, 0, 0);

   if(err != 0)
   {
      logError("Failed to load script %s: %s", scriptName.c_str(), lua_tostring(L, -1));

      clearStack(L);
      return false;
   }

   return true;
}


// Loads script from file into a Lua chunk, then runs it.  This has the effect of loading all our functions into the local environment,
// defining any globals, and executing any "loose" code not defined in a function.  If we're going to get any compile errors, they'll
// show up here.
bool LuaScriptRunner::loadScript(bool cacheScript)
{
   if(mScriptName == "")
      return true;

   static const S32 MAX_CACHE_SIZE = 16;

   // On a dedicated server, we'll always cache our scripts; on a regular server, we'll cache script except when the user is testing
   // from the editor.  In that case, we'll want to see script changes take place immediately, and we're willing to pay a small
   // performance penalty on level load to get that.

   TNLAssert(lua_gettop(L) == 0 || dumpStack(L), "Stack dirty!");

   try
   {
      pushStackTracer();            // -- _stackTracer

      if(!cacheScript)
         loadCompileScript(mScriptName.c_str());
      else  
      {
         bool found = false;

         // Check if script is in our cache
         S32 cacheSize = (S32)mCachedScripts.size();

         for(S32 i = 0; i < cacheSize; i++)
            if(mCachedScripts[i] == mScriptName)
            {
               found = true;
               break;
            }

         if(!found)     // Script is not (yet) cached
         {
            if(cacheSize > MAX_CACHE_SIZE)
            {
               // Remove oldest script from the cache
               deleteScript(mCachedScripts.front().c_str());
               mCachedScripts.pop_front();
            }

            // Load new script into cache using full name as registry key
            loadCompileSaveScript(mScriptName.c_str(), mScriptName.c_str());
            mCachedScripts.push_back(mScriptName);
         }

         lua_getfield(L, LUA_REGISTRYINDEX, mScriptName.c_str());    // Load script from cache
      }


      // If we are here, script loaded and compiled; everything should be dandy.
      TNLAssert((lua_gettop(L) == 2 && lua_isfunction(L, 1) && lua_isfunction(L, 2)) 
                        || dumpStack(L), "Expected a single function on the stack!");

      setEnvironment();

      // The script has been compiled, and the result is sitting on the stack.  The next step is to run it; this executes all the 
      // "loose" code and loads the functions into the current environment.  It does not directly execute any of the functions.
      // Any errors are handed off to the stack tracer we pushed onto the stack earlier.
      if(lua_pcall(L, 0, 0, -2))      // Passing 0 args, expecting none back
         throw LuaException("Error starting script:\n" + string(lua_tostring(L, -1)));

      clearStack(L);    // Remove the _stackTracer from the stack
      return true;
   }
   catch(LuaException &e)
   {
      // We can't load the script as requested.  Sorry!
      logError("%s", e.msg.c_str());                                // Also clears the stack
      return false;
   }

   return false;
}


bool LuaScriptRunner::runString(const string &code)
{
   luaL_loadstring(L, code.c_str());
   setEnvironment();
   return !lua_pcall(L, 0, 0, 0);
}


// Don't forget to update the eventManager after running a robot's main function!
// Returns false if failed
bool LuaScriptRunner::runMain()
{
   return runMain(mScriptArgs);
}


// Takes the passed args, puts them into a Lua table called arg, pushes it on the stack, and runs the "main" function.
bool LuaScriptRunner::runMain(const Vector<string> &args)
{
   if(mScriptName == "")
      return true;

   TNLAssert(lua_gettop(L) == 0 || dumpStack(L), "Stack dirty!");

   setLuaArgs(args);
   bool error = runCmd("main", 0);
   return !error;
}


// Returns true if there was an error, false if everything ran ok
bool LuaScriptRunner::runCmd(const char *function, S32 returnValues)
{
   try 
   {
      S32 args = lua_gettop(L);  // Number of args on stack     // -- <<args>>

      pushStackTracer();                                        // -- <<args>>, _stackTracer

      if(!loadFunction(L, getScriptId(), function))             // -- <<args>>, _stackTracer, function
         throw LuaException("Cannot load method" + string(function) +"()!\n");

      // Reorder the stack a little
      if(args > 0)
      {
         lua_insert(L, 1);                                      // -- function, <<args>>, _stackTracer
         lua_insert(L, 1);                                      // -- _stackTracer, function, <<args>>
      }

      S32 error = lua_pcall(L, args, returnValues, -2 - args);  // -- _stackTracer, <<return values>>
      if(error)
      {
         string msg = lua_tostring(L, -1);
         lua_pop(L, 1);    // Remove the message from the stack, so it won't appear in our stack dump

         throw LuaException("In method " + string(function) +"():\n" + msg);
      }

      lua_remove(L, 1);    // Remove _stackTracer               // -- <<return values>>

      // Do not clear stack -- caller probably wants <<return values>>
      return false;
   }

   catch(const LuaException &e)
   {
      logprintf(LogConsumer::LogError, "%s\n%s", getErrorMessagePrefix(), e.msg.c_str());
      logprintf(LogConsumer::LogError, "Dump of Lua/C++ stack:");
      dumpStack(L);
      logprintf(LogConsumer::LogError, "Terminating script");

      killScript();
      clearStack(L);
      return true;
   }

   return true;
}


// Start Lua and get everything configured
bool LuaScriptRunner::startLua()
{
   TNLAssert(!L,               "L should not have been created yet!");
   TNLAssert(mScriptingDirSet, "Must set scripting folder before starting Lua interpreter!");

   // Prepare the Lua global environment
   try 
   {
      L = lua_open();               // Create a new Lua interpreter; will be shutdown in the destructor

      // Failure here is likely to be something systemic, something bad.  Like smallpox.
      if(!L)
         throw LuaException("Could not instantiate the Lua interpreter.");

      configureNewLuaInstance(L);   // Throws any errors it encounters

      return true;
   }

   catch(const LuaException &e)
   {
      // Lua just isn't going to work out for this session.
      logprintf(LogConsumer::LogError, "=====FATAL LUA ERROR=====\n%s\n=========================", e.msg.c_str());
      lua_close(L);
      L = NULL;
      return false;
   }

   return false;
}


// Prepare a new Lua environment ("L") for use -- called from startLua(), and testing.
// This function will throw errors.  (Well, hopefully it won't, but it could!)
void LuaScriptRunner::configureNewLuaInstance(lua_State *L)
{
   lua_atpanic(L, luaPanicked);  // Register our panic function

#ifdef USE_PROFILER
   init_profiler(L);
#endif

   luaL_openlibs(L);    // Load the standard libraries

   // This allows the safe use of 'require' in our scripts
   setModulePath();

   // Register all our classes in the global namespace... they will be copied below when we copy the environment
   registerClasses();            // Perform class and global function registration once per lua_State
   registerLooseFunctions(L);    // Register some functions not associated with a particular class

   // Set scads of global vars in the Lua instance that mimic the use of the enums we use everywhere.
   // These will be copied into the script's environment when we run createEnvironment.
   setEnums(L);
   setGlobalObjectArrays(L);

   // Immediately execute the lua helper functions (these are global and need to be loaded before sandboxing)
   loadCompileRunHelper("lua_helper_functions.lua");

<<<<<<< HEAD
=======
   // Load our vector library
   loadCompileRunHelper("luavec.lua");

>>>>>>> b5d6fe54
   // Load our helper functions and store copies of the compiled code in the registry where we can use them for starting new scripts
   loadCompileSaveHelper("robot_helper_functions.lua",    ROBOT_HELPER_FUNCTIONS_KEY);
   loadCompileSaveHelper("levelgen_helper_functions.lua", LEVELGEN_HELPER_FUNCTIONS_KEY);
   loadCompileSaveHelper("timer.lua", SCRIPT_TIMER_KEY);
<<<<<<< HEAD
=======

>>>>>>> b5d6fe54

   // Perform sandboxing now
   // Only code executed before this point can access dangerous functions
   loadCompileRunHelper("sandbox.lua");
}


void LuaScriptRunner::loadCompileSaveHelper(const string &scriptName, const char *registryKey)
{
   loadCompileSaveScript(joindir(mScriptingDir, scriptName).c_str(), registryKey);
}


/**
 * Load a script from the scripting directory by basename (e.g. "my_script.lua")
 *
 * Throws LuaException when there's an error compiling or running the script
 */
void LuaScriptRunner::loadCompileRunHelper(const string &scriptName)
{
   loadCompileScript(joindir(mScriptingDir, scriptName).c_str());
   if(lua_pcall(L, 0, 0, 0))
      throw LuaException("Error running " + scriptName + ": " + string(lua_tostring(L, -1)));
}


// Load script from specified file, compile it, and store it in the registry.
// All callers of this script have catch blocks, so we can throw errors if something goes wrong.
void LuaScriptRunner::loadCompileSaveScript(const char *filename, const char *registryKey)
{
   loadCompileScript(filename);                       // Throws if there is an error
   lua_setfield(L, LUA_REGISTRYINDEX, registryKey);   // Save compiled code in registry
}


// Load script and place on top of the stack.
// All callers of this script have catch blocks, so we can throw errors if something goes wrong.
void LuaScriptRunner::loadCompileScript(const char *filename)
{
   // luaL_loadfile: Loads a file as a Lua chunk. This function uses lua_load to load the chunk in the file named filename. 
   // If filename is NULL, then it loads from the standard input. The first line in the file is ignored if it starts with a #.
   // Returns:
   // 0: no errors;
   // LUA_ERRSYNTAX: syntax error during pre-compilation;  [[ err == 3 ]]
   // LUA_ERRMEM: memory allocation error.  [[ err == 4 ]]

   if(filename[0] != '\0' && luaL_loadfile(L, filename) != 0)
      throw LuaException("Error compiling script " + string(filename) + "\n" + string(lua_tostring(L, -1)));
}


// Delete script's environment from the registry -- actually set the registry entry to nil so the table can be collected
void LuaScriptRunner::deleteScript(const char *name)
{
   // If a script is not found, or there is some other problem with the bot (or levelgen), we might get here before our L has been
   // set up.  If L hasn't been defined, there's no point in mucking with the registry, right?
   if(L)    
   {
      lua_pushnil(L);                                       //                             -- nil
      lua_setfield(L, LUA_REGISTRYINDEX, name);             // REGISTRY[scriptId] = nil    -- <<empty stack>>
   }
}


bool LuaScriptRunner::prepareEnvironment()              
{
   if(!L)
   {
      logprintf(LogConsumer::LogError, "%s %s.", getErrorMessagePrefix(), "Lua interpreter doesn't exist.  Aborting environment setup");
      return false;
   }

   TNLAssert(lua_gettop(L) == 0 || dumpStack(L), "Stack dirty!");

   lua_pushvalue(L, LUA_GLOBALSINDEX);                      // -- globalEnv
   luaTableCopy(L);                                         // -- localEnvCopy
   TNLAssert(!lua_isnoneornil(L, -1), "Failed to copy _G");
   lua_setfield(L, LUA_REGISTRYINDEX, getScriptId());       // --

   // Make non-static Lua methods in this class available via "bf".  We have to
   // static_cast here because it is possible for two 'setSelf' methods to be
   // called from a subclass that calls its own prepareEnvironment() method and
   // subsequently this one (its parent), e.g. in the case of bots.
   setSelf(L, static_cast<LuaScriptRunner*>(this), "bf");

   return true;
}


void LuaScriptRunner::killScript()
{
   TNLAssert(false, "Not implemented for this class");
}


void LuaScriptRunner::logError(const char *format, ...) 
{ 
   va_list args;
   va_start(args, format);
   char buffer[2048];

   vsnprintf(buffer, sizeof(buffer), format, args);
   va_end(args);

   logErrorHandler(buffer, getErrorMessagePrefix());
}


void LuaScriptRunner::logErrorHandler(const char *msg, const char *prefix) 
{ 
   // Log the error to the logging system and also to the game console
   logprintf(LogConsumer::LogError, "%s %s", prefix, msg);

   clearStack(L);
}

/*
static string getStackTraceLine(lua_State *L, S32 level)
{
	lua_Debug ar;
	memset(&ar, 0, sizeof(ar));

	if(!lua_getstack(L, level + 1, &ar) || !lua_getinfo(L, "Snl", &ar))
		return "";

	char str[512];
	dSprintf(str, sizeof(str), "%s(%s:%i)", ar.name, ar.source, ar.currentline);

   return str;    // Implicitly converted to string to avoid passing pointer to deleted buffer
}
*/

// Register classes needed by all script runners
void LuaScriptRunner::registerClasses()
{
   LuaW_Registrar::registerClasses(L);    // Register all objects that use our automatic registration scheme
}


// Hand off any script arguments to Lua, by packing them in the arg table, which is where Lua traditionally stores cmd line args.
// By Lua convention, we'll put the name of the script into the 0th element.
void LuaScriptRunner::setLuaArgs(const Vector<string> &args)
{
   S32 stackDepth = lua_gettop(L);

   lua_getfield(L, LUA_REGISTRYINDEX, getScriptId()); // Put script's env table onto the stack  -- ..., env_table
   lua_pushliteral(L, "arg");                         //                                        -- ..., env_table, "arg"
   lua_createtable(L, args.size() + 1, 0);            // Create table with predefined slots     -- ..., env_table, "arg", table

   lua_pushstring(L, mScriptName.c_str());            //                                        -- ..., env_table, "arg", table, scriptName
   lua_rawseti(L, -2, 0);                             //                                        -- ..., env_table, "arg", table

   for(S32 i = 0; i < args.size(); i++)
   {
      lua_pushstring(L, args[i].c_str());             //                                        -- ..., env_table, "arg", table, string
      lua_rawseti(L, -2, i + 1);                      //                                        -- ..., env_table, "arg", table
   }
   
   lua_settable(L, -3);                               // Save it: env_table["arg"] = table      -- ..., env_table
   lua_pop(L, 1);                                     // Remove environment table from stack    -- ...

   TNLAssert(stackDepth == lua_gettop(L), "Stack not properly restored to the state it was in when we got here!");
}


// Set up paths so that we can use require to load code in our scripts 
void LuaScriptRunner::setModulePath()   
{
   TNLAssert(lua_gettop(L) == 0 || dumpStack(L), "Stack dirty!");

   lua_pushliteral(L, "package");                           // -- "package"
   lua_gettable(L, LUA_GLOBALSINDEX);                       // -- table (value of package global)

   lua_pushliteral(L, "path");                              // -- table, "path"
   lua_pushstring(L, (mScriptingDir + "/?.lua").c_str());   // -- table, "path", mScriptingDir + "/?.lua"
   lua_settable(L, -3);                                     // -- table
   lua_pop(L, 1);                                           // -- <<empty stack>>

   TNLAssert(lua_gettop(L) == 0 || dumpStack(L), "Stack not cleared!");
}


// Since all calls to lua are now done in protected mode, via lua_pcall, if we get here, we've probably encountered 
// a fatal error such as running out of memory.  Best just to shut the whole thing down.
int LuaScriptRunner::luaPanicked(lua_State *L)
{
   string msg = lua_tostring(L, 1);

   logprintf("Fatal error running Lua code: %s.  Possibly out of memory?  Shutting down Bitfighter.", msg.c_str());

   throw LuaException(msg);
   //shutdownBitfighter();

   return 0;
}


// Called by various children classes
S32 LuaScriptRunner::findObjectById(lua_State *L, const Vector<DatabaseObject *> *objects)
{
   S32 id = getInt(L, 1);

   for(S32 i = 0; i < objects->size(); i++)
   {
      BfObject *bfObject = static_cast<BfObject *>(objects->get(i));
      if(bfObject->getUserAssignedId() == id)
         return returnBfObject(L, bfObject);
   }

   return returnNil(L);
}


S32 LuaScriptRunner::doSubscribe(lua_State *L, ScriptContext context)   
{ 
   lua_Integer eventType = getInt(L, -1);

   if(!mSubscriptions[eventType])
   {
      EventManager::get()->subscribe(this, (EventManager::EventType)eventType, context);
      mSubscriptions[eventType] = true;
   }

   clearStack(L);

   return 0;
}


S32 LuaScriptRunner::doUnsubscribe(lua_State *L)
{
   lua_Integer eventType = getInt(L, -1);

   if(mSubscriptions[eventType])
   {
      EventManager::get()->unsubscribe(this, (EventManager::EventType)eventType);
      mSubscriptions[eventType] = false;
   }

   clearStack(L);

   return 0;
}

//////////////////////////////////////////////////////


// Borrowed from http://tdistler.com/2010/09/13/c-enums-in-lua
// Adds an enumerated type into Lua.
//
// L - Lua state.
// tname - The name of the enum type.
// <name:string><value:int> pairs, terminated by a null (0).
//
// EX: Assume the following enum in C-code:
//
//  typedef enum _TYPE { TYPE_FOO=0, TYPE_BAR, TYPE_BAZ, TYPE_MAX } TYPE;
//
// To map this to Lua, do the following:
//
//  add_enum_to_lua( L, "type",
//    "foo", TYPE_FOO,
//    "bar", TYPE_BAR,
//    "baz", TYPE_BAZ,
//    0);
//
// In Lua, you can access the enum as:
//  type.foo
//  type.bar
//  type.baz
//
// You can print the actual value in Lua by:
//  > print(type.foo.value)
//
bool add_enum_to_lua(lua_State* L, const char* tname, ...)
{
   // NOTE: Here's the Lua code we're building and executing to define the
   //       enum.
   //
   // <tname> = setmetatable( {}, { 
   //      __index = { 
   //          <name1> = <value1>, 
   //          }, 
   //          ... 
   //      },
   //      __newindex = function(table, key, value)
   //          error(\"Attempt to modify read-only table\")
   //      end,
   //      __metatable = false
   // });

   va_list args;
   stringstream code;
   char* ename;
   S32 evalue;
   bool include;
    
   code << tname << " = setmetatable({}, {";
   code << "__index = {";

   // Iterate over the variadic arguments adding the enum values.
   va_start(args, tname);
   while((ename = va_arg(args, char*)) != NULL)
   {
      include = va_arg(args, S32);
      evalue = va_arg(args, S32);
      if(include)
         code << ename << "=" << evalue << ",";
   } 
   va_end(args);

   code << "},";
   code << "__newindex = function(table, key, value) error(\"Attempt to modify read-only table\") end,";
   code << "__metatable = false} )";

   // Execute lua code
   if( luaL_loadbuffer(L, code.str().c_str(), code.str().length(), 0) || lua_pcall(L, 0, 0, 0) )
   {
      fprintf(stderr, "%s\n\n%s\n", code.str().c_str(), lua_tostring(L, -1));
      lua_pop(L, 1);
      return false;
   }

   return true;
}


#define setEnum(name)             { lua_pushinteger(L, name);   lua_setglobal(L, #name); }

// Set scads of global vars in the Lua instance that mimic the use of the enums we use everywhere
void LuaScriptRunner::setEnums(lua_State *L)
{
   // Note for casting of NULL below:
   // Need to tell the compiler what size we are inputting to prevent possible problems with different compilers, sizeof(NULL) not always the same as sizeof(void*)
   // New way

   // Object types -- only push those with shareWithLua set to true
   add_enum_to_lua(L, "ObjType",
   #  define TYPE_NUMBER(value, shareWithLua, luaEnumName, e)   luaEnumName, shareWithLua, value,
          TYPE_NUMBER_TABLE
   #  undef TYPE_NUMBER
      (char*)NULL); 


   // Module enums -- push all, using enum name as the Lua name
   add_enum_to_lua(L, "Module",
   #  define MODULE_ITEM(value, luaEnumName, c, d, e, f, g, h, i)  luaEnumName, true, value,
         MODULE_ITEM_TABLE
   #  undef MODULE_ITEM
      (char*)NULL); 


   // Weapons
   // Add ModuleCount as offset so we can tell weapons and modules apart when changing loadout
   add_enum_to_lua(L, "Weapon",
   #  define WEAPON_ITEM(value, b, luaEnumName, d, e, f, g, h, i, j, k, l)  luaEnumName, true, value + ModuleCount,
         WEAPON_ITEM_TABLE
   #  undef WEAPON_ITEM
      (char*)NULL);  


   // Game Types
   add_enum_to_lua(L, "GameType",
   #  define GAME_TYPE_ITEM(value, b, luaEnumName, d, e, f)  luaEnumName, true, value,
          GAME_TYPE_TABLE
   #  undef GAME_TYPE_ITEM
      (char*)NULL);  


   // Scoring Events
   add_enum_to_lua(L, "ScoringEvent",
   #  define SCORING_EVENT_ITEM(value, luaEnumName)  luaEnumName, true, value,
         SCORING_EVENT_TABLE
   #  undef SCORING_EVENT_ITEM
      (char*)NULL);


   // Event handler events -- not sure if we need this one
   add_enum_to_lua(L, "Event",
   #  define EVENT(value, luaEnumName, c, d) luaEnumName, true, EventManager::value,
         EVENT_TABLE
   #  undef EVENT
      (char*)NULL);


   // Engineerable objects
   add_enum_to_lua(L, "EngineerBuildObject",
   #  define ENGR_OBJ(value, luaEnumName, c) luaEnumName, true, value,
         ENGINEER_BUILD_OBJECTS_TABLE
   #  undef ENGR_OBJ
      (char*)NULL);


   // Polygon boolean operations
   add_enum_to_lua(L, "ClipType",
   #  define CLIP_TYPE_ITEM(luaEnumName, value) #luaEnumName, true, value,
         CLIP_TYPE_TABLE
   #  undef CLIP_TYPE_ITEM
      (char*)NULL);

   // TODO: Document this one!!

   // Create a table at level run time that has team, indexed by name?
   // Team.blue, Team.red, Team.neutral, etc.
   // A few other misc constants -- in Lua, we reference the teams as first team == 1 (1-indexed)
   // but we'll sent neutral (-1) and hostile (-2) as they are from c++
   add_enum_to_lua(L, "Team", "Neutral", true, (TEAM_NEUTRAL),
                              "Hostile", true, (TEAM_HOSTILE),
                              (char*)NULL);
}

#undef setEnumName
#undef setEnum
#undef setGTEnum
#undef setEventEnum


void LuaScriptRunner::setGlobalObjectArrays(lua_State *L)
{
   // TODO:  Some how be more dynamic with the creation of these tables

   // ModuleInfo
   lua_newtable(L);                                // table

   for(S32 i = 0; i < ModuleCount; i++)
   {
      lua_pushinteger(L, i);                       // table, index
      lua_newtable(L);                             // table, index, table

      lua_pushstring(L, "name");                   // table, index, table, key
      lua_pushstring(L, gModuleInfo[i].mName);     // table, index, table, key, value
      lua_rawset(L, -3);                           // table, index, table

      lua_pushstring(L, "classId");                // table, index, table, key
      lua_pushinteger(L, i);                       // table, index, table, key, value
      lua_rawset(L, -3);                           // table, index, table

      lua_rawset(L, -3);                           // table
   }

   lua_setglobal(L, "ModuleInfo");


   // WeaponInfo
   lua_newtable(L);                                // table

   for(S32 i = 0; i < WeaponCount; i++)
   {
      WeaponInfo weaponInfo = WeaponInfo::getWeaponInfo(WeaponType(i));

      lua_pushinteger(L, i + ModuleCount);         // table, index
      lua_newtable(L);                             // table, index, table

      lua_pushstring(L, "name");
      lua_pushstring(L, weaponInfo.name.getString());
      lua_rawset(L, -3);

      lua_pushstring(L, "classId");
      lua_pushinteger(L, i);
      lua_rawset(L, -3);

      lua_pushstring(L, "fireDelay");
      lua_pushinteger(L, weaponInfo.fireDelay);
      lua_rawset(L, -3);

      lua_pushstring(L, "minEnergy");
      lua_pushinteger(L, weaponInfo.minEnergy);
      lua_rawset(L, -3);

      lua_pushstring(L, "energyDrain");
      lua_pushinteger(L, weaponInfo.drainEnergy);
      lua_rawset(L, -3);

      lua_pushstring(L, "projectileVelocity");
      lua_pushinteger(L, weaponInfo.projVelocity);
      lua_rawset(L, -3);

      lua_pushstring(L, "projectileLifeTime");
      lua_pushinteger(L, weaponInfo.projLiveTime);
      lua_rawset(L, -3);

      lua_pushstring(L, "damage");
      lua_pushnumber(L, weaponInfo.damageAmount);
      lua_rawset(L, -3);

      lua_pushstring(L, "damageSelf");
      lua_pushnumber(L, weaponInfo.damageAmount * weaponInfo.damageSelfMultiplier);
      lua_rawset(L, -3);

      lua_pushstring(L, "canDamageTeammate");
      lua_pushboolean(L, weaponInfo.canDamageTeammate);
      lua_rawset(L, -3);

      lua_rawset(L, -3);                           // table
   }

   lua_setglobal(L, "WeaponInfo");
}


//// Lua interface
/**
 * @luaclass LuaScriptRunner
 * 
 * @brief Main class for holding global methods accessible by all script runners
 * 
 * @descr Script runners include levelgens, robots, and editor plugins. The
 * methods here can be called from all three. However, some may be disabled for
 * a particular script runner.
 */

/**
 * These non-static methods work with in-game objects and can be dependent on script type and
 * what 'Game' it's called from (i.e. ServerGame or ClientGame)
 */
//               Fn name    Param profiles         Profile count
#define LUA_METHODS(CLASS, METHOD) \
      METHOD(CLASS, pointCanSeePoint,      ARRAYDEF({{ PT, PT, END }}), 1 ) \
      METHOD(CLASS, findObjectById,        ARRAYDEF({{ INT, END }}), 1 )    \
      METHOD(CLASS, findAllObjects,        ARRAYDEF({{ TABLE, INTx, END }, { INTx, END }, { END }}), 3 ) \
      METHOD(CLASS, findAllObjectsInArea,  ARRAYDEF({{ TABLE, PT, PT, INTS, END }, { PT, PT, INTS, END }}), 2 ) \
      METHOD(CLASS, addItem,               ARRAYDEF({{ BFOBJ, END }}), 1 )  \
      METHOD(CLASS, getGameInfo,           ARRAYDEF({{ END }}), 1 )         \
      METHOD(CLASS, getPlayerCount,        ARRAYDEF({{ END }}), 1 )         \
      METHOD(CLASS, subscribe,             ARRAYDEF({{ EVENT, END }}), 1 )  \
      METHOD(CLASS, unsubscribe,           ARRAYDEF({{ EVENT, END }}), 1 )  \


GENERATE_LUA_FUNARGS_TABLE(LuaScriptRunner, LUA_METHODS);
GENERATE_LUA_METHODS_TABLE(LuaScriptRunner, LUA_METHODS);

void LuaScriptRunner::registerLooseFunctions(lua_State *L)
{
   ProfileMap moduleProfiles = LuaModuleRegistrarBase::getModuleProfiles();

   ProfileMap::iterator it;
   for(it = moduleProfiles.begin(); it != moduleProfiles.end(); it++)
   {
      if((*it).first == "global")
      {
         vector<LuaStaticFunctionProfile> &profiles = (*it).second;
         for(U32 i = 0; i < profiles.size(); i++)
         {
            LuaStaticFunctionProfile &profile = profiles[i];
            lua_pushcfunction(L, profile.function);                 // -- fn
            lua_setglobal(L, profile.functionName);                 // --
         }
      }
      else
      {
         lua_createtable(L, 0, 0);                                  // -- table

         vector<LuaStaticFunctionProfile> &profiles = (*it).second;
         for(U32 i = 0; i < profiles.size(); i++)
         {
            LuaStaticFunctionProfile &profile = profiles[i];
            lua_pushcfunction(L, profile.function);                 // -- table, fn
            lua_setfield(L, -2, profile.functionName);              // -- table
         }
         lua_setglobal(L, (*it).first.c_str());                     // --
      }
   }

   // Override a few Lua functions -- we can do this outside the structure above because they really don't need to be documented
   // Ensure we have a good stream of random numbers until we figure out why Lua's randoms suck so bad (bug reported in 5.1, fixed in 5.2?)
   luaL_dostring(L, "math.random = getRandomNumber");
   luaL_dostring(L, "math.tau = math.pi * 2");
}

#undef LUA_NON_STATIC_METHODS
#undef LUA_METHODS


const char *LuaScriptRunner::luaClassName = "LuaScriptRunner";
REGISTER_LUA_CLASS(LuaScriptRunner);


/**
 * @luafunc bool LuaScriptRunner::pointCanSeePoint(point point1, point point2)
 * 
 * @brief Returns `true` if the two specified points can see one another.
 * 
 * @param point1 First point.
 * @param point2 Second point.
 * 
 * @return `true` if objects have a line of sight from one to the other,
 * `false`otherwise.
 */
S32 LuaScriptRunner::lua_pointCanSeePoint(lua_State *L)
{
   checkArgList(L, functionArgs, luaClassName, "pointCanSeePoint");

   Point p1 = getPointOrXY(L, 1);
   Point p2 = getPointOrXY(L, 2);

   TNLAssert(mLuaGridDatabase != NULL, "Grid Database must not be NULL!");

   return returnBool(L, mLuaGridDatabase->pointCanSeePoint(p1, p2));
}


/**
 * @luafunc BfObject LuaScriptRunner::findObjectById(num id)
 * 
 * @brief Returns an object with the given id, or nil if none exists.
 * 
 * @descr Finds an object with the specified user-assigned id. If there are
 * multiple objects with the same id (shouldn't happen, but could, especially if
 * the passed id is 0), this method will return the first object it finds with
 * the given id. Currently, all objects that have not been explicitly assigned
 * an id have an id of 0.
 * 
 * Note that ids can be assigned in the editor using the ! or # keys.
 * 
 * @param id id to search for.
 * 
 * @return The found BfObject, or `nil` if no objects with the specified id
 * could be found.
 */
S32 LuaScriptRunner::lua_findObjectById(lua_State *L)
{
   checkArgList(L, functionArgs, luaClassName, "findObjectById");

   TNLAssert(mLuaGridDatabase != NULL, "Grid Database must not be NULL!");

   return findObjectById(L, mLuaGridDatabase->findObjects_fast());
}


static void checkFillTable(lua_State *L, S32 size)
{
   // We are expecting a table to be on top of the stack when we get here.  If not, we can add one.
   if(!lua_istable(L, -1))
   {
      TNLAssert(lua_gettop(L) == 0 || dumpStack(L), "Stack not cleared!");

      logprintf(LogConsumer::LogWarning,
                  "Finding objects will be far more efficient if your script provides a table -- see scripting docs for details!");
      lua_createtable(L, size, 0);    // Create a table, with enough slots pre-allocated for our data
   }

   TNLAssert((lua_gettop(L) == 1 && lua_istable(L, -1)) || dumpStack(L), "Should only have table!");
}


/**
 * @luafunc table LuaScriptRunner::findAllObjects(table results, ObjType objType, ...)
 *
 * @brief Finds all items of the specified type anywhere on the level.
 *
 * @descr Can specify multiple types. The table argument is optional, but
 * levelgens that call this function frequently will perform better if they
 * provide a reusable table in which found objects can be stored. By providing a
 * table, you will avoid incurring the overhead of construction and destruction
 * of a new one.
 *
 * If a table is not provided, the function will create a table and return it on
 * the stack.
 *
 * If no object types are provided, this function will return every object on
 * the level.
 *
 * @param [results] Reusable table into which results can be written.
 * @param [objType] Zero or more ObjTypes specifying what types of objects to find.
 *
 * @return A reference back to the passed table, or a new table if one was not
 * provided.
 *
 * @code
 * items = { } -- Reusable container for findAllObjects. Because it is defined outside
 *             -- any functions, it will have global scope.
 *
 * function countObjects(objType, ...) -- Pass one or more object types
 *   table.clear(items) -- Remove any items in table from previous use
 *   levelgen:findGlobalObjects(items, objType, ...) -- Put all items of specified type(s) into items table
 *   print(#items) -- Print the number of items found to the console
 * end
 * @endcode
 */
S32 LuaScriptRunner::lua_findAllObjects(lua_State *L)
{
   checkArgList(L, functionArgs, luaClassName, "findAllObjects");

   TNLAssert(mLuaGridDatabase != NULL, "Grid Database must not be NULL!");

   fillVector.clear();
   static Vector<U8> types;

   types.clear();

   // We expect the stack to look like this: -- [fillTable], objType1, objType2, ...
   // We'll work our way down from the top of the stack (element -1) until we find something that is not a number.
   // We expect that when we find something that is not a number, the stack will only contain our fillTable.  If the stack
   // is empty at that point, we'll add a table, and warn the user that they are using a less efficient method.
   // Note that even if stack is empty, lua_isnumber will return a value... which makes no sense!
   while(lua_gettop(L) > 0 && lua_isnumber(L, -1))
   {
      U8 typenum = (U8)lua_tointeger(L, -1);

      // Requests for botzones have to be handled separately; not a problem, we'll just do the search here, and add them to
      // fillVector, where they'll be merged with the rest of our search results.
      if(typenum != BotNavMeshZoneTypeNumber)
         types.push_back(typenum);
      else
         mLuaGame->getBotZoneDatabase()->findObjects(BotNavMeshZoneTypeNumber, fillVector);

      lua_pop(L, 1);
   }

   const Vector<DatabaseObject *> * results;

   if(types.size() == 0)
      results = mLuaGridDatabase->findObjects_fast();
   else
   {
      mLuaGridDatabase->findObjects(types, fillVector);
      results = &fillVector;
   }

   // This will guarantee a table at the top of the stack
   checkFillTable(L, results->size());

   S32 pushed = 0;      // Count of items we put into our table

   for(S32 i = 0; i < results->size(); i++)
   {
      static_cast<BfObject *>(results->get(i))->push(L);
      pushed++;      // Increment pushed before using it because Lua uses 1-based arrays
      lua_rawseti(L, 1, pushed);
   }

   TNLAssert(lua_gettop(L) == 1 || dumpStack(L), "Stack has unexpected items on it!");

   return 1;
}


/**
 * @luafunc table LuaScriptRunner::findAllObjectsInArea(table results, point point1, point point2, ObjType objType, ...)
 *
 * @brief Finds all items of the specified type(s) in a given search area.
 *
 * @descr Multiple object types can be specified. A search rectangle will be
 * constructed from the two points given, with each point positioned at opposite
 * corners. A reusable fill table can be given to increase performance if this
 * method is called frequently.
 *
 * @note See LuaScriptRunner::findAllObjects for a code example with using a
 * fill table.
 *
 * @param results (Optional) A reusable fill table.
 * @param point1 One corner of a search rectangle.
 * @param point2 Another corner of a search rectangle diagonally opposite to the
 * first.
 * @param objType The \ref ObjTypeEnum to look for. Multiple can be specified.
 *
 * @return A table with any found objects.
 */
S32 LuaScriptRunner::lua_findAllObjectsInArea(lua_State *L)
{
   checkArgList(L, functionArgs, luaClassName, "findAllObjectsInArea");

   TNLAssert(mLuaGridDatabase != NULL, "Grid Database must not be NULL!");

   static Vector<U8> types;

   types.clear();
   fillVector.clear();

   bool hasBotZoneType = false;

   // We expect the stack to look like this: -- [fillTable], objType1, objType2, ...
   // We'll work our way down from the top of the stack (element -1) until we find something that is not a number.
   while(lua_gettop(L) > 0 && lua_isnumber(L, -1))
   {
      U8 typenum = (U8)lua_tointeger(L, -1);

      // Requests for botzones have to be handled separately
      if(typenum != BotNavMeshZoneTypeNumber)
         types.push_back(typenum);
      else
         hasBotZoneType = true;

      lua_pop(L, 1);
   }

   // We should be left with 2 points and maybe a table
   Point p1 = getPointOrXY(L, -1);
   Point p2 = getPointOrXY(L, -2);
   lua_pop(L, 2);

   Rect searchArea = Rect(p1, p2);

   if(hasBotZoneType)
      mLuaGame->getBotZoneDatabase()->findObjects(BotNavMeshZoneTypeNumber, fillVector, searchArea);

   mLuaGridDatabase->findObjects(types, fillVector, searchArea);

   // This will guarantee a table at the top of the stack
   checkFillTable(L, fillVector.size());


   S32 pushed = 0;      // Count of items we put into our table

   for(S32 i = 0; i < fillVector.size(); i++)
   {
      static_cast<BfObject *>(fillVector[i])->push(L);
      pushed++;      // Increment pushed before using it because Lua uses 1-based arrays
      lua_rawseti(L, 1, pushed);
   }

   TNLAssert(lua_gettop(L) == 1 || dumpStack(L), "Stack has unexpected items on it!");

   return 1;
}


/**
 * @luafunc LuaScriptRunner::addItem(BfObject obj)
 *
 * @brief Add a BfObject to the game or editor. Any object constructed in a
 * levelgen will not appear in the game world or editor until this method is
 * called on it.
 *
 * @param obj Any BfObject to be added to the editor
 */
S32 LuaScriptRunner::lua_addItem(lua_State *L)
{
   checkArgList(L, functionArgs, luaClassName, "addItem");

   TNLAssert(mLuaGame != NULL, "Game must not be NULL!");
   TNLAssert(mLuaGridDatabase != NULL, "Grid Database must not be NULL!");

   // First check to see if item is a BfObject
   BfObject *obj = luaW_check<BfObject>(L, 1);
   lua_pop(L, 1);

   if(obj)
   {
      // Silently ignore illegal items when being run from the editor.  For the moment, if mGame is not a server, then
      // we are running from the editor.  This could conceivably change, but for the moment it seems to hold true.
      if(mLuaGame->isServer() || obj->canAddToEditor())
      {
         // Some objects require special handling
         if(obj->getObjectTypeNumber() == PolyWallTypeNumber)
            mLuaGame->addPolyWall(obj, mLuaGridDatabase);
         else if(obj->getObjectTypeNumber() == WallItemTypeNumber)
            mLuaGame->addWallItem(obj, mLuaGridDatabase);
         else
            obj->addToGame(mLuaGame, mLuaGridDatabase);
      }
   }

   return 0;
}


/**
 * @luafunc LuaGameInfo LuaScriptRunner::getGameInfo()
 *
 * @brief Returns the LuaGameInfo object.
 *
 * @descr LuaGameInfo can be used to grab information about the currently running
 * game, including the GameType. This only works in-game, not with editor
 * plugins.
 *
 * @return The LuaGameInfo object.
 */
S32 LuaScriptRunner::lua_getGameInfo(lua_State *L)
{
   TNLAssert(mLuaGame != NULL, "Game must not be NULL!");
   TNLAssert(dynamic_cast<ServerGame*>(mLuaGame), "Not ServerGame??");

   if(!mLuaGame->isServer())
   {
      logprintf(LogConsumer::LuaBotMessage, "'getGameInfo' can only be called in-game");
      returnNil(L);
   }

   return returnGameInfo(L, static_cast<ServerGame*>(mLuaGame));
}


/**
 * @luafunc num LuaScriptRunner::getPlayerCount()
 *
 * @return Current number of connected players.
 */
S32 LuaScriptRunner::lua_getPlayerCount(lua_State *L)
{
   TNLAssert(mLuaGame != NULL, "Game must not be NULL!");

   return returnInt(L, mLuaGame ? mLuaGame->getPlayerCount() : 1);
}


/**
 * @luafunc LuaScriptRunner::subscribe(Event event)
 *
 * @brief Manually subscribe to notifications when the specified \ref EventEnum
 * occurs.
 *
 * @param event The \ref EventEnum to subscribe to.
 *
 * @see The \ref EventEnum page for a list of events and their callback
 * signatures.
 */
S32 LuaScriptRunner::lua_subscribe(lua_State *L)
{
   checkArgList(L, functionArgs, luaClassName, "subscribe");
   ScriptContext context = UnknownContext;

   if(mScriptType == ScriptTypeRobot)
      context = RobotContext;
   else if (mScriptType == ScriptTypeLevelgen)
      context = LevelgenContext;

   // Subscribing is only allowed for bots and levelgens
   else
   {
      logprintf(LogConsumer::LuaBotMessage, "Calling 'subscribe()' only allowed in-game.  Not subscribing..");
      return 0;
   }

   return doSubscribe(L, context);
}


/**
 * @luafunc LuaScriptRunner::unsubscribe(Event event)
 *
 * @brief Manually unsubscribe to the specified \ref EventEnum.
 */
S32 LuaScriptRunner::lua_unsubscribe(lua_State *L)
{
   checkArgList(L, functionArgs, luaClassName, "unsubscribe");
   return doUnsubscribe(L);
}


};
<|MERGE_RESOLUTION|>--- conflicted
+++ resolved
@@ -438,20 +438,14 @@
    // Immediately execute the lua helper functions (these are global and need to be loaded before sandboxing)
    loadCompileRunHelper("lua_helper_functions.lua");
 
-<<<<<<< HEAD
-=======
    // Load our vector library
    loadCompileRunHelper("luavec.lua");
 
->>>>>>> b5d6fe54
    // Load our helper functions and store copies of the compiled code in the registry where we can use them for starting new scripts
    loadCompileSaveHelper("robot_helper_functions.lua",    ROBOT_HELPER_FUNCTIONS_KEY);
    loadCompileSaveHelper("levelgen_helper_functions.lua", LEVELGEN_HELPER_FUNCTIONS_KEY);
    loadCompileSaveHelper("timer.lua", SCRIPT_TIMER_KEY);
-<<<<<<< HEAD
-=======
-
->>>>>>> b5d6fe54
+
 
    // Perform sandboxing now
    // Only code executed before this point can access dangerous functions

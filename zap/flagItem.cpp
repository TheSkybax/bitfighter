//-----------------------------------------------------------------------------------
//
// Bitfighter - A multiplayer vector graphics space game
// Based on Zap demo released for Torque Network Library by GarageGames.com
//
// Derivative work copyright (C) 2008-2009 Chris Eykamp
// Original work copyright (C) 2004 GarageGames.com, Inc.
// Other code copyright as noted
//
// This program is free software; you can redistribute it and/or modify
// it under the terms of the GNU General Public License as published by
// the Free Software Foundation; either version 2 of the License, or
// (at your option) any later version.
//
// This program is distributed in the hope that it will be useful (and fun!),
// but WITHOUT ANY WARRANTY; without even the implied warranty of
// MERCHANTABILITY or FITNESS FOR A PARTICULAR PURPOSE.  See the
// GNU General Public License for more details.
//
// You should have received a copy of the GNU General Public License
// along with this program; if not, write to the Free Software
// Foundation, Inc., 59 Temple Place, Suite 330, Boston, MA  02111-1307  USA
//
//------------------------------------------------------------------------------------

#include "flagItem.h"
<<<<<<< HEAD
#include "item.h"     // For FlagSpawn def
=======
//#include "Spawn.h"      // For FlagSpawn def
#include "goalZone.h"
>>>>>>> 789cc15e
#include "gameType.h"
#include "game.h"
#include "stringUtils.h"
#include "gameConnection.h"
#include "gameObjectRender.h"

#ifndef ZAP_DEDICATED
#include "SDL/SDL_opengl.h"
#endif

namespace Zap
{

TNL_IMPLEMENT_NETOBJECT(FlagItem);

// C++ constructor
FlagItem::FlagItem(Point pos) : Parent(pos, true, (F32)Ship::CollisionRadius) // radius was 20
{
   initialize();
}

// Alternate constructor, currently used by HuntersFlag
FlagItem::FlagItem(Point pos, bool collidable, float radius, float mass) : Parent(pos, collidable, radius, mass)
{
   initialize();
}

// Alternate constructor, currently used by dropping flags in hunterGame
FlagItem::FlagItem(Point pos, Point vel, bool useDropDelay) : Parent(pos, true, (F32)Ship::CollisionRadius, 4)
{
   initialize();

   setActualVel(vel);
   if(useDropDelay)
      mDroppedTimer.reset(DROP_DELAY);
}



FlagItem *FlagItem::clone() const
{
   return new FlagItem(*this);
}


void FlagItem::initialize()
{
   mTeam = -1;
   mIsAtHome = true;    // All flags start off at home!

   mNetFlags.set(Ghostable);
   mObjectTypeNumber = FlagTypeNumber;
   setZone(NULL);
}


const char FlagItem::className[] = "FlagItem";      // Class name as it appears to Lua scripts

// Define the methods we will expose to Lua
Lunar<FlagItem>::RegType FlagItem::methods[] =
{
   // Standard gameItem methods
   method(FlagItem, getClassID),
   method(FlagItem, getLoc),
   method(FlagItem, getRad),
   method(FlagItem, getVel),
   method(FlagItem, getTeamIndx),

   // item methods
   method(FlagItem, isInCaptureZone),
   method(FlagItem, getCaptureZone),
   method(FlagItem, isOnShip),
   method(FlagItem, getShip),

   // Flag specific methods
   method(FlagItem, isInInitLoc),

   {0,0}    // End method list
};


void FlagItem::onAddedToGame(Game *theGame)
{ 
   Parent::onAddedToGame(theGame);
   theGame->getGameType()->addFlag(this);    
}


void FlagItem::setZone(GoalZone *goalZone)
{
   // If the item on which we're setting the zone is a flag (which, at this point, it always will be),
   // we want to make sure to update the zone itself.  This is mostly a convenience for robots searching
   // for objects that meet certain criteria, such as for zones that contain a flag.
   FlagItem *flag = dynamic_cast<FlagItem *>(this);

   if(flag)
   {
      GoalZone *z = ((goalZone == NULL) ? flag->getZone() : goalZone);

      if(z)
         z->mHasFlag = ((goalZone == NULL) ? false : true );
   }

   // Now we can get around to setting the zone, which is what we came here to do
   mZone = goalZone;
   setMaskBits(ZoneMask);
}


GoalZone *FlagItem::getZone()
{
	return mZone;
}


S32 FlagItem::getCaptureZone(lua_State *L) 
{ 
   if(mZone.isValid()) 
   {
      mZone->push(L); 
      return 1;
   } 
   else 
      return returnNil(L); 
}


static bool isTeamFlagSpawn(Game *game, S32 team)
{
   return game->getGameType()->isTeamFlagGame() && team >= 0 && team < game->getTeamCount();
}


bool FlagItem::processArguments(S32 argc, const char **argv, Game *game)
{
   if(argc < 3)         // FlagItem <team> <x> <y> {time}
      return false;

   mTeam = atoi(argv[0]);
   //if(! getGame()->getGameType()->checkTeamRange(mTeam)) mTeam = -1;
   
   if(!Parent::processArguments(argc-1, argv+1, game))
      return false;

   S32 time = (argc >= 4) ? atoi(argv[4]) : 0;     // Flag spawn time is possible 4th argument.  This time only turns out to be important in Nexus games at the moment.

   mInitialPos = mMoveState[ActualState].pos;

   // Now add the flag starting point to the list of flag spawn points
   GameType *gt = game->getGameType();
   if(gt)
   {
      FlagSpawn spawn = FlagSpawn(mInitialPos, time);

      if(isTeamFlagSpawn(game, mTeam))
      {
         Team *team = dynamic_cast<Team *>(game->getTeam(mTeam));
         if(team)
            team->addFlagSpawn(spawn);
      }
      else                                                                        
         gt->addFlagSpawn(spawn);
   }

   return true;
}


string FlagItem::toString(F32 gridSize) const
{
   return string(getClassName()) + " " + itos(mTeam) + " " + geomToString(gridSize);
}


U32 FlagItem::packUpdate(GhostConnection *connection, U32 updateMask, BitStream *stream)
{
   U32 retMask = Parent::packUpdate(connection, updateMask, stream);

   if(stream->writeFlag(updateMask & ZoneMask))
   {
      if(mZone.isValid())
      {
         S32 index = connection->getGhostIndex(mZone);
         if(stream->writeFlag(index != -1))
            stream->writeInt(index, GhostConnection::GhostIdBitSize);
         else
            retMask |= ZoneMask;
      }
      else
         stream->writeFlag(false);
   }

   if(updateMask & InitialMask)
      writeThisTeam(stream);

   return retMask;
}


void FlagItem::unpackUpdate(GhostConnection *connection, BitStream *stream)
{
   Parent::unpackUpdate(connection, stream);

   if(stream->readFlag())     // ZoneMask
   {
      bool hasZone = stream->readFlag();
      if(hasZone)
         mZone = (GoalZone *) connection->resolveGhost(stream->readInt(GhostConnection::GhostIdBitSize));
      else
         mZone = NULL;
   }

   if(mInitial)
      readThisTeam(stream);
}


void FlagItem::idle(GameObject::IdleCallPath path)
{
   Parent::idle(path);

   if(isGhost()) 
      return;
}


void FlagItem::mountToShip(Ship *theShip)
{
   Parent::mountToShip(theShip);

   if(mIsMounted)    // Will be true unless something went wrong in mountToShip
      mIsAtHome = false;
}


// Only called from from sendHome()
const Vector<FlagSpawn> *FlagItem::getSpawnPoints()
{
   Game *game = getGame();
   GameType *gt = game->getGameType();

   TNLAssert(gt, "Invalid gameType!");

   if(isTeamFlagSpawn(game, mTeam))    
      return ((Team *)(game->getTeam(mTeam)))->getFlagSpawns();
   else             
      return gt->getFlagSpawns();
}


void FlagItem::sendHome()
{
   // Now that we have flag spawn points, we'll simply redefine "initial pos" as a random selection of the flag spawn points
   // Everything else should remain as it was

   // First, make a temp list of valid spawn points -- start with a list of all spawn points, then remove any occupied ones

   Vector<FlagSpawn> spawnPoints = *getSpawnPoints();    // Makes a copy?  Hopefully!
   Game *game = getGame();
   GameType *gt = game->getGameType();

   // Now remove the occupied spots from our list of potential spawns
   for(S32 i = 0; i < gt->mFlags.size(); i++)
   {
      FlagItem *flag = gt->mFlags[i];
      if(flag->isAtHome() && (flag->mTeam < 0 || flag->mTeam == mTeam || !gt->isTeamFlagGame()))
      {
         // Need to remove this flag's spawnpoint from the list of potential spawns... it's occupied, after all...
         // Note that if two spawnpoints are on top of one another, this will remove the first, leaving the other
         // on the unoccupied list, unless a second flag at this location removes it from the list on a subsequent pass.
         for(S32 j = 0; j < spawnPoints.size(); j++)
            if(spawnPoints[j].getPos() == flag->mInitialPos)
            {
               spawnPoints.erase_fast(j);
               break;
            }
      }
   }

   if(spawnPoints.size() == 0)      // Protect from crash if this happens, which it shouldn't, but has
   {
      TNLAssert(false, "No flag spawn points!");
      logprintf(LogConsumer::LogError, "LEVEL ERROR!! Level %s has no flag spawn points for team %d\n**Please submit this level to the devs!**", 
         gServerGame->getCurrentLevelFileName().getString(), mTeam);
      //mInitialPos = Point(0,0);      --> Leave mInitialPos as it was... it will probably be better than (0,0)
   }
   else
   {
      S32 spawnIndex = TNL::Random::readI() % spawnPoints.size();
      mInitialPos = spawnPoints[spawnIndex].getPos();
   }

   mMoveState[ActualState].pos = mMoveState[RenderState].pos = mInitialPos;
   mMoveState[ActualState].vel = mMoveState[RenderState].vel = Point(0,0);
   mIsAtHome = true;
   setMaskBits(PositionMask);
   updateExtent();
}


void FlagItem::renderItem(const Point &pos)
{
   Point offset;

   if(mIsMounted)
      offset.set(15, -15);

   renderFlag(pos + offset, getGame()->getTeamColor(mTeam));
}


void FlagItem::renderDock()
{
#ifndef ZAP_DEDICATED
   glPushMatrix();
      glTranslate(getVert(0));
      glScale(0.6f);
      renderFlag(0, 0, getGame()->getTeamColor(mTeam));
   glPopMatrix();   
#endif
}


F32 FlagItem::getEditorRadius(F32 currentScale)
{
   return 18 * currentScale;
}


// Runs on both client and server
bool FlagItem::collide(GameObject *hitObject)
{
   // Flag never collides if it is mounted or is set to be not collideable for some reason
   if(mIsMounted || !mIsCollideable)
      return false;

   // Flag always collides with walls and forcefields
   if(isFlagCollideableType(hitObject->getObjectTypeNumber()))
      return true;

   // No other collision detection happens on the client -- From here on out, it's server only!
   if(isGhost())
      return false;

   // The only things we'll collide with (aside from walls and forcefields above) is ships and robots
   if( !(isShipType(hitObject->getObjectTypeNumber())) )
      return false;

   // Ignore collisions that occur to recently dropped flags.  Make sure flag is ready to be picked up! 
   if(mDroppedTimer.getCurrent())    
      return false;

   // We've hit a ship or robot  (remember, robot is a subtype of ship, so this will work for both)
   // We'll need to make sure the ship is a valid entity and that it hasn't exploded
   Ship *ship = dynamic_cast<Ship *>(hitObject);
   if(!ship || (ship->hasExploded))
      return false;

   GameType *gt = getGame()->getGameType();

   if(!gt)     // Something is wrong...
      return false;     
   
   // Finally!
   gt->shipTouchFlag(ship, this);

   return false;
}


void FlagItem::onMountDestroyed()
{
   if(mMount->getOwner())
      mMount->getOwner()->mStatistics.mFlagDrop++;

   onItemDropped();
}


};
<|MERGE_RESOLUTION|>--- conflicted
+++ resolved
@@ -1,412 +1,408 @@
-//-----------------------------------------------------------------------------------
-//
-// Bitfighter - A multiplayer vector graphics space game
-// Based on Zap demo released for Torque Network Library by GarageGames.com
-//
-// Derivative work copyright (C) 2008-2009 Chris Eykamp
-// Original work copyright (C) 2004 GarageGames.com, Inc.
-// Other code copyright as noted
-//
-// This program is free software; you can redistribute it and/or modify
-// it under the terms of the GNU General Public License as published by
-// the Free Software Foundation; either version 2 of the License, or
-// (at your option) any later version.
-//
-// This program is distributed in the hope that it will be useful (and fun!),
-// but WITHOUT ANY WARRANTY; without even the implied warranty of
-// MERCHANTABILITY or FITNESS FOR A PARTICULAR PURPOSE.  See the
-// GNU General Public License for more details.
-//
-// You should have received a copy of the GNU General Public License
-// along with this program; if not, write to the Free Software
-// Foundation, Inc., 59 Temple Place, Suite 330, Boston, MA  02111-1307  USA
-//
-//------------------------------------------------------------------------------------
-
-#include "flagItem.h"
-<<<<<<< HEAD
-#include "item.h"     // For FlagSpawn def
-=======
-//#include "Spawn.h"      // For FlagSpawn def
-#include "goalZone.h"
->>>>>>> 789cc15e
-#include "gameType.h"
-#include "game.h"
-#include "stringUtils.h"
-#include "gameConnection.h"
-#include "gameObjectRender.h"
-
-#ifndef ZAP_DEDICATED
-#include "SDL/SDL_opengl.h"
-#endif
-
-namespace Zap
-{
-
-TNL_IMPLEMENT_NETOBJECT(FlagItem);
-
-// C++ constructor
-FlagItem::FlagItem(Point pos) : Parent(pos, true, (F32)Ship::CollisionRadius) // radius was 20
-{
-   initialize();
-}
-
-// Alternate constructor, currently used by HuntersFlag
-FlagItem::FlagItem(Point pos, bool collidable, float radius, float mass) : Parent(pos, collidable, radius, mass)
-{
-   initialize();
-}
-
-// Alternate constructor, currently used by dropping flags in hunterGame
-FlagItem::FlagItem(Point pos, Point vel, bool useDropDelay) : Parent(pos, true, (F32)Ship::CollisionRadius, 4)
-{
-   initialize();
-
-   setActualVel(vel);
-   if(useDropDelay)
-      mDroppedTimer.reset(DROP_DELAY);
-}
-
-
-
-FlagItem *FlagItem::clone() const
-{
-   return new FlagItem(*this);
-}
-
-
-void FlagItem::initialize()
-{
-   mTeam = -1;
-   mIsAtHome = true;    // All flags start off at home!
-
-   mNetFlags.set(Ghostable);
-   mObjectTypeNumber = FlagTypeNumber;
-   setZone(NULL);
-}
-
-
-const char FlagItem::className[] = "FlagItem";      // Class name as it appears to Lua scripts
-
-// Define the methods we will expose to Lua
-Lunar<FlagItem>::RegType FlagItem::methods[] =
-{
-   // Standard gameItem methods
-   method(FlagItem, getClassID),
-   method(FlagItem, getLoc),
-   method(FlagItem, getRad),
-   method(FlagItem, getVel),
-   method(FlagItem, getTeamIndx),
-
-   // item methods
-   method(FlagItem, isInCaptureZone),
-   method(FlagItem, getCaptureZone),
-   method(FlagItem, isOnShip),
-   method(FlagItem, getShip),
-
-   // Flag specific methods
-   method(FlagItem, isInInitLoc),
-
-   {0,0}    // End method list
-};
-
-
-void FlagItem::onAddedToGame(Game *theGame)
-{ 
-   Parent::onAddedToGame(theGame);
-   theGame->getGameType()->addFlag(this);    
-}
-
-
-void FlagItem::setZone(GoalZone *goalZone)
-{
-   // If the item on which we're setting the zone is a flag (which, at this point, it always will be),
-   // we want to make sure to update the zone itself.  This is mostly a convenience for robots searching
-   // for objects that meet certain criteria, such as for zones that contain a flag.
-   FlagItem *flag = dynamic_cast<FlagItem *>(this);
-
-   if(flag)
-   {
-      GoalZone *z = ((goalZone == NULL) ? flag->getZone() : goalZone);
-
-      if(z)
-         z->mHasFlag = ((goalZone == NULL) ? false : true );
-   }
-
-   // Now we can get around to setting the zone, which is what we came here to do
-   mZone = goalZone;
-   setMaskBits(ZoneMask);
-}
-
-
-GoalZone *FlagItem::getZone()
-{
-	return mZone;
-}
-
-
-S32 FlagItem::getCaptureZone(lua_State *L) 
-{ 
-   if(mZone.isValid()) 
-   {
-      mZone->push(L); 
-      return 1;
-   } 
-   else 
-      return returnNil(L); 
-}
-
-
-static bool isTeamFlagSpawn(Game *game, S32 team)
-{
-   return game->getGameType()->isTeamFlagGame() && team >= 0 && team < game->getTeamCount();
-}
-
-
-bool FlagItem::processArguments(S32 argc, const char **argv, Game *game)
-{
-   if(argc < 3)         // FlagItem <team> <x> <y> {time}
-      return false;
-
-   mTeam = atoi(argv[0]);
-   //if(! getGame()->getGameType()->checkTeamRange(mTeam)) mTeam = -1;
-   
-   if(!Parent::processArguments(argc-1, argv+1, game))
-      return false;
-
-   S32 time = (argc >= 4) ? atoi(argv[4]) : 0;     // Flag spawn time is possible 4th argument.  This time only turns out to be important in Nexus games at the moment.
-
-   mInitialPos = mMoveState[ActualState].pos;
-
-   // Now add the flag starting point to the list of flag spawn points
-   GameType *gt = game->getGameType();
-   if(gt)
-   {
-      FlagSpawn spawn = FlagSpawn(mInitialPos, time);
-
-      if(isTeamFlagSpawn(game, mTeam))
-      {
-         Team *team = dynamic_cast<Team *>(game->getTeam(mTeam));
-         if(team)
-            team->addFlagSpawn(spawn);
-      }
-      else                                                                        
-         gt->addFlagSpawn(spawn);
-   }
-
-   return true;
-}
-
-
-string FlagItem::toString(F32 gridSize) const
-{
-   return string(getClassName()) + " " + itos(mTeam) + " " + geomToString(gridSize);
-}
-
-
-U32 FlagItem::packUpdate(GhostConnection *connection, U32 updateMask, BitStream *stream)
-{
-   U32 retMask = Parent::packUpdate(connection, updateMask, stream);
-
-   if(stream->writeFlag(updateMask & ZoneMask))
-   {
-      if(mZone.isValid())
-      {
-         S32 index = connection->getGhostIndex(mZone);
-         if(stream->writeFlag(index != -1))
-            stream->writeInt(index, GhostConnection::GhostIdBitSize);
-         else
-            retMask |= ZoneMask;
-      }
-      else
-         stream->writeFlag(false);
-   }
-
-   if(updateMask & InitialMask)
-      writeThisTeam(stream);
-
-   return retMask;
-}
-
-
-void FlagItem::unpackUpdate(GhostConnection *connection, BitStream *stream)
-{
-   Parent::unpackUpdate(connection, stream);
-
-   if(stream->readFlag())     // ZoneMask
-   {
-      bool hasZone = stream->readFlag();
-      if(hasZone)
-         mZone = (GoalZone *) connection->resolveGhost(stream->readInt(GhostConnection::GhostIdBitSize));
-      else
-         mZone = NULL;
-   }
-
-   if(mInitial)
-      readThisTeam(stream);
-}
-
-
-void FlagItem::idle(GameObject::IdleCallPath path)
-{
-   Parent::idle(path);
-
-   if(isGhost()) 
-      return;
-}
-
-
-void FlagItem::mountToShip(Ship *theShip)
-{
-   Parent::mountToShip(theShip);
-
-   if(mIsMounted)    // Will be true unless something went wrong in mountToShip
-      mIsAtHome = false;
-}
-
-
-// Only called from from sendHome()
-const Vector<FlagSpawn> *FlagItem::getSpawnPoints()
-{
-   Game *game = getGame();
-   GameType *gt = game->getGameType();
-
-   TNLAssert(gt, "Invalid gameType!");
-
-   if(isTeamFlagSpawn(game, mTeam))    
-      return ((Team *)(game->getTeam(mTeam)))->getFlagSpawns();
-   else             
-      return gt->getFlagSpawns();
-}
-
-
-void FlagItem::sendHome()
-{
-   // Now that we have flag spawn points, we'll simply redefine "initial pos" as a random selection of the flag spawn points
-   // Everything else should remain as it was
-
-   // First, make a temp list of valid spawn points -- start with a list of all spawn points, then remove any occupied ones
-
-   Vector<FlagSpawn> spawnPoints = *getSpawnPoints();    // Makes a copy?  Hopefully!
-   Game *game = getGame();
-   GameType *gt = game->getGameType();
-
-   // Now remove the occupied spots from our list of potential spawns
-   for(S32 i = 0; i < gt->mFlags.size(); i++)
-   {
-      FlagItem *flag = gt->mFlags[i];
-      if(flag->isAtHome() && (flag->mTeam < 0 || flag->mTeam == mTeam || !gt->isTeamFlagGame()))
-      {
-         // Need to remove this flag's spawnpoint from the list of potential spawns... it's occupied, after all...
-         // Note that if two spawnpoints are on top of one another, this will remove the first, leaving the other
-         // on the unoccupied list, unless a second flag at this location removes it from the list on a subsequent pass.
-         for(S32 j = 0; j < spawnPoints.size(); j++)
-            if(spawnPoints[j].getPos() == flag->mInitialPos)
-            {
-               spawnPoints.erase_fast(j);
-               break;
-            }
-      }
-   }
-
-   if(spawnPoints.size() == 0)      // Protect from crash if this happens, which it shouldn't, but has
-   {
-      TNLAssert(false, "No flag spawn points!");
-      logprintf(LogConsumer::LogError, "LEVEL ERROR!! Level %s has no flag spawn points for team %d\n**Please submit this level to the devs!**", 
-         gServerGame->getCurrentLevelFileName().getString(), mTeam);
-      //mInitialPos = Point(0,0);      --> Leave mInitialPos as it was... it will probably be better than (0,0)
-   }
-   else
-   {
-      S32 spawnIndex = TNL::Random::readI() % spawnPoints.size();
-      mInitialPos = spawnPoints[spawnIndex].getPos();
-   }
-
-   mMoveState[ActualState].pos = mMoveState[RenderState].pos = mInitialPos;
-   mMoveState[ActualState].vel = mMoveState[RenderState].vel = Point(0,0);
-   mIsAtHome = true;
-   setMaskBits(PositionMask);
-   updateExtent();
-}
-
-
-void FlagItem::renderItem(const Point &pos)
-{
-   Point offset;
-
-   if(mIsMounted)
-      offset.set(15, -15);
-
-   renderFlag(pos + offset, getGame()->getTeamColor(mTeam));
-}
-
-
-void FlagItem::renderDock()
-{
-#ifndef ZAP_DEDICATED
-   glPushMatrix();
-      glTranslate(getVert(0));
-      glScale(0.6f);
-      renderFlag(0, 0, getGame()->getTeamColor(mTeam));
-   glPopMatrix();   
-#endif
-}
-
-
-F32 FlagItem::getEditorRadius(F32 currentScale)
-{
-   return 18 * currentScale;
-}
-
-
-// Runs on both client and server
-bool FlagItem::collide(GameObject *hitObject)
-{
-   // Flag never collides if it is mounted or is set to be not collideable for some reason
-   if(mIsMounted || !mIsCollideable)
-      return false;
-
-   // Flag always collides with walls and forcefields
-   if(isFlagCollideableType(hitObject->getObjectTypeNumber()))
-      return true;
-
-   // No other collision detection happens on the client -- From here on out, it's server only!
-   if(isGhost())
-      return false;
-
-   // The only things we'll collide with (aside from walls and forcefields above) is ships and robots
-   if( !(isShipType(hitObject->getObjectTypeNumber())) )
-      return false;
-
-   // Ignore collisions that occur to recently dropped flags.  Make sure flag is ready to be picked up! 
-   if(mDroppedTimer.getCurrent())    
-      return false;
-
-   // We've hit a ship or robot  (remember, robot is a subtype of ship, so this will work for both)
-   // We'll need to make sure the ship is a valid entity and that it hasn't exploded
-   Ship *ship = dynamic_cast<Ship *>(hitObject);
-   if(!ship || (ship->hasExploded))
-      return false;
-
-   GameType *gt = getGame()->getGameType();
-
-   if(!gt)     // Something is wrong...
-      return false;     
-   
-   // Finally!
-   gt->shipTouchFlag(ship, this);
-
-   return false;
-}
-
-
-void FlagItem::onMountDestroyed()
-{
-   if(mMount->getOwner())
-      mMount->getOwner()->mStatistics.mFlagDrop++;
-
-   onItemDropped();
-}
-
-
-};
+//-----------------------------------------------------------------------------------
+//
+// Bitfighter - A multiplayer vector graphics space game
+// Based on Zap demo released for Torque Network Library by GarageGames.com
+//
+// Derivative work copyright (C) 2008-2009 Chris Eykamp
+// Original work copyright (C) 2004 GarageGames.com, Inc.
+// Other code copyright as noted
+//
+// This program is free software; you can redistribute it and/or modify
+// it under the terms of the GNU General Public License as published by
+// the Free Software Foundation; either version 2 of the License, or
+// (at your option) any later version.
+//
+// This program is distributed in the hope that it will be useful (and fun!),
+// but WITHOUT ANY WARRANTY; without even the implied warranty of
+// MERCHANTABILITY or FITNESS FOR A PARTICULAR PURPOSE.  See the
+// GNU General Public License for more details.
+//
+// You should have received a copy of the GNU General Public License
+// along with this program; if not, write to the Free Software
+// Foundation, Inc., 59 Temple Place, Suite 330, Boston, MA  02111-1307  USA
+//
+//------------------------------------------------------------------------------------
+
+#include "flagItem.h"
+//#include "Spawn.h"      // For FlagSpawn def
+#include "goalZone.h"
+#include "gameType.h"
+#include "game.h"
+#include "stringUtils.h"
+#include "gameConnection.h"
+#include "gameObjectRender.h"
+
+#ifndef ZAP_DEDICATED
+#include "SDL/SDL_opengl.h"
+#endif
+
+namespace Zap
+{
+
+TNL_IMPLEMENT_NETOBJECT(FlagItem);
+
+// C++ constructor
+FlagItem::FlagItem(Point pos) : Parent(pos, true, (F32)Ship::CollisionRadius) // radius was 20
+{
+   initialize();
+}
+
+// Alternate constructor, currently used by HuntersFlag
+FlagItem::FlagItem(Point pos, bool collidable, float radius, float mass) : Parent(pos, collidable, radius, mass)
+{
+   initialize();
+}
+
+// Alternate constructor, currently used by dropping flags in hunterGame
+FlagItem::FlagItem(Point pos, Point vel, bool useDropDelay) : Parent(pos, true, (F32)Ship::CollisionRadius, 4)
+{
+   initialize();
+
+   setActualVel(vel);
+   if(useDropDelay)
+      mDroppedTimer.reset(DROP_DELAY);
+}
+
+
+
+FlagItem *FlagItem::clone() const
+{
+   return new FlagItem(*this);
+}
+
+
+void FlagItem::initialize()
+{
+   mTeam = -1;
+   mIsAtHome = true;    // All flags start off at home!
+
+   mNetFlags.set(Ghostable);
+   mObjectTypeNumber = FlagTypeNumber;
+   setZone(NULL);
+}
+
+
+const char FlagItem::className[] = "FlagItem";      // Class name as it appears to Lua scripts
+
+// Define the methods we will expose to Lua
+Lunar<FlagItem>::RegType FlagItem::methods[] =
+{
+   // Standard gameItem methods
+   method(FlagItem, getClassID),
+   method(FlagItem, getLoc),
+   method(FlagItem, getRad),
+   method(FlagItem, getVel),
+   method(FlagItem, getTeamIndx),
+
+   // item methods
+   method(FlagItem, isInCaptureZone),
+   method(FlagItem, getCaptureZone),
+   method(FlagItem, isOnShip),
+   method(FlagItem, getShip),
+
+   // Flag specific methods
+   method(FlagItem, isInInitLoc),
+
+   {0,0}    // End method list
+};
+
+
+void FlagItem::onAddedToGame(Game *theGame)
+{ 
+   Parent::onAddedToGame(theGame);
+   theGame->getGameType()->addFlag(this);    
+}
+
+
+void FlagItem::setZone(GoalZone *goalZone)
+{
+   // If the item on which we're setting the zone is a flag (which, at this point, it always will be),
+   // we want to make sure to update the zone itself.  This is mostly a convenience for robots searching
+   // for objects that meet certain criteria, such as for zones that contain a flag.
+   FlagItem *flag = dynamic_cast<FlagItem *>(this);
+
+   if(flag)
+   {
+      GoalZone *z = ((goalZone == NULL) ? flag->getZone() : goalZone);
+
+      if(z)
+         z->mHasFlag = ((goalZone == NULL) ? false : true );
+   }
+
+   // Now we can get around to setting the zone, which is what we came here to do
+   mZone = goalZone;
+   setMaskBits(ZoneMask);
+}
+
+
+GoalZone *FlagItem::getZone()
+{
+	return mZone;
+}
+
+
+S32 FlagItem::getCaptureZone(lua_State *L) 
+{ 
+   if(mZone.isValid()) 
+   {
+      mZone->push(L); 
+      return 1;
+   } 
+   else 
+      return returnNil(L); 
+}
+
+
+static bool isTeamFlagSpawn(Game *game, S32 team)
+{
+   return game->getGameType()->isTeamFlagGame() && team >= 0 && team < game->getTeamCount();
+}
+
+
+bool FlagItem::processArguments(S32 argc, const char **argv, Game *game)
+{
+   if(argc < 3)         // FlagItem <team> <x> <y> {time}
+      return false;
+
+   mTeam = atoi(argv[0]);
+   //if(! getGame()->getGameType()->checkTeamRange(mTeam)) mTeam = -1;
+   
+   if(!Parent::processArguments(argc-1, argv+1, game))
+      return false;
+
+   S32 time = (argc >= 4) ? atoi(argv[4]) : 0;     // Flag spawn time is possible 4th argument.  This time only turns out to be important in Nexus games at the moment.
+
+   mInitialPos = mMoveState[ActualState].pos;
+
+   // Now add the flag starting point to the list of flag spawn points
+   GameType *gt = game->getGameType();
+   if(gt)
+   {
+      FlagSpawn spawn = FlagSpawn(mInitialPos, time);
+
+      if(isTeamFlagSpawn(game, mTeam))
+      {
+         Team *team = dynamic_cast<Team *>(game->getTeam(mTeam));
+         if(team)
+            team->addFlagSpawn(spawn);
+      }
+      else                                                                        
+         gt->addFlagSpawn(spawn);
+   }
+
+   return true;
+}
+
+
+string FlagItem::toString(F32 gridSize) const
+{
+   return string(getClassName()) + " " + itos(mTeam) + " " + geomToString(gridSize);
+}
+
+
+U32 FlagItem::packUpdate(GhostConnection *connection, U32 updateMask, BitStream *stream)
+{
+   U32 retMask = Parent::packUpdate(connection, updateMask, stream);
+
+   if(stream->writeFlag(updateMask & ZoneMask))
+   {
+      if(mZone.isValid())
+      {
+         S32 index = connection->getGhostIndex(mZone);
+         if(stream->writeFlag(index != -1))
+            stream->writeInt(index, GhostConnection::GhostIdBitSize);
+         else
+            retMask |= ZoneMask;
+      }
+      else
+         stream->writeFlag(false);
+   }
+
+   if(updateMask & InitialMask)
+      writeThisTeam(stream);
+
+   return retMask;
+}
+
+
+void FlagItem::unpackUpdate(GhostConnection *connection, BitStream *stream)
+{
+   Parent::unpackUpdate(connection, stream);
+
+   if(stream->readFlag())     // ZoneMask
+   {
+      bool hasZone = stream->readFlag();
+      if(hasZone)
+         mZone = (GoalZone *) connection->resolveGhost(stream->readInt(GhostConnection::GhostIdBitSize));
+      else
+         mZone = NULL;
+   }
+
+   if(mInitial)
+      readThisTeam(stream);
+}
+
+
+void FlagItem::idle(GameObject::IdleCallPath path)
+{
+   Parent::idle(path);
+
+   if(isGhost()) 
+      return;
+}
+
+
+void FlagItem::mountToShip(Ship *theShip)
+{
+   Parent::mountToShip(theShip);
+
+   if(mIsMounted)    // Will be true unless something went wrong in mountToShip
+      mIsAtHome = false;
+}
+
+
+// Only called from from sendHome()
+const Vector<FlagSpawn> *FlagItem::getSpawnPoints()
+{
+   Game *game = getGame();
+   GameType *gt = game->getGameType();
+
+   TNLAssert(gt, "Invalid gameType!");
+
+   if(isTeamFlagSpawn(game, mTeam))    
+      return ((Team *)(game->getTeam(mTeam)))->getFlagSpawns();
+   else             
+      return gt->getFlagSpawns();
+}
+
+
+void FlagItem::sendHome()
+{
+   // Now that we have flag spawn points, we'll simply redefine "initial pos" as a random selection of the flag spawn points
+   // Everything else should remain as it was
+
+   // First, make a temp list of valid spawn points -- start with a list of all spawn points, then remove any occupied ones
+
+   Vector<FlagSpawn> spawnPoints = *getSpawnPoints();    // Makes a copy?  Hopefully!
+   Game *game = getGame();
+   GameType *gt = game->getGameType();
+
+   // Now remove the occupied spots from our list of potential spawns
+   for(S32 i = 0; i < gt->mFlags.size(); i++)
+   {
+      FlagItem *flag = gt->mFlags[i];
+      if(flag->isAtHome() && (flag->mTeam < 0 || flag->mTeam == mTeam || !gt->isTeamFlagGame()))
+      {
+         // Need to remove this flag's spawnpoint from the list of potential spawns... it's occupied, after all...
+         // Note that if two spawnpoints are on top of one another, this will remove the first, leaving the other
+         // on the unoccupied list, unless a second flag at this location removes it from the list on a subsequent pass.
+         for(S32 j = 0; j < spawnPoints.size(); j++)
+            if(spawnPoints[j].getPos() == flag->mInitialPos)
+            {
+               spawnPoints.erase_fast(j);
+               break;
+            }
+      }
+   }
+
+   if(spawnPoints.size() == 0)      // Protect from crash if this happens, which it shouldn't, but has
+   {
+      TNLAssert(false, "No flag spawn points!");
+      logprintf(LogConsumer::LogError, "LEVEL ERROR!! Level %s has no flag spawn points for team %d\n**Please submit this level to the devs!**", 
+         gServerGame->getCurrentLevelFileName().getString(), mTeam);
+      //mInitialPos = Point(0,0);      --> Leave mInitialPos as it was... it will probably be better than (0,0)
+   }
+   else
+   {
+      S32 spawnIndex = TNL::Random::readI() % spawnPoints.size();
+      mInitialPos = spawnPoints[spawnIndex].getPos();
+   }
+
+   mMoveState[ActualState].pos = mMoveState[RenderState].pos = mInitialPos;
+   mMoveState[ActualState].vel = mMoveState[RenderState].vel = Point(0,0);
+   mIsAtHome = true;
+   setMaskBits(PositionMask);
+   updateExtent();
+}
+
+
+void FlagItem::renderItem(const Point &pos)
+{
+   Point offset;
+
+   if(mIsMounted)
+      offset.set(15, -15);
+
+   renderFlag(pos + offset, getGame()->getTeamColor(mTeam));
+}
+
+
+void FlagItem::renderDock()
+{
+#ifndef ZAP_DEDICATED
+   glPushMatrix();
+      glTranslate(getVert(0));
+      glScale(0.6f);
+      renderFlag(0, 0, getGame()->getTeamColor(mTeam));
+   glPopMatrix();   
+#endif
+}
+
+
+F32 FlagItem::getEditorRadius(F32 currentScale)
+{
+   return 18 * currentScale;
+}
+
+
+// Runs on both client and server
+bool FlagItem::collide(GameObject *hitObject)
+{
+   // Flag never collides if it is mounted or is set to be not collideable for some reason
+   if(mIsMounted || !mIsCollideable)
+      return false;
+
+   // Flag always collides with walls and forcefields
+   if(isFlagCollideableType(hitObject->getObjectTypeNumber()))
+      return true;
+
+   // No other collision detection happens on the client -- From here on out, it's server only!
+   if(isGhost())
+      return false;
+
+   // The only things we'll collide with (aside from walls and forcefields above) is ships and robots
+   if( !(isShipType(hitObject->getObjectTypeNumber())) )
+      return false;
+
+   // Ignore collisions that occur to recently dropped flags.  Make sure flag is ready to be picked up! 
+   if(mDroppedTimer.getCurrent())    
+      return false;
+
+   // We've hit a ship or robot  (remember, robot is a subtype of ship, so this will work for both)
+   // We'll need to make sure the ship is a valid entity and that it hasn't exploded
+   Ship *ship = dynamic_cast<Ship *>(hitObject);
+   if(!ship || (ship->hasExploded))
+      return false;
+
+   GameType *gt = getGame()->getGameType();
+
+   if(!gt)     // Something is wrong...
+      return false;     
+   
+   // Finally!
+   gt->shipTouchFlag(ship, this);
+
+   return false;
+}
+
+
+void FlagItem::onMountDestroyed()
+{
+   if(mMount->getOwner())
+      mMount->getOwner()->mStatistics.mFlagDrop++;
+
+   onItemDropped();
+}
+
+
+};
--- conflicted
+++ resolved
@@ -31,17 +31,15 @@
 #ifdef TNL_OS_WIN32
 #  include "../other/dirent.h"   // Need local copy for Windows builds
 #else
-<<<<<<< HEAD
 #  include <dirent.h>            // Need standard copy for *NIXes
-=======
-#  include <dirent.h>        // Need standard copy for *NIXes
 #  include <unistd.h>
->>>>>>> 1fed0669
 #endif
 
 #if defined(TNL_OS_MAC_OSX) || defined(TNL_OS_IOS)
 #  include "Directory.h"
 #endif
+
+#include <algorithm>
 
 
 namespace Zap

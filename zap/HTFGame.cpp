--- conflicted
+++ resolved
@@ -85,11 +85,7 @@
 
 
 // Definitions for those items
-<<<<<<< HEAD
-boost::shared_ptr<MenuItem> HTFGameType::getMenuItem(const string &key) const
-=======
-shared_ptr<MenuItem> HTFGameType::getMenuItem(const string &key)
->>>>>>> 8d84f2b5
+shared_ptr<MenuItem> HTFGameType::getMenuItem(const string &key) const
 {
    if(key == "Point Earn Rate")
       return shared_ptr<MenuItem>(new CounterMenuItem("Point Earn Rate:", getFlagScore(), 1, 1, MaxMenuScore,

//-----------------------------------------------------------------------------------
//
// Bitfighter - A multiplayer vector graphics space game
// Based on Zap demo released for Torque Network Library by GarageGames.com
//
// Derivative work copyright (C) 2008-2009 Chris Eykamp
// Original work copyright (C) 2004 GarageGames.com, Inc.
// Other code copyright as noted
//
// This program is free software; you can redistribute it and/or modify
// it under the terms of the GNU General Public License as published by
// the Free Software Foundation; either version 2 of the License, or
// (at your option) any later version.
//
// This program is distributed in the hope that it will be useful (and fun!),
// but WITHOUT ANY WARRANTY; without even the implied warranty of
// MERCHANTABILITY or FITNESS FOR A PARTICULAR PURPOSE.  See the
// GNU General Public License for more details.
//
// You should have received a copy of the GNU General Public License
// along with this program; if not, write to the Free Software
// Foundation, Inc., 59 Temple Place, Suite 330, Boston, MA  02111-1307  USA
//
//------------------------------------------------------------------------------------

#include "soccerGame.h"
#include "UIGame.h"
#include "gameNetInterface.h"
#include "ship.h"
#include "projectile.h"
#include "gameObjectRender.h"
#include "goalZone.h"

namespace Zap
{

class Ship;
class SoccerBallItem;

TNL_IMPLEMENT_NETOBJECT(SoccerGameType);

TNL_IMPLEMENT_NETOBJECT_RPC(SoccerGameType, s2cSoccerScoreMessage,
   (U32 msgIndex, StringTableEntry clientName, RangedU32<0, GameType::gMaxTeamCount> teamIndex), (msgIndex, clientName, teamIndex),
   NetClassGroupGameMask, RPCGuaranteedOrdered, RPCToGhost, 0)
{
   S32 teamIndexAdjusted = (S32) teamIndex + GameType::gFirstTeamNumber;      // Before calling this RPC, we subtracted gFirstTeamNumber, so we need to add it back here...
   string msg;
   SoundSystem::playSoundEffect(SFXFlagCapture);

   // Compose the message

   if(clientName.isNull())    // Unknown player scored
   {
      if(teamIndexAdjusted >= 0)
         msg = "A goal was scored on team " + string(getGame()->getTeamName(teamIndexAdjusted).getString());
      else if(teamIndexAdjusted == -1)
         msg = "A goal was scored on a neutral goal!";
      else if(teamIndexAdjusted == -2)
         msg = "A goal was scored on a hostile goal!";
      else
         msg = "A goal was scored on an unknown goal!";
   }
   else if(msgIndex == SoccerMsgScoreGoal)
   {
      if(isTeamGame())
      {
         if(teamIndexAdjusted >= 0)
            msg = string(clientName.getString()) + " scored a goal on team " + string(getGame()->getTeamName(teamIndexAdjusted).getString());
         else if(teamIndexAdjusted == -1)
            msg = string(clientName.getString()) + " scored a goal on a neutral goal!";
         else if(teamIndexAdjusted == -2)
            msg = string(clientName.getString()) + " scored a goal on a hostile goal (for negative points!)";
         else
            msg = string(clientName.getString()) + " scored a goal on an unknown goal!";
      }
      else  // every man for himself
      {
         if(teamIndexAdjusted >= -1)      // including neutral goals
            msg = string(clientName.getString()) + " scored a goal!";
         else if(teamIndexAdjusted == -2)
            msg = string(clientName.getString()) + " scored a goal on a hostile goal (for negative points!)";
      }
   }
   else if(msgIndex == SoccerMsgScoreOwnGoal)
   {
      msg = string(clientName.getString()) + " scored an own-goal, giving the other team" + 
                  (getGame()->getTeamCount() == 2 ? "" : "s") + " a point!";
   }


   ClientGame *clientGame = dynamic_cast<ClientGame *>(getGame());
   TNLAssert(clientGame, "clientGame is NULL");
   if(!clientGame) return;

   // Print the message
   clientGame->getUserInterface()->displayMessage(Color(0.6f, 1.0f, 0.8f), msg.c_str());
}


bool SoccerGameType::processSpecialsParam(const char *param)
{
   if(!strcmp(param, "SoccerPickup"))
      mSoccerPickupAllowed = true;
   else
      return Parent::processSpecialsParam(param);

   return true;
}


string SoccerGameType::getSpecialsLine()
{
   string specialsLine = Parent::getSpecialsLine();

   if(mSoccerPickupAllowed)
      return specialsLine + " SoccerPickup";
   //else
      return specialsLine;
}


void SoccerGameType::addZone(GoalZone *theZone)
{
   mGoals.push_back(theZone);
}


void SoccerGameType::setBall(SoccerBallItem *theBall)
{
   mBall = theBall;
}


// Helper function to make sure the two-arg version of updateScore doesn't get a null ship
void SoccerGameType::updateSoccerScore(Ship *ship, S32 scoringTeam, ScoringEvent scoringEvent, S32 score)
{
   if(ship)
      updateScore(ship, scoringEvent, score);
   else
      updateScore(NULL, scoringTeam, scoringEvent, score);
}


void SoccerGameType::scoreGoal(Ship *ship, StringTableEntry scorerName, S32 scoringTeam, S32 goalTeamIndex, S32 score)
{
   if(scoringTeam == Item::NO_TEAM)
   {
      s2cSoccerScoreMessage(SoccerMsgScoreGoal, scorerName, (U32) (goalTeamIndex - gFirstTeamNumber));
      return;
   }

   if(isTeamGame() && (scoringTeam == Item::TEAM_NEUTRAL || scoringTeam == goalTeamIndex))    // Own-goal
   {
      updateSoccerScore(ship, scoringTeam, ScoreGoalOwnTeam, score);

      // Subtract gFirstTeamNumber to fit goalTeamIndex into a neat RangedU32 container
      s2cSoccerScoreMessage(SoccerMsgScoreOwnGoal, scorerName, (U32) (goalTeamIndex - gFirstTeamNumber));
   }
   else     // Goal on someone else's goal
   {
      if(goalTeamIndex == Item::TEAM_HOSTILE)
         updateSoccerScore(ship, scoringTeam, ScoreGoalHostileTeam, score);
      else
         updateSoccerScore(ship, scoringTeam, ScoreGoalEnemyTeam, score);

      s2cSoccerScoreMessage(SoccerMsgScoreGoal, scorerName, (U32) (goalTeamIndex - gFirstTeamNumber));      // See comment above
   }
}


// Runs on client
void SoccerGameType::renderInterfaceOverlay(bool scoreboardVisible)
{
   Parent::renderInterfaceOverlay(scoreboardVisible);
   Ship *ship = dynamic_cast<Ship *>(gClientGame->getConnectionToServer()->getControlObject());
   if(!ship)
      return;

   S32 team = ship->getTeam();

   for(S32 i = 0; i < mGoals.size(); i++)
   {
      if(mGoals[i]->getTeam() != team)
         renderObjectiveArrow(mGoals[i], getTeamColor(mGoals[i]->getTeam()));
   }
   if(mBall.isValid())
      renderObjectiveArrow(mBall, getTeamColor(-1));
}


void SoccerGameType::shipTouchZone(Ship *ship, GoalZone *zone)
{
   // See if this ship is carrying a ball
   if(!ship->isCarryingItem(SoccerBallItemType))
      return;

   // The ship has a ball
   SoccerBallItem *ball = dynamic_cast<SoccerBallItem *>(ship->unmountItem(SoccerBallItemType));
   ball->collide(zone);
}


// Runs when ship fires, return true or false on whether firing should proceed
bool SoccerGameType::onFire(Ship *ship) 
{ 
   if(!Parent::onFire(ship))
      return false;


   // If we have the ball, drop it
   if(ship->isCarryingItem(SoccerBallItemType))
   {
      for(S32 i = 0; i < ship->mMountedItems.size(); i++)
      {
         if(ship->mMountedItems[i]->getObjectTypeMask() & SoccerBallItemType)
         {
            SoccerBallItem *ball = dynamic_cast<SoccerBallItem *>(ship->mMountedItems[i].getPointer());
            TNLAssert(ball != NULL, "SoccerGameType::onFire NULL ball");

            if(getGame()->getCurrentTime() - ball->mPickupTime < 1000)
               return false;
            //Point dir = ship->getAimVector();
            //Point vel = ship->getActualVel();

            //dir.normalize();     // needed?

            //Point ballVel = dir * 2 + dir * vel.dot(dir);

            // ball->setActualPos(ship->getActualPos() + dir * (ship->getRadius())); //get set in onItemDropped

            ball->onItemDropped();
            //ball->setActualVel(ship->getAimVector() * 200 + ship->getActualVel()); 
            //dir * F32(wi->projVelocity) + dir * shooterVel.dot(dir);
            ball->setActualVel(ship->getAimVector() * 200 + ship->getAimVector() * ship->getActualVel().dot(ship->getAimVector()));
         }
      }
      
      return false;
   }

   return true;

}             


// Runs on server only, and only when player deliberately drops ball
void SoccerGameType::itemDropped(Ship *ship, Item *item)
{
   //logprintf("%s SoccerGameType->itemDropped", isGhost()? "Client:" : "Server:");
   TNLAssert(!isGhost(), "Should run on server only!");

   static StringTableEntry dropString("%e0 dropped the ball!");

   Vector<StringTableEntry> e;
   e.push_back(ship->getName());

   for(S32 i = 0; i < getClientCount(); i++)
      getClient(i)->clientConnection->s2cDisplayMessageE(GameConnection::ColorNuclearGreen, SFXFlagDrop, dropString, e);
}


// What does a particular scoring event score?
S32 SoccerGameType::getEventScore(ScoringGroup scoreGroup, ScoringEvent scoreEvent, S32 data)
{
   if(scoreGroup == TeamScore)
   {
      switch(scoreEvent)
      {
         case KillEnemy:
            return 0;
         case KilledByAsteroid:  // Fall through OK
         case KilledByTurret:    // Fall through OK
         case KillSelf:
            return 0;
         case KillTeammate:
            return 0;
         case KillEnemyTurret:
            return 0;
         case KillOwnTurret:
            return 0;
         case ScoreGoalEnemyTeam:
            return data;
         case ScoreGoalOwnTeam:
            return -data;
         case ScoreGoalHostileTeam:
            return -data;
         default:
            return naScore;
      }
   }
   else  // scoreGroup == IndividualScore
   {
      switch(scoreEvent)
      {
         case KillEnemy:
            return 1;
         case KilledByAsteroid:  // Fall through OK
         case KilledByTurret:    // Fall through OK
         case KillSelf:
            return -1;
         case KillTeammate:
            return 0;
         case KillEnemyTurret:
            return 1;
         case KillOwnTurret:
            return -1;
         case ScoreGoalEnemyTeam:
            return 5 * data;
         case ScoreGoalOwnTeam:
            return -5 * data;
         case ScoreGoalHostileTeam:
            return -5 * data;
         default:
            return naScore;
      }
   }
}

////////////////////////////////////////
////////////////////////////////////////

TNL_IMPLEMENT_NETOBJECT(SoccerBallItem);

// Constructor
SoccerBallItem::SoccerBallItem(Point pos) : EditorItem(pos, true, SoccerBallItem::SOCCER_BALL_RADIUS, 4)
{
   mObjectTypeMask |= CommandMapVisType | TurretTargetType | SoccerBallItemType;
   mObjectTypeNumber = SoccerBallItemTypeNumber;
   mNetFlags.set(Ghostable);
   initialPos = pos;
   mLastPlayerTouch = NULL;
   mLastPlayerMounted = NULL;
   mLastPlayerTouchTeam = Item::NO_TEAM;
   mLastPlayerTouchName = StringTableEntry(NULL);
   mDragFactor = 1.0;     // 1.0 for no drag
   mAllowPickup = false;
}


SoccerBallItem *SoccerBallItem::clone() const
{
   return new SoccerBallItem(*this);
}


const char SoccerBallItem::className[] = "SoccerBallItem";      // Class name as it appears to Lua scripts


bool SoccerBallItem::processArguments(S32 argc2, const char **argv2, Game *game)
{
   S32 argc = 0;
   const char *argv[16];

   GameType *gameType = game->getGameType();
   TNLAssert(gameType, "Blech!");
   mAllowPickup = gameType->isSoccerPickupAllowed();

   for(S32 i = 0; i < argc2; i++)      // The idea here is to allow optional R3.5 for rotate at speed of 3.5
   {
      char firstChar = argv2[i][0];    // First character of arg

      if(!stricmp(argv2[i], "Pickup=yes"))
         mAllowPickup = true;
      else if(!stricmp(argv2[i], "Pickup=no"))
         mAllowPickup = false;

      if((firstChar < 'a' || firstChar > 'z') && (firstChar < 'A' || firstChar > 'Z'))    // firstChar is not a letter
      {
         if(argc < 16)
         {  
            argv[argc] = argv2[i];
            argc++;
         }
      }
   }

   if(!Parent::processArguments(argc, argv, game))
      return false;

   initialPos = mMoveState[ActualState].pos;


   // Add the ball's starting point to the list of flag spawn points
   gameType->addFlagSpawn(FlagSpawn(initialPos, 0));

<<<<<<< HEAD
   SoccerGameType *sgt = dynamic_cast<SoccerGameType *>(gameType);
   if(sgt)
      mAllowPickup = sgt->isSoccerPickupAllowed();
   else
   {
      TNLAssert(false, "How did we get here???");
      mAllowPickup = false;
   }
=======

>>>>>>> 1cd18529

   return true;
}


// Yes, this method is superfluous, but makes it clear that it wasn't forgotten... always include toString() alongside processArguments()!
string SoccerBallItem::toString()
{
   return Parent::toString();
}


// Define the methods we will expose to Lua
Lunar<SoccerBallItem>::RegType SoccerBallItem::methods[] =
{
   // Standard gameItem methods
   method(SoccerBallItem, getClassID),
   method(SoccerBallItem, getLoc),
   method(SoccerBallItem, getRad),
   method(SoccerBallItem, getVel),
   method(SoccerBallItem, getTeamIndx),
 
   // item methods
   method(SoccerBallItem, isInCaptureZone),
   method(SoccerBallItem, getCaptureZone),
   method(SoccerBallItem, isOnShip),
   method(SoccerBallItem, getShip),

   {0,0}    // End method list
};


void SoccerBallItem::onAddedToGame(Game *theGame)
{
   Parent::onAddedToGame(theGame);

   // Make soccer ball always visible
   if(!isGhost())
      setScopeAlways();

   // Make soccer ball only visible when in scope
   //if(!isGhost())
   //   theGame->getGameType()->addItemOfInterest(this);

   //((SoccerGameType *) theGame->getGameType())->setBall(this);
   GameType *gt = theGame->getGameType();
   if(gt)
   {
      SoccerGameType * sgt = dynamic_cast<SoccerGameType *>(gt);
      if(sgt) sgt->setBall(this);
   }
}


// Runs on client & server?
void SoccerBallItem::onItemDropped()
{

   if(mMount.isValid() && !isGhost())   //Server only, to prevent desync
   {
      this->setActualPos(mMount->getActualPos()); 
      this->setActualVel(mMount->getActualVel() * 1.5);
   }   
   
   Parent::onItemDropped();
}


void SoccerBallItem::renderItem(Point pos)
{
   renderSoccerBall(pos);
}


void SoccerBallItem::renderDock()
{
   renderItem(getVert(0));
}


void SoccerBallItem::renderEditor(F32 currentScale)
{
   renderItem(getVert(0));
}



void SoccerBallItem::idle(GameObject::IdleCallPath path)
{
   if(mSendHomeTimer.update(mCurrentMove.time))
      if(!isGhost())
         sendHome();

   else if(mSendHomeTimer.getCurrent())      // Goal has been scored, waiting for ball to reset
   {
      F32 accelFraction = 1 - (0.95 * mCurrentMove.time * 0.001f);

      mMoveState[ActualState].vel *= accelFraction;
      mMoveState[RenderState].vel *= accelFraction;
   }

   // The following block will add some friction to the soccer ball
   else
   {
      F32 accelFraction = 1 - (mDragFactor * mCurrentMove.time * 0.001f);
   
      mMoveState[ActualState].vel *= accelFraction;
      mMoveState[RenderState].vel *= accelFraction;
   }

   Parent::idle(path);

   // If crash into something, the ball will hit first, so we want to make sure it has an up-to-date velocity vector
   if(isMounted())
   if(mMount)      //client side NULL when the soccer is mounted to far away ship.
      mMoveState[ActualState].vel.set(mMount->getActualVel());
}


void SoccerBallItem::damageObject(DamageInfo *theInfo)
{
   if(mMount != NULL)
      onItemDropped();
  
   // Compute impulse direction
   Point dv = theInfo->impulseVector - mMoveState[ActualState].vel;
   Point iv = mMoveState[ActualState].pos - theInfo->collisionPoint;
   iv.normalize();
   mMoveState[ActualState].vel += iv * dv.dot(iv) * 0.3;

   if(theInfo->damagingObject)
   {
      if(theInfo->damagingObject->getObjectTypeMask() & (ShipType | RobotType))
      {
         mLastPlayerTouch = dynamic_cast<Ship *>(theInfo->damagingObject);
         mLastPlayerTouchTeam = mLastPlayerTouch->getTeam();
         mLastPlayerTouchName = mLastPlayerTouch->getName();
      }

      else if(theInfo->damagingObject->getObjectTypeMask() & (BulletType | MineType | SpyBugType))
      {
         Projectile *p = dynamic_cast<Projectile *>(theInfo->damagingObject);
         Ship *ship = dynamic_cast<Ship *>(p->mShooter.getPointer());
         mLastPlayerTouch = ship ? ship : NULL;    // If shooter was a turret, say, we'd expect s to be NULL.
         mLastPlayerTouchTeam = p->getTeam(); // Projectile always have a team from what fired it, can be used to credit a team.
         mLastPlayerTouchName = ship ? ship->getName() : StringTableEntry(NULL);
      }
      else
         mLastPlayerTouch = NULL;
   }
}


void SoccerBallItem::sendHome()
{
   TNLAssert(!isGhost(), "Should only run on server!");

   // In soccer game, we use flagSpawn points to designate where the soccer ball should spawn.
   // We'll simply redefine "initial pos" as a random selection of the flag spawn points

   const Vector<FlagSpawn> *spawnPoints = getGame()->getGameType()->getFlagSpawns();

   S32 spawnIndex = TNL::Random::readI() % spawnPoints->size();
   initialPos = spawnPoints->get(spawnIndex).getPos();

   mMoveState[ActualState].pos = mMoveState[RenderState].pos = initialPos;
   mMoveState[ActualState].vel = mMoveState[RenderState].vel = Point(0,0);
   setMaskBits(WarpPositionMask | PositionMask);      // By warping, we eliminate the "drifting" effect we got when we used PositionMask
   updateExtent();
}


bool SoccerBallItem::collide(GameObject *hitObject)
{
   if(mSendHomeTimer.getCurrent())     // If we've already scored, and we're waiting for the ball to reset, there's nothing to do
      return true;

   if(hitObject->getObjectTypeMask() & (ShipType | RobotType))
   {
      if(mMount == hitObject)    // Sometimes we get collisions between ship and an already mounted soccer ball.
         return false;  //false = don't hit self

      if(mIsMounted)  // fix problem with random ball jumping from ship to ship?
         return false;

      if(!isGhost())    //Server side
      {
         // mLastPlayerMounted == hitObject &&   without this, that can limit anyone to pickup ball
         if(mDroppedTimer.getCurrent())      // Have to wait a bit after dropping to pick the ball back up!
            return false;   //False - Go through soccer looks better while dropping, and allow better sync to client.


         Ship *ship = dynamic_cast<Ship *>(hitObject);
         mLastPlayerTouch = ship;
         mLastPlayerTouchTeam = mLastPlayerTouch->getTeam();      // Used to credit team if ship quits game before goal is scored
         mLastPlayerTouchName = mLastPlayerTouch->getName();      // Used for making nicer looking messages in same situation
         GameType *gt = getGame()->getGameType();

         if(!mAllowPickup)
            return true;
      
         mDroppedTimer.clear();
         this->mountToShip(ship);
         mLastPlayerMounted = ship;
         mPickupTime = getGame()->getCurrentTime();
      }

      else    // Client side
      { 
         return !mAllowPickup;       // Let server handle the collision when pickup is enabled
      }
   }
   else if(hitObject->getObjectTypeMask() & GoalZoneType)      // SCORE!!!!
   {
      GoalZone *goal = dynamic_cast<GoalZone *>(hitObject);

      if(goal && !isGhost())
      {
         SoccerGameType *g = dynamic_cast<SoccerGameType *>(getGame()->getGameType());
         if(g) g->scoreGoal(mLastPlayerTouch, mLastPlayerTouchName, mLastPlayerTouchTeam, goal->getTeam(), goal->mScore);

         static const S32 POST_SCORE_HIATUS = 1500;
         mSendHomeTimer.reset(POST_SCORE_HIATUS);
      }
      return false;
   }
   return true;
}

U32 SoccerBallItem::packUpdate(GhostConnection *connection, U32 updateMask, BitStream *stream)
{
   U32 retMask = Parent::packUpdate(connection, updateMask, stream);
   if(updateMask & InitialMask)
      stream->writeFlag(mAllowPickup);
   return retMask;
}
void SoccerBallItem::unpackUpdate(GhostConnection *connection, BitStream *stream)
{
   Parent::unpackUpdate(connection, stream);
   if(mInitial)
      mAllowPickup = stream->readFlag();
}




};
<|MERGE_RESOLUTION|>--- conflicted
+++ resolved
@@ -1,644 +1,642 @@
-//-----------------------------------------------------------------------------------
-//
-// Bitfighter - A multiplayer vector graphics space game
-// Based on Zap demo released for Torque Network Library by GarageGames.com
-//
-// Derivative work copyright (C) 2008-2009 Chris Eykamp
-// Original work copyright (C) 2004 GarageGames.com, Inc.
-// Other code copyright as noted
-//
-// This program is free software; you can redistribute it and/or modify
-// it under the terms of the GNU General Public License as published by
-// the Free Software Foundation; either version 2 of the License, or
-// (at your option) any later version.
-//
-// This program is distributed in the hope that it will be useful (and fun!),
-// but WITHOUT ANY WARRANTY; without even the implied warranty of
-// MERCHANTABILITY or FITNESS FOR A PARTICULAR PURPOSE.  See the
-// GNU General Public License for more details.
-//
-// You should have received a copy of the GNU General Public License
-// along with this program; if not, write to the Free Software
-// Foundation, Inc., 59 Temple Place, Suite 330, Boston, MA  02111-1307  USA
-//
-//------------------------------------------------------------------------------------
-
-#include "soccerGame.h"
-#include "UIGame.h"
-#include "gameNetInterface.h"
-#include "ship.h"
-#include "projectile.h"
-#include "gameObjectRender.h"
-#include "goalZone.h"
-
-namespace Zap
-{
-
-class Ship;
-class SoccerBallItem;
-
-TNL_IMPLEMENT_NETOBJECT(SoccerGameType);
-
-TNL_IMPLEMENT_NETOBJECT_RPC(SoccerGameType, s2cSoccerScoreMessage,
-   (U32 msgIndex, StringTableEntry clientName, RangedU32<0, GameType::gMaxTeamCount> teamIndex), (msgIndex, clientName, teamIndex),
-   NetClassGroupGameMask, RPCGuaranteedOrdered, RPCToGhost, 0)
-{
-   S32 teamIndexAdjusted = (S32) teamIndex + GameType::gFirstTeamNumber;      // Before calling this RPC, we subtracted gFirstTeamNumber, so we need to add it back here...
-   string msg;
-   SoundSystem::playSoundEffect(SFXFlagCapture);
-
-   // Compose the message
-
-   if(clientName.isNull())    // Unknown player scored
-   {
-      if(teamIndexAdjusted >= 0)
-         msg = "A goal was scored on team " + string(getGame()->getTeamName(teamIndexAdjusted).getString());
-      else if(teamIndexAdjusted == -1)
-         msg = "A goal was scored on a neutral goal!";
-      else if(teamIndexAdjusted == -2)
-         msg = "A goal was scored on a hostile goal!";
-      else
-         msg = "A goal was scored on an unknown goal!";
-   }
-   else if(msgIndex == SoccerMsgScoreGoal)
-   {
-      if(isTeamGame())
-      {
-         if(teamIndexAdjusted >= 0)
-            msg = string(clientName.getString()) + " scored a goal on team " + string(getGame()->getTeamName(teamIndexAdjusted).getString());
-         else if(teamIndexAdjusted == -1)
-            msg = string(clientName.getString()) + " scored a goal on a neutral goal!";
-         else if(teamIndexAdjusted == -2)
-            msg = string(clientName.getString()) + " scored a goal on a hostile goal (for negative points!)";
-         else
-            msg = string(clientName.getString()) + " scored a goal on an unknown goal!";
-      }
-      else  // every man for himself
-      {
-         if(teamIndexAdjusted >= -1)      // including neutral goals
-            msg = string(clientName.getString()) + " scored a goal!";
-         else if(teamIndexAdjusted == -2)
-            msg = string(clientName.getString()) + " scored a goal on a hostile goal (for negative points!)";
-      }
-   }
-   else if(msgIndex == SoccerMsgScoreOwnGoal)
-   {
-      msg = string(clientName.getString()) + " scored an own-goal, giving the other team" + 
-                  (getGame()->getTeamCount() == 2 ? "" : "s") + " a point!";
-   }
-
-
-   ClientGame *clientGame = dynamic_cast<ClientGame *>(getGame());
-   TNLAssert(clientGame, "clientGame is NULL");
-   if(!clientGame) return;
-
-   // Print the message
-   clientGame->getUserInterface()->displayMessage(Color(0.6f, 1.0f, 0.8f), msg.c_str());
-}
-
-
-bool SoccerGameType::processSpecialsParam(const char *param)
-{
-   if(!strcmp(param, "SoccerPickup"))
-      mSoccerPickupAllowed = true;
-   else
-      return Parent::processSpecialsParam(param);
-
-   return true;
-}
-
-
-string SoccerGameType::getSpecialsLine()
-{
-   string specialsLine = Parent::getSpecialsLine();
-
-   if(mSoccerPickupAllowed)
-      return specialsLine + " SoccerPickup";
-   //else
-      return specialsLine;
-}
-
-
-void SoccerGameType::addZone(GoalZone *theZone)
-{
-   mGoals.push_back(theZone);
-}
-
-
-void SoccerGameType::setBall(SoccerBallItem *theBall)
-{
-   mBall = theBall;
-}
-
-
-// Helper function to make sure the two-arg version of updateScore doesn't get a null ship
-void SoccerGameType::updateSoccerScore(Ship *ship, S32 scoringTeam, ScoringEvent scoringEvent, S32 score)
-{
-   if(ship)
-      updateScore(ship, scoringEvent, score);
-   else
-      updateScore(NULL, scoringTeam, scoringEvent, score);
-}
-
-
-void SoccerGameType::scoreGoal(Ship *ship, StringTableEntry scorerName, S32 scoringTeam, S32 goalTeamIndex, S32 score)
-{
-   if(scoringTeam == Item::NO_TEAM)
-   {
-      s2cSoccerScoreMessage(SoccerMsgScoreGoal, scorerName, (U32) (goalTeamIndex - gFirstTeamNumber));
-      return;
-   }
-
-   if(isTeamGame() && (scoringTeam == Item::TEAM_NEUTRAL || scoringTeam == goalTeamIndex))    // Own-goal
-   {
-      updateSoccerScore(ship, scoringTeam, ScoreGoalOwnTeam, score);
-
-      // Subtract gFirstTeamNumber to fit goalTeamIndex into a neat RangedU32 container
-      s2cSoccerScoreMessage(SoccerMsgScoreOwnGoal, scorerName, (U32) (goalTeamIndex - gFirstTeamNumber));
-   }
-   else     // Goal on someone else's goal
-   {
-      if(goalTeamIndex == Item::TEAM_HOSTILE)
-         updateSoccerScore(ship, scoringTeam, ScoreGoalHostileTeam, score);
-      else
-         updateSoccerScore(ship, scoringTeam, ScoreGoalEnemyTeam, score);
-
-      s2cSoccerScoreMessage(SoccerMsgScoreGoal, scorerName, (U32) (goalTeamIndex - gFirstTeamNumber));      // See comment above
-   }
-}
-
-
-// Runs on client
-void SoccerGameType::renderInterfaceOverlay(bool scoreboardVisible)
-{
-   Parent::renderInterfaceOverlay(scoreboardVisible);
-   Ship *ship = dynamic_cast<Ship *>(gClientGame->getConnectionToServer()->getControlObject());
-   if(!ship)
-      return;
-
-   S32 team = ship->getTeam();
-
-   for(S32 i = 0; i < mGoals.size(); i++)
-   {
-      if(mGoals[i]->getTeam() != team)
-         renderObjectiveArrow(mGoals[i], getTeamColor(mGoals[i]->getTeam()));
-   }
-   if(mBall.isValid())
-      renderObjectiveArrow(mBall, getTeamColor(-1));
-}
-
-
-void SoccerGameType::shipTouchZone(Ship *ship, GoalZone *zone)
-{
-   // See if this ship is carrying a ball
-   if(!ship->isCarryingItem(SoccerBallItemType))
-      return;
-
-   // The ship has a ball
-   SoccerBallItem *ball = dynamic_cast<SoccerBallItem *>(ship->unmountItem(SoccerBallItemType));
-   ball->collide(zone);
-}
-
-
-// Runs when ship fires, return true or false on whether firing should proceed
-bool SoccerGameType::onFire(Ship *ship) 
-{ 
-   if(!Parent::onFire(ship))
-      return false;
-
-
-   // If we have the ball, drop it
-   if(ship->isCarryingItem(SoccerBallItemType))
-   {
-      for(S32 i = 0; i < ship->mMountedItems.size(); i++)
-      {
-         if(ship->mMountedItems[i]->getObjectTypeMask() & SoccerBallItemType)
-         {
-            SoccerBallItem *ball = dynamic_cast<SoccerBallItem *>(ship->mMountedItems[i].getPointer());
-            TNLAssert(ball != NULL, "SoccerGameType::onFire NULL ball");
-
-            if(getGame()->getCurrentTime() - ball->mPickupTime < 1000)
-               return false;
-            //Point dir = ship->getAimVector();
-            //Point vel = ship->getActualVel();
-
-            //dir.normalize();     // needed?
-
-            //Point ballVel = dir * 2 + dir * vel.dot(dir);
-
-            // ball->setActualPos(ship->getActualPos() + dir * (ship->getRadius())); //get set in onItemDropped
-
-            ball->onItemDropped();
-            //ball->setActualVel(ship->getAimVector() * 200 + ship->getActualVel()); 
-            //dir * F32(wi->projVelocity) + dir * shooterVel.dot(dir);
-            ball->setActualVel(ship->getAimVector() * 200 + ship->getAimVector() * ship->getActualVel().dot(ship->getAimVector()));
-         }
-      }
-      
-      return false;
-   }
-
-   return true;
-
-}             
-
-
-// Runs on server only, and only when player deliberately drops ball
-void SoccerGameType::itemDropped(Ship *ship, Item *item)
-{
-   //logprintf("%s SoccerGameType->itemDropped", isGhost()? "Client:" : "Server:");
-   TNLAssert(!isGhost(), "Should run on server only!");
-
-   static StringTableEntry dropString("%e0 dropped the ball!");
-
-   Vector<StringTableEntry> e;
-   e.push_back(ship->getName());
-
-   for(S32 i = 0; i < getClientCount(); i++)
-      getClient(i)->clientConnection->s2cDisplayMessageE(GameConnection::ColorNuclearGreen, SFXFlagDrop, dropString, e);
-}
-
-
-// What does a particular scoring event score?
-S32 SoccerGameType::getEventScore(ScoringGroup scoreGroup, ScoringEvent scoreEvent, S32 data)
-{
-   if(scoreGroup == TeamScore)
-   {
-      switch(scoreEvent)
-      {
-         case KillEnemy:
-            return 0;
-         case KilledByAsteroid:  // Fall through OK
-         case KilledByTurret:    // Fall through OK
-         case KillSelf:
-            return 0;
-         case KillTeammate:
-            return 0;
-         case KillEnemyTurret:
-            return 0;
-         case KillOwnTurret:
-            return 0;
-         case ScoreGoalEnemyTeam:
-            return data;
-         case ScoreGoalOwnTeam:
-            return -data;
-         case ScoreGoalHostileTeam:
-            return -data;
-         default:
-            return naScore;
-      }
-   }
-   else  // scoreGroup == IndividualScore
-   {
-      switch(scoreEvent)
-      {
-         case KillEnemy:
-            return 1;
-         case KilledByAsteroid:  // Fall through OK
-         case KilledByTurret:    // Fall through OK
-         case KillSelf:
-            return -1;
-         case KillTeammate:
-            return 0;
-         case KillEnemyTurret:
-            return 1;
-         case KillOwnTurret:
-            return -1;
-         case ScoreGoalEnemyTeam:
-            return 5 * data;
-         case ScoreGoalOwnTeam:
-            return -5 * data;
-         case ScoreGoalHostileTeam:
-            return -5 * data;
-         default:
-            return naScore;
-      }
-   }
-}
-
-////////////////////////////////////////
-////////////////////////////////////////
-
-TNL_IMPLEMENT_NETOBJECT(SoccerBallItem);
-
-// Constructor
-SoccerBallItem::SoccerBallItem(Point pos) : EditorItem(pos, true, SoccerBallItem::SOCCER_BALL_RADIUS, 4)
-{
-   mObjectTypeMask |= CommandMapVisType | TurretTargetType | SoccerBallItemType;
-   mObjectTypeNumber = SoccerBallItemTypeNumber;
-   mNetFlags.set(Ghostable);
-   initialPos = pos;
-   mLastPlayerTouch = NULL;
-   mLastPlayerMounted = NULL;
-   mLastPlayerTouchTeam = Item::NO_TEAM;
-   mLastPlayerTouchName = StringTableEntry(NULL);
-   mDragFactor = 1.0;     // 1.0 for no drag
-   mAllowPickup = false;
-}
-
-
-SoccerBallItem *SoccerBallItem::clone() const
-{
-   return new SoccerBallItem(*this);
-}
-
-
-const char SoccerBallItem::className[] = "SoccerBallItem";      // Class name as it appears to Lua scripts
-
-
-bool SoccerBallItem::processArguments(S32 argc2, const char **argv2, Game *game)
-{
-   S32 argc = 0;
-   const char *argv[16];
-
-   GameType *gameType = game->getGameType();
-   TNLAssert(gameType, "Blech!");
-   mAllowPickup = gameType->isSoccerPickupAllowed();
-
-   for(S32 i = 0; i < argc2; i++)      // The idea here is to allow optional R3.5 for rotate at speed of 3.5
-   {
-      char firstChar = argv2[i][0];    // First character of arg
-
-      if(!stricmp(argv2[i], "Pickup=yes"))
-         mAllowPickup = true;
-      else if(!stricmp(argv2[i], "Pickup=no"))
-         mAllowPickup = false;
-
-      if((firstChar < 'a' || firstChar > 'z') && (firstChar < 'A' || firstChar > 'Z'))    // firstChar is not a letter
-      {
-         if(argc < 16)
-         {  
-            argv[argc] = argv2[i];
-            argc++;
-         }
-      }
-   }
-
-   if(!Parent::processArguments(argc, argv, game))
-      return false;
-
-   initialPos = mMoveState[ActualState].pos;
-
-
-   // Add the ball's starting point to the list of flag spawn points
-   gameType->addFlagSpawn(FlagSpawn(initialPos, 0));
-
-<<<<<<< HEAD
-   SoccerGameType *sgt = dynamic_cast<SoccerGameType *>(gameType);
-   if(sgt)
-      mAllowPickup = sgt->isSoccerPickupAllowed();
-   else
-   {
-      TNLAssert(false, "How did we get here???");
-      mAllowPickup = false;
-   }
-=======
-
->>>>>>> 1cd18529
-
-   return true;
-}
-
-
-// Yes, this method is superfluous, but makes it clear that it wasn't forgotten... always include toString() alongside processArguments()!
-string SoccerBallItem::toString()
-{
-   return Parent::toString();
-}
-
-
-// Define the methods we will expose to Lua
-Lunar<SoccerBallItem>::RegType SoccerBallItem::methods[] =
-{
-   // Standard gameItem methods
-   method(SoccerBallItem, getClassID),
-   method(SoccerBallItem, getLoc),
-   method(SoccerBallItem, getRad),
-   method(SoccerBallItem, getVel),
-   method(SoccerBallItem, getTeamIndx),
- 
-   // item methods
-   method(SoccerBallItem, isInCaptureZone),
-   method(SoccerBallItem, getCaptureZone),
-   method(SoccerBallItem, isOnShip),
-   method(SoccerBallItem, getShip),
-
-   {0,0}    // End method list
-};
-
-
-void SoccerBallItem::onAddedToGame(Game *theGame)
-{
-   Parent::onAddedToGame(theGame);
-
-   // Make soccer ball always visible
-   if(!isGhost())
-      setScopeAlways();
-
-   // Make soccer ball only visible when in scope
-   //if(!isGhost())
-   //   theGame->getGameType()->addItemOfInterest(this);
-
-   //((SoccerGameType *) theGame->getGameType())->setBall(this);
-   GameType *gt = theGame->getGameType();
-   if(gt)
-   {
-      SoccerGameType * sgt = dynamic_cast<SoccerGameType *>(gt);
-      if(sgt) sgt->setBall(this);
-   }
-}
-
-
-// Runs on client & server?
-void SoccerBallItem::onItemDropped()
-{
-
-   if(mMount.isValid() && !isGhost())   //Server only, to prevent desync
-   {
-      this->setActualPos(mMount->getActualPos()); 
-      this->setActualVel(mMount->getActualVel() * 1.5);
-   }   
-   
-   Parent::onItemDropped();
-}
-
-
-void SoccerBallItem::renderItem(Point pos)
-{
-   renderSoccerBall(pos);
-}
-
-
-void SoccerBallItem::renderDock()
-{
-   renderItem(getVert(0));
-}
-
-
-void SoccerBallItem::renderEditor(F32 currentScale)
-{
-   renderItem(getVert(0));
-}
-
-
-
-void SoccerBallItem::idle(GameObject::IdleCallPath path)
-{
-   if(mSendHomeTimer.update(mCurrentMove.time))
-      if(!isGhost())
-         sendHome();
-
-   else if(mSendHomeTimer.getCurrent())      // Goal has been scored, waiting for ball to reset
-   {
-      F32 accelFraction = 1 - (0.95 * mCurrentMove.time * 0.001f);
-
-      mMoveState[ActualState].vel *= accelFraction;
-      mMoveState[RenderState].vel *= accelFraction;
-   }
-
-   // The following block will add some friction to the soccer ball
-   else
-   {
-      F32 accelFraction = 1 - (mDragFactor * mCurrentMove.time * 0.001f);
-   
-      mMoveState[ActualState].vel *= accelFraction;
-      mMoveState[RenderState].vel *= accelFraction;
-   }
-
-   Parent::idle(path);
-
-   // If crash into something, the ball will hit first, so we want to make sure it has an up-to-date velocity vector
-   if(isMounted())
-   if(mMount)      //client side NULL when the soccer is mounted to far away ship.
-      mMoveState[ActualState].vel.set(mMount->getActualVel());
-}
-
-
-void SoccerBallItem::damageObject(DamageInfo *theInfo)
-{
-   if(mMount != NULL)
-      onItemDropped();
-  
-   // Compute impulse direction
-   Point dv = theInfo->impulseVector - mMoveState[ActualState].vel;
-   Point iv = mMoveState[ActualState].pos - theInfo->collisionPoint;
-   iv.normalize();
-   mMoveState[ActualState].vel += iv * dv.dot(iv) * 0.3;
-
-   if(theInfo->damagingObject)
-   {
-      if(theInfo->damagingObject->getObjectTypeMask() & (ShipType | RobotType))
-      {
-         mLastPlayerTouch = dynamic_cast<Ship *>(theInfo->damagingObject);
-         mLastPlayerTouchTeam = mLastPlayerTouch->getTeam();
-         mLastPlayerTouchName = mLastPlayerTouch->getName();
-      }
-
-      else if(theInfo->damagingObject->getObjectTypeMask() & (BulletType | MineType | SpyBugType))
-      {
-         Projectile *p = dynamic_cast<Projectile *>(theInfo->damagingObject);
-         Ship *ship = dynamic_cast<Ship *>(p->mShooter.getPointer());
-         mLastPlayerTouch = ship ? ship : NULL;    // If shooter was a turret, say, we'd expect s to be NULL.
-         mLastPlayerTouchTeam = p->getTeam(); // Projectile always have a team from what fired it, can be used to credit a team.
-         mLastPlayerTouchName = ship ? ship->getName() : StringTableEntry(NULL);
-      }
-      else
-         mLastPlayerTouch = NULL;
-   }
-}
-
-
-void SoccerBallItem::sendHome()
-{
-   TNLAssert(!isGhost(), "Should only run on server!");
-
-   // In soccer game, we use flagSpawn points to designate where the soccer ball should spawn.
-   // We'll simply redefine "initial pos" as a random selection of the flag spawn points
-
-   const Vector<FlagSpawn> *spawnPoints = getGame()->getGameType()->getFlagSpawns();
-
-   S32 spawnIndex = TNL::Random::readI() % spawnPoints->size();
-   initialPos = spawnPoints->get(spawnIndex).getPos();
-
-   mMoveState[ActualState].pos = mMoveState[RenderState].pos = initialPos;
-   mMoveState[ActualState].vel = mMoveState[RenderState].vel = Point(0,0);
-   setMaskBits(WarpPositionMask | PositionMask);      // By warping, we eliminate the "drifting" effect we got when we used PositionMask
-   updateExtent();
-}
-
-
-bool SoccerBallItem::collide(GameObject *hitObject)
-{
-   if(mSendHomeTimer.getCurrent())     // If we've already scored, and we're waiting for the ball to reset, there's nothing to do
-      return true;
-
-   if(hitObject->getObjectTypeMask() & (ShipType | RobotType))
-   {
-      if(mMount == hitObject)    // Sometimes we get collisions between ship and an already mounted soccer ball.
-         return false;  //false = don't hit self
-
-      if(mIsMounted)  // fix problem with random ball jumping from ship to ship?
-         return false;
-
-      if(!isGhost())    //Server side
-      {
-         // mLastPlayerMounted == hitObject &&   without this, that can limit anyone to pickup ball
-         if(mDroppedTimer.getCurrent())      // Have to wait a bit after dropping to pick the ball back up!
-            return false;   //False - Go through soccer looks better while dropping, and allow better sync to client.
-
-
-         Ship *ship = dynamic_cast<Ship *>(hitObject);
-         mLastPlayerTouch = ship;
-         mLastPlayerTouchTeam = mLastPlayerTouch->getTeam();      // Used to credit team if ship quits game before goal is scored
-         mLastPlayerTouchName = mLastPlayerTouch->getName();      // Used for making nicer looking messages in same situation
-         GameType *gt = getGame()->getGameType();
-
-         if(!mAllowPickup)
-            return true;
-      
-         mDroppedTimer.clear();
-         this->mountToShip(ship);
-         mLastPlayerMounted = ship;
-         mPickupTime = getGame()->getCurrentTime();
-      }
-
-      else    // Client side
-      { 
-         return !mAllowPickup;       // Let server handle the collision when pickup is enabled
-      }
-   }
-   else if(hitObject->getObjectTypeMask() & GoalZoneType)      // SCORE!!!!
-   {
-      GoalZone *goal = dynamic_cast<GoalZone *>(hitObject);
-
-      if(goal && !isGhost())
-      {
-         SoccerGameType *g = dynamic_cast<SoccerGameType *>(getGame()->getGameType());
-         if(g) g->scoreGoal(mLastPlayerTouch, mLastPlayerTouchName, mLastPlayerTouchTeam, goal->getTeam(), goal->mScore);
-
-         static const S32 POST_SCORE_HIATUS = 1500;
-         mSendHomeTimer.reset(POST_SCORE_HIATUS);
-      }
-      return false;
-   }
-   return true;
-}
-
-U32 SoccerBallItem::packUpdate(GhostConnection *connection, U32 updateMask, BitStream *stream)
-{
-   U32 retMask = Parent::packUpdate(connection, updateMask, stream);
-   if(updateMask & InitialMask)
-      stream->writeFlag(mAllowPickup);
-   return retMask;
-}
-void SoccerBallItem::unpackUpdate(GhostConnection *connection, BitStream *stream)
-{
-   Parent::unpackUpdate(connection, stream);
-   if(mInitial)
-      mAllowPickup = stream->readFlag();
-}
-
-
-
-
-};
+//-----------------------------------------------------------------------------------
+//
+// Bitfighter - A multiplayer vector graphics space game
+// Based on Zap demo released for Torque Network Library by GarageGames.com
+//
+// Derivative work copyright (C) 2008-2009 Chris Eykamp
+// Original work copyright (C) 2004 GarageGames.com, Inc.
+// Other code copyright as noted
+//
+// This program is free software; you can redistribute it and/or modify
+// it under the terms of the GNU General Public License as published by
+// the Free Software Foundation; either version 2 of the License, or
+// (at your option) any later version.
+//
+// This program is distributed in the hope that it will be useful (and fun!),
+// but WITHOUT ANY WARRANTY; without even the implied warranty of
+// MERCHANTABILITY or FITNESS FOR A PARTICULAR PURPOSE.  See the
+// GNU General Public License for more details.
+//
+// You should have received a copy of the GNU General Public License
+// along with this program; if not, write to the Free Software
+// Foundation, Inc., 59 Temple Place, Suite 330, Boston, MA  02111-1307  USA
+//
+//------------------------------------------------------------------------------------
+
+#include "soccerGame.h"
+#include "UIGame.h"
+#include "gameNetInterface.h"
+#include "ship.h"
+#include "projectile.h"
+#include "gameObjectRender.h"
+#include "goalZone.h"
+
+namespace Zap
+{
+
+class Ship;
+class SoccerBallItem;
+
+TNL_IMPLEMENT_NETOBJECT(SoccerGameType);
+
+TNL_IMPLEMENT_NETOBJECT_RPC(SoccerGameType, s2cSoccerScoreMessage,
+   (U32 msgIndex, StringTableEntry clientName, RangedU32<0, GameType::gMaxTeamCount> teamIndex), (msgIndex, clientName, teamIndex),
+   NetClassGroupGameMask, RPCGuaranteedOrdered, RPCToGhost, 0)
+{
+   S32 teamIndexAdjusted = (S32) teamIndex + GameType::gFirstTeamNumber;      // Before calling this RPC, we subtracted gFirstTeamNumber, so we need to add it back here...
+   string msg;
+   SoundSystem::playSoundEffect(SFXFlagCapture);
+
+   // Compose the message
+
+   if(clientName.isNull())    // Unknown player scored
+   {
+      if(teamIndexAdjusted >= 0)
+         msg = "A goal was scored on team " + string(getGame()->getTeamName(teamIndexAdjusted).getString());
+      else if(teamIndexAdjusted == -1)
+         msg = "A goal was scored on a neutral goal!";
+      else if(teamIndexAdjusted == -2)
+         msg = "A goal was scored on a hostile goal!";
+      else
+         msg = "A goal was scored on an unknown goal!";
+   }
+   else if(msgIndex == SoccerMsgScoreGoal)
+   {
+      if(isTeamGame())
+      {
+         if(teamIndexAdjusted >= 0)
+            msg = string(clientName.getString()) + " scored a goal on team " + string(getGame()->getTeamName(teamIndexAdjusted).getString());
+         else if(teamIndexAdjusted == -1)
+            msg = string(clientName.getString()) + " scored a goal on a neutral goal!";
+         else if(teamIndexAdjusted == -2)
+            msg = string(clientName.getString()) + " scored a goal on a hostile goal (for negative points!)";
+         else
+            msg = string(clientName.getString()) + " scored a goal on an unknown goal!";
+      }
+      else  // every man for himself
+      {
+         if(teamIndexAdjusted >= -1)      // including neutral goals
+            msg = string(clientName.getString()) + " scored a goal!";
+         else if(teamIndexAdjusted == -2)
+            msg = string(clientName.getString()) + " scored a goal on a hostile goal (for negative points!)";
+      }
+   }
+   else if(msgIndex == SoccerMsgScoreOwnGoal)
+   {
+      msg = string(clientName.getString()) + " scored an own-goal, giving the other team" + 
+                  (getGame()->getTeamCount() == 2 ? "" : "s") + " a point!";
+   }
+
+
+   ClientGame *clientGame = dynamic_cast<ClientGame *>(getGame());
+   TNLAssert(clientGame, "clientGame is NULL");
+   if(!clientGame) return;
+
+   // Print the message
+   clientGame->getUserInterface()->displayMessage(Color(0.6f, 1.0f, 0.8f), msg.c_str());
+}
+
+
+bool SoccerGameType::processSpecialsParam(const char *param)
+{
+   if(!strcmp(param, "SoccerPickup"))
+      mSoccerPickupAllowed = true;
+   else
+      return Parent::processSpecialsParam(param);
+
+   return true;
+}
+
+
+string SoccerGameType::getSpecialsLine()
+{
+   string specialsLine = Parent::getSpecialsLine();
+
+   if(mSoccerPickupAllowed)
+      return specialsLine + " SoccerPickup";
+   //else
+      return specialsLine;
+}
+
+
+void SoccerGameType::addZone(GoalZone *theZone)
+{
+   mGoals.push_back(theZone);
+}
+
+
+void SoccerGameType::setBall(SoccerBallItem *theBall)
+{
+   mBall = theBall;
+}
+
+
+// Helper function to make sure the two-arg version of updateScore doesn't get a null ship
+void SoccerGameType::updateSoccerScore(Ship *ship, S32 scoringTeam, ScoringEvent scoringEvent, S32 score)
+{
+   if(ship)
+      updateScore(ship, scoringEvent, score);
+   else
+      updateScore(NULL, scoringTeam, scoringEvent, score);
+}
+
+
+void SoccerGameType::scoreGoal(Ship *ship, StringTableEntry scorerName, S32 scoringTeam, S32 goalTeamIndex, S32 score)
+{
+   if(scoringTeam == Item::NO_TEAM)
+   {
+      s2cSoccerScoreMessage(SoccerMsgScoreGoal, scorerName, (U32) (goalTeamIndex - gFirstTeamNumber));
+      return;
+   }
+
+   if(isTeamGame() && (scoringTeam == Item::TEAM_NEUTRAL || scoringTeam == goalTeamIndex))    // Own-goal
+   {
+      updateSoccerScore(ship, scoringTeam, ScoreGoalOwnTeam, score);
+
+      // Subtract gFirstTeamNumber to fit goalTeamIndex into a neat RangedU32 container
+      s2cSoccerScoreMessage(SoccerMsgScoreOwnGoal, scorerName, (U32) (goalTeamIndex - gFirstTeamNumber));
+   }
+   else     // Goal on someone else's goal
+   {
+      if(goalTeamIndex == Item::TEAM_HOSTILE)
+         updateSoccerScore(ship, scoringTeam, ScoreGoalHostileTeam, score);
+      else
+         updateSoccerScore(ship, scoringTeam, ScoreGoalEnemyTeam, score);
+
+      s2cSoccerScoreMessage(SoccerMsgScoreGoal, scorerName, (U32) (goalTeamIndex - gFirstTeamNumber));      // See comment above
+   }
+}
+
+
+// Runs on client
+void SoccerGameType::renderInterfaceOverlay(bool scoreboardVisible)
+{
+   Parent::renderInterfaceOverlay(scoreboardVisible);
+   Ship *ship = dynamic_cast<Ship *>(gClientGame->getConnectionToServer()->getControlObject());
+   if(!ship)
+      return;
+
+   S32 team = ship->getTeam();
+
+   for(S32 i = 0; i < mGoals.size(); i++)
+   {
+      if(mGoals[i]->getTeam() != team)
+         renderObjectiveArrow(mGoals[i], getTeamColor(mGoals[i]->getTeam()));
+   }
+   if(mBall.isValid())
+      renderObjectiveArrow(mBall, getTeamColor(-1));
+}
+
+
+void SoccerGameType::shipTouchZone(Ship *ship, GoalZone *zone)
+{
+   // See if this ship is carrying a ball
+   if(!ship->isCarryingItem(SoccerBallItemType))
+      return;
+
+   // The ship has a ball
+   SoccerBallItem *ball = dynamic_cast<SoccerBallItem *>(ship->unmountItem(SoccerBallItemType));
+   ball->collide(zone);
+}
+
+
+// Runs when ship fires, return true or false on whether firing should proceed
+bool SoccerGameType::onFire(Ship *ship) 
+{ 
+   if(!Parent::onFire(ship))
+      return false;
+
+
+   // If we have the ball, drop it
+   if(ship->isCarryingItem(SoccerBallItemType))
+   {
+      for(S32 i = 0; i < ship->mMountedItems.size(); i++)
+      {
+         if(ship->mMountedItems[i]->getObjectTypeMask() & SoccerBallItemType)
+         {
+            SoccerBallItem *ball = dynamic_cast<SoccerBallItem *>(ship->mMountedItems[i].getPointer());
+            TNLAssert(ball != NULL, "SoccerGameType::onFire NULL ball");
+
+            if(getGame()->getCurrentTime() - ball->mPickupTime < 1000)
+               return false;
+            //Point dir = ship->getAimVector();
+            //Point vel = ship->getActualVel();
+
+            //dir.normalize();     // needed?
+
+            //Point ballVel = dir * 2 + dir * vel.dot(dir);
+
+            // ball->setActualPos(ship->getActualPos() + dir * (ship->getRadius())); //get set in onItemDropped
+
+            ball->onItemDropped();
+            //ball->setActualVel(ship->getAimVector() * 200 + ship->getActualVel()); 
+            //dir * F32(wi->projVelocity) + dir * shooterVel.dot(dir);
+            ball->setActualVel(ship->getAimVector() * 200 + ship->getAimVector() * ship->getActualVel().dot(ship->getAimVector()));
+         }
+      }
+      
+      return false;
+   }
+
+   return true;
+
+}             
+
+
+// Runs on server only, and only when player deliberately drops ball
+void SoccerGameType::itemDropped(Ship *ship, Item *item)
+{
+   //logprintf("%s SoccerGameType->itemDropped", isGhost()? "Client:" : "Server:");
+   TNLAssert(!isGhost(), "Should run on server only!");
+
+   static StringTableEntry dropString("%e0 dropped the ball!");
+
+   Vector<StringTableEntry> e;
+   e.push_back(ship->getName());
+
+   for(S32 i = 0; i < getClientCount(); i++)
+      getClient(i)->clientConnection->s2cDisplayMessageE(GameConnection::ColorNuclearGreen, SFXFlagDrop, dropString, e);
+}
+
+
+// What does a particular scoring event score?
+S32 SoccerGameType::getEventScore(ScoringGroup scoreGroup, ScoringEvent scoreEvent, S32 data)
+{
+   if(scoreGroup == TeamScore)
+   {
+      switch(scoreEvent)
+      {
+         case KillEnemy:
+            return 0;
+         case KilledByAsteroid:  // Fall through OK
+         case KilledByTurret:    // Fall through OK
+         case KillSelf:
+            return 0;
+         case KillTeammate:
+            return 0;
+         case KillEnemyTurret:
+            return 0;
+         case KillOwnTurret:
+            return 0;
+         case ScoreGoalEnemyTeam:
+            return data;
+         case ScoreGoalOwnTeam:
+            return -data;
+         case ScoreGoalHostileTeam:
+            return -data;
+         default:
+            return naScore;
+      }
+   }
+   else  // scoreGroup == IndividualScore
+   {
+      switch(scoreEvent)
+      {
+         case KillEnemy:
+            return 1;
+         case KilledByAsteroid:  // Fall through OK
+         case KilledByTurret:    // Fall through OK
+         case KillSelf:
+            return -1;
+         case KillTeammate:
+            return 0;
+         case KillEnemyTurret:
+            return 1;
+         case KillOwnTurret:
+            return -1;
+         case ScoreGoalEnemyTeam:
+            return 5 * data;
+         case ScoreGoalOwnTeam:
+            return -5 * data;
+         case ScoreGoalHostileTeam:
+            return -5 * data;
+         default:
+            return naScore;
+      }
+   }
+}
+
+////////////////////////////////////////
+////////////////////////////////////////
+
+TNL_IMPLEMENT_NETOBJECT(SoccerBallItem);
+
+// Constructor
+SoccerBallItem::SoccerBallItem(Point pos) : EditorItem(pos, true, SoccerBallItem::SOCCER_BALL_RADIUS, 4)
+{
+   mObjectTypeMask |= CommandMapVisType | TurretTargetType | SoccerBallItemType;
+   mObjectTypeNumber = SoccerBallItemTypeNumber;
+   mNetFlags.set(Ghostable);
+   initialPos = pos;
+   mLastPlayerTouch = NULL;
+   mLastPlayerMounted = NULL;
+   mLastPlayerTouchTeam = Item::NO_TEAM;
+   mLastPlayerTouchName = StringTableEntry(NULL);
+   mDragFactor = 1.0;     // 1.0 for no drag
+   mAllowPickup = false;
+}
+
+
+SoccerBallItem *SoccerBallItem::clone() const
+{
+   return new SoccerBallItem(*this);
+}
+
+const char SoccerBallItem::className[] = "SoccerBallItem";      // Class name as it appears to Lua scripts
+
+
+bool SoccerBallItem::processArguments(S32 argc2, const char **argv2, Game *game)
+{
+   S32 argc = 0;
+   const char *argv[16];
+
+   GameType *gameType = game->getGameType();
+   TNLAssert(gameType, "Blech!");
+   mAllowPickup = gameType->isSoccerPickupAllowed();
+
+   for(S32 i = 0; i < argc2; i++)      // The idea here is to allow optional R3.5 for rotate at speed of 3.5
+   {
+      char firstChar = argv2[i][0];    // First character of arg
+
+      if(!stricmp(argv2[i], "Pickup=yes"))
+         mAllowPickup = true;
+      else if(!stricmp(argv2[i], "Pickup=no"))
+         mAllowPickup = false;
+
+      if((firstChar < 'a' || firstChar > 'z') && (firstChar < 'A' || firstChar > 'Z'))    // firstChar is not a letter
+      {
+         if(argc < 16)
+         {  
+            argv[argc] = argv2[i];
+            argc++;
+         }
+      }
+   }
+
+   if(!Parent::processArguments(argc, argv, game))
+      return false;
+
+   initialPos = mMoveState[ActualState].pos;
+
+   GameType *gameType = getGame()->getGameType();
+   TNLAssert(gameType, "Blech!");
+
+   // Add the ball's starting point to the list of flag spawn points
+   gameType->addFlagSpawn(FlagSpawn(initialPos, 0));
+
+   SoccerGameType *sgt = dynamic_cast<SoccerGameType *>(gameType);
+   if(sgt)
+      mAllowPickup = sgt->isSoccerPickupAllowed();
+   else
+   {
+      TNLAssert(false, "How did we get here???");
+      mAllowPickup = false;
+   }
+
+   return true;
+}
+
+
+// Yes, this method is superfluous, but makes it clear that it wasn't forgotten... always include toString() alongside processArguments()!
+string SoccerBallItem::toString()
+{
+   return Parent::toString();
+}
+
+
+// Define the methods we will expose to Lua
+Lunar<SoccerBallItem>::RegType SoccerBallItem::methods[] =
+{
+   // Standard gameItem methods
+   method(SoccerBallItem, getClassID),
+   method(SoccerBallItem, getLoc),
+   method(SoccerBallItem, getRad),
+   method(SoccerBallItem, getVel),
+   method(SoccerBallItem, getTeamIndx),
+ 
+   // item methods
+   method(SoccerBallItem, isInCaptureZone),
+   method(SoccerBallItem, getCaptureZone),
+   method(SoccerBallItem, isOnShip),
+   method(SoccerBallItem, getShip),
+
+   {0,0}    // End method list
+};
+
+
+void SoccerBallItem::onAddedToGame(Game *theGame)
+{
+   Parent::onAddedToGame(theGame);
+
+   // Make soccer ball always visible
+   if(!isGhost())
+      setScopeAlways();
+
+   // Make soccer ball only visible when in scope
+   //if(!isGhost())
+   //   theGame->getGameType()->addItemOfInterest(this);
+
+   //((SoccerGameType *) theGame->getGameType())->setBall(this);
+   GameType *gt = theGame->getGameType();
+   if(gt)
+   {
+      SoccerGameType * sgt = dynamic_cast<SoccerGameType *>(gt);
+      if(sgt) sgt->setBall(this);
+   }
+}
+
+
+// Runs on client & server?
+void SoccerBallItem::onItemDropped()
+{
+
+   if(mMount.isValid() && !isGhost())   //Server only, to prevent desync
+   {
+      this->setActualPos(mMount->getActualPos()); 
+      this->setActualVel(mMount->getActualVel() * 1.5);
+   }   
+   
+   Parent::onItemDropped();
+}
+
+
+void SoccerBallItem::renderItem(Point pos)
+{
+   renderSoccerBall(pos);
+}
+
+
+void SoccerBallItem::renderDock()
+{
+   renderItem(getVert(0));
+}
+
+
+void SoccerBallItem::renderEditor(F32 currentScale)
+{
+   renderItem(getVert(0));
+}
+
+
+
+void SoccerBallItem::idle(GameObject::IdleCallPath path)
+{
+   if(mSendHomeTimer.update(mCurrentMove.time))
+      if(!isGhost())
+         sendHome();
+
+   else if(mSendHomeTimer.getCurrent())      // Goal has been scored, waiting for ball to reset
+   {
+      F32 accelFraction = 1 - (0.95 * mCurrentMove.time * 0.001f);
+
+      mMoveState[ActualState].vel *= accelFraction;
+      mMoveState[RenderState].vel *= accelFraction;
+   }
+
+   // The following block will add some friction to the soccer ball
+   else
+   {
+      F32 accelFraction = 1 - (mDragFactor * mCurrentMove.time * 0.001f);
+   
+      mMoveState[ActualState].vel *= accelFraction;
+      mMoveState[RenderState].vel *= accelFraction;
+   }
+
+   Parent::idle(path);
+
+   // If crash into something, the ball will hit first, so we want to make sure it has an up-to-date velocity vector
+   if(isMounted())
+   if(mMount)      //client side NULL when the soccer is mounted to far away ship.
+      mMoveState[ActualState].vel.set(mMount->getActualVel());
+}
+
+
+void SoccerBallItem::damageObject(DamageInfo *theInfo)
+{
+   if(mMount != NULL)
+      onItemDropped();
+  
+   // Compute impulse direction
+   Point dv = theInfo->impulseVector - mMoveState[ActualState].vel;
+   Point iv = mMoveState[ActualState].pos - theInfo->collisionPoint;
+   iv.normalize();
+   mMoveState[ActualState].vel += iv * dv.dot(iv) * 0.3;
+
+   if(theInfo->damagingObject)
+   {
+      if(theInfo->damagingObject->getObjectTypeMask() & (ShipType | RobotType))
+      {
+         mLastPlayerTouch = dynamic_cast<Ship *>(theInfo->damagingObject);
+         mLastPlayerTouchTeam = mLastPlayerTouch->getTeam();
+         mLastPlayerTouchName = mLastPlayerTouch->getName();
+      }
+
+      else if(theInfo->damagingObject->getObjectTypeMask() & (BulletType | MineType | SpyBugType))
+      {
+         Projectile *p = dynamic_cast<Projectile *>(theInfo->damagingObject);
+         Ship *ship = dynamic_cast<Ship *>(p->mShooter.getPointer());
+         mLastPlayerTouch = ship ? ship : NULL;    // If shooter was a turret, say, we'd expect s to be NULL.
+         mLastPlayerTouchTeam = p->getTeam(); // Projectile always have a team from what fired it, can be used to credit a team.
+         mLastPlayerTouchName = ship ? ship->getName() : StringTableEntry(NULL);
+      }
+      else
+         mLastPlayerTouch = NULL;
+   }
+}
+
+
+void SoccerBallItem::sendHome()
+{
+   TNLAssert(!isGhost(), "Should only run on server!");
+
+   // In soccer game, we use flagSpawn points to designate where the soccer ball should spawn.
+   // We'll simply redefine "initial pos" as a random selection of the flag spawn points
+
+   const Vector<FlagSpawn> *spawnPoints = getGame()->getGameType()->getFlagSpawns();
+
+   S32 spawnIndex = TNL::Random::readI() % spawnPoints->size();
+   initialPos = spawnPoints->get(spawnIndex).getPos();
+
+   mMoveState[ActualState].pos = mMoveState[RenderState].pos = initialPos;
+   mMoveState[ActualState].vel = mMoveState[RenderState].vel = Point(0,0);
+   setMaskBits(WarpPositionMask | PositionMask);      // By warping, we eliminate the "drifting" effect we got when we used PositionMask
+   updateExtent();
+}
+
+
+bool SoccerBallItem::collide(GameObject *hitObject)
+{
+   if(mSendHomeTimer.getCurrent())     // If we've already scored, and we're waiting for the ball to reset, there's nothing to do
+      return true;
+
+   if(hitObject->getObjectTypeMask() & (ShipType | RobotType))
+   {
+      if(mMount == hitObject)    // Sometimes we get collisions between ship and an already mounted soccer ball.
+         return false;  //false = don't hit self
+
+      if(mIsMounted)  // fix problem with random ball jumping from ship to ship?
+         return false;
+
+      if(!isGhost())    //Server side
+      {
+         // mLastPlayerMounted == hitObject &&   without this, that can limit anyone to pickup ball
+         if(mDroppedTimer.getCurrent())      // Have to wait a bit after dropping to pick the ball back up!
+            return false;   //False - Go through soccer looks better while dropping, and allow better sync to client.
+
+
+         Ship *ship = dynamic_cast<Ship *>(hitObject);
+         mLastPlayerTouch = ship;
+         mLastPlayerTouchTeam = mLastPlayerTouch->getTeam();      // Used to credit team if ship quits game before goal is scored
+         mLastPlayerTouchName = mLastPlayerTouch->getName();      // Used for making nicer looking messages in same situation
+         GameType *gt = getGame()->getGameType();
+
+         if(!mAllowPickup)
+            return true;
+      
+         mDroppedTimer.clear();
+         this->mountToShip(ship);
+         mLastPlayerMounted = ship;
+         mPickupTime = getGame()->getCurrentTime();
+      }
+
+      else    // Client side
+      { 
+         return !mAllowPickup;       // Let server handle the collision when pickup is enabled
+      }
+   }
+   else if(hitObject->getObjectTypeMask() & GoalZoneType)      // SCORE!!!!
+   {
+      GoalZone *goal = dynamic_cast<GoalZone *>(hitObject);
+
+      if(goal && !isGhost())
+      {
+         SoccerGameType *g = dynamic_cast<SoccerGameType *>(getGame()->getGameType());
+         if(g) g->scoreGoal(mLastPlayerTouch, mLastPlayerTouchName, mLastPlayerTouchTeam, goal->getTeam(), goal->mScore);
+
+         static const S32 POST_SCORE_HIATUS = 1500;
+         mSendHomeTimer.reset(POST_SCORE_HIATUS);
+      }
+      return false;
+   }
+   return true;
+}
+
+U32 SoccerBallItem::packUpdate(GhostConnection *connection, U32 updateMask, BitStream *stream)
+{
+   U32 retMask = Parent::packUpdate(connection, updateMask, stream);
+   if(updateMask & InitialMask)
+      stream->writeFlag(mAllowPickup);
+   return retMask;
+}
+void SoccerBallItem::unpackUpdate(GhostConnection *connection, BitStream *stream)
+{
+   Parent::unpackUpdate(connection, stream);
+   if(mInitial)
+      mAllowPickup = stream->readFlag();
+}
+
+
+
+
+};
+
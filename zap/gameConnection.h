--- conflicted
+++ resolved
@@ -264,11 +264,8 @@
    TNL_DECLARE_RPC(c2sRequestCancelShutdown, ());
    TNL_DECLARE_RPC(s2cInitiateShutdown, (U16 time, StringTableEntry name, StringPtr reason, bool originator));
    TNL_DECLARE_RPC(s2cCancelShutdown, ());
-<<<<<<< HEAD
-   TNL_DECLARE_RPC(s2cSetIsSpawnDelayed, (StringTableEntry name, bool isDelayed));
+  
    TNL_DECLARE_RPC(s2cSetIsBusy, (StringTableEntry name, bool isBusy));
-=======
->>>>>>> 693bf253
 
    TNL_DECLARE_RPC(c2sSetIsBusy, (bool isBusy));
 

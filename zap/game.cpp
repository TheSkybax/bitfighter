//-----------------------------------------------------------------------------------
//
// Bitfighter - A multiplayer vector graphics space game
// Based on Zap demo released for Torque Network Library by GarageGames.com
//
// Derivative work copyright (C) 2008-2009 Chris Eykamp
// Original work copyright (C) 2004 GarageGames.com, Inc.
// Other code copyright as noted
//
// This program is free software; you can redistribute it and/or modify
// it under the terms of the GNU General Public License as published by
// the Free Software Foundation; either version 2 of the License, or
// (at your option) any later version.
//
// This program is distributed in the hope that it will be useful,
// but WITHOUT ANY WARRANTY; without even the implied warranty of
// MERCHANTABILITY or FITNESS FOR A PARTICULAR PURPOSE.  See the
// GNU General Public License for more details.
//
// You should have received a copy of the GNU General Public License
// along with this program; if not, write to the Free Software
// Foundation, Inc., 59 Temple Place, Suite 330, Boston, MA  02111-1307  USA
//
//------------------------------------------------------------------------------------

#include "barrier.h"
#include "config.h"
#include "engineeredObjects.h"    // For EngineerModuleDeployer
#include "game.h"
#include "gameLoader.h"
#include "gameNetInterface.h"
#include "gameObject.h"
#include "gameObjectRender.h"
#include "gameType.h"
#include "masterConnection.h"
#include "move.h"
#include "moveObject.h"
#include "projectile.h"          // For SpyBug class
#include "sfx.h"
#include "SharedConstants.h"     // For ServerInfoFlags enum
#include "ship.h"
#include "sparkManager.h"
#include "SweptEllipsoid.h"
#include "luaLevelGenerator.h"
#include "robot.h"
#include "shipItems.h"           // For moduleInfos
#include "stringUtils.h"

#include "UIGame.h"
#include "UIMenus.h"
#include "UINameEntry.h"


//#include "UIChat.h"

#include "BotNavMeshZone.h"      // For zone clearing code

#include "../glut/glutInclude.h"

#include "tnl.h"
#include "tnlRandom.h"
#include "tnlGhostConnection.h"
#include "tnlNetInterface.h"

#include <sys/stat.h>

using namespace TNL;

namespace Zap
{
bool showDebugBots = false;


// Global Game objects
ServerGame *gServerGame = NULL;

ClientGame *gClientGame = NULL;
ClientGame *gClientGame1 = NULL;
ClientGame *gClientGame2 = NULL;

Rect gServerWorldBounds = Rect();

extern ScreenInfo gScreenInfo;

//-----------------------------------------------------------------------------------
//-----------------------------------------------------------------------------------

// Constructor
Game::Game(const Address &theBindAddress) : mDatabase(GridDatabase(true))
{
   buildModuleInfos();
   mNextMasterTryTime = 0;
   mReadyToConnectToMaster = false;

   mCurrentTime = 0;
   mGameSuspended = false;

   mTimeUnconnectedToMaster = 0;

   mNetInterface = new GameNetInterface(theBindAddress, this);
}


// Info about modules -- access via getModuleInfo()  -- static
void Game::buildModuleInfos()    
{
   if(mModuleInfos.size() > 0)         // Already built?
      return;

   for(S32 i = 0; i < ModuleCount; i++)
      mModuleInfos.push_back(ModuleInfo((ShipModule) i));
}


void Game::setScopeAlwaysObject(GameObject *theObject)
{
   mScopeAlwaysList.push_back(theObject);
}


GameNetInterface *Game::getNetInterface()
{
   return mNetInterface;
}


MasterServerConnection *Game::getConnectionToMaster()
{
   return mConnectionToMaster;
}


GameType *Game::getGameType()
{
   return mGameType;    // This is a safePtr, so it can be NULL, but will never point off into space
}


S32 Game::getTeamCount()
{
   return(mGameType.isValid() ? mGameType->mTeams.size() : 0);
}


void Game::setGameType(GameType *theGameType)
{
   mGameType = theGameType;
}

extern bool gReadyToConnectToMaster;

// If there is no valid connection to master server, perodically try to create one.
// If user is playing a game they're hosting, they should get one master connection
// for the client and one for the server.
// Called from both clientGame and serverGame idle fuctions, so think of this as a kind of idle
void Game::checkConnectionToMaster(U32 timeDelta)
{
   if(mConnectionToMaster.isValid() && mConnectionToMaster->isEstablished())
      mTimeUnconnectedToMaster = 0;
   else if(mReadyToConnectToMaster)
      mTimeUnconnectedToMaster += timeDelta;

   if(!mConnectionToMaster.isValid())      // It's valid if it isn't null, so could be disconnected and would still be valid
   {
      if(gMasterAddress == Address())     // Check for a valid address
         return;

      if(mNextMasterTryTime < timeDelta && mReadyToConnectToMaster)
      {
          logprintf(LogConsumer::LogConnection, "%s connecting to master [%s]", isServer() ? "Server" : "Client", 
                    gMasterAddress.toString());

          mConnectionToMaster = new MasterServerConnection(isServer());
          mConnectionToMaster->connect(mNetInterface, gMasterAddress);

         mNextMasterTryTime = GameConnection::MASTER_SERVER_FAILURE_RETRY;     // 10 secs, just in case this attempt fails
      }
      else if(!mReadyToConnectToMaster)
         mNextMasterTryTime = 0;
      else
         mNextMasterTryTime -= timeDelta;
   }
}

Game::DeleteRef::DeleteRef(GameObject *o, U32 d)
{
   theObject = o;
   delay = d;
}

void Game::addToDeleteList(GameObject *theObject, U32 delay)
{
   mPendingDeleteObjects.push_back(DeleteRef(theObject, delay));
}

// Cycle through our pending delete list, and either delete an object or update its timer
void Game::processDeleteList(U32 timeDelta)
{
   for(S32 i = 0; i < mPendingDeleteObjects.size(); )    // no i++
   {     // braces required
      if(timeDelta > mPendingDeleteObjects[i].delay)
      {
         GameObject *g = mPendingDeleteObjects[i].theObject;
         delete g;
         mPendingDeleteObjects.erase_fast(i);
      }
      else
      {
         mPendingDeleteObjects[i].delay -= timeDelta;
         i++;
      }
   }
}

void Game::addToGameObjectList(GameObject *theObject)
{
   mGameObjects.push_back(theObject);
}

void Game::removeFromGameObjectList(GameObject *theObject)
{
   for(S32 i = 0; i < mGameObjects.size(); i++)
   {
      if(mGameObjects[i] == theObject)
      {
         mGameObjects.erase_fast(i);
         return;
      }
   }
   TNLAssert(0, "Object not in game's list!");
}


// Delete all objects of specified type
void Game::deleteObjects(U32 typeMask)
{
   for(S32 i = 0; i < mGameObjects.size(); i++)
      if(mGameObjects[i]->getObjectTypeMask() & typeMask)
         mGameObjects[i]->deleteObject(0);
}


Rect Game::computeWorldObjectExtents()
{
    if(!mGameObjects.size())
      return Rect();

   // All this rigamarole is to make world extent correct for levels that do not overlap (0,0)
   // The problem is that the GameType is treated as an object, and has the extent (0,0), and
   // a mask of UnknownType.  Fortunately, the GameType tends to be first, so what we do is skip
   // all objects until we find an UnknownType object, then start creating our extent from there.
   // We have to assign theRect to an extent object initially to avoid getting the default coords
   // of (0,0) that are assigned by the constructor.
   Rect theRect;

   S32 first = -1;

   // Look for first non-UnknownType object
   for(S32 i = 0; i < mGameObjects.size() && first == -1; i++)
      if(mGameObjects[i]->getObjectTypeMask() != UnknownType)
      {
         theRect = mGameObjects[i]->getExtent();
         first = i;
      }

   if(first == -1)      // No suitable objects found, return empty extents
      return Rect();

   // Now start unioning the extents of remaining objects.  Should be all of them.
   for(S32 i = first + 1; i < mGameObjects.size(); i++)
      theRect.unionRect(mGameObjects[i]->getExtent());

   return theRect;
}


Rect Game::computeBarrierExtents()
{
   Rect theRect;

   for(S32 i = 0; i < mGameObjects.size(); i++)
      if(mGameObjects[i]->getObjectTypeMask() & BarrierType)
         theRect.unionRect(mGameObjects[i]->getExtent());

   return theRect;
}


Point Game::computePlayerVisArea(Ship *ship)
{
   F32 fraction = ship->getSensorZoomFraction();

   Point regVis(PLAYER_VISUAL_DISTANCE_HORIZONTAL, PLAYER_VISUAL_DISTANCE_VERTICAL);
   Point sensVis(PLAYER_SENSOR_VISUAL_DISTANCE_HORIZONTAL, PLAYER_SENSOR_VISUAL_DISTANCE_VERTICAL);

   if(ship->isModuleActive(ModuleSensor))
      return regVis + (sensVis - regVis) * fraction;
   else
      return sensVis + (regVis - sensVis) * fraction;
}


//-----------------------------------------------------------------------------------
//-----------------------------------------------------------------------------------

extern string gHostName;
extern string gHostDescr;

// Constructor
ServerGame::ServerGame(const Address &theBindAddress, U32 maxPlayers, const char *hostName, bool testMode) : Game(theBindAddress)
{
   mVoteTimer = 0;
   mNextLevel = NEXT_LEVEL;
   mPlayerCount = 0;
   mMaxPlayers = maxPlayers;
   mHostName = gHostName;
   mHostDescr = gHostDescr;
   mShuttingDown = false;

   Robot::setPaused(false);


   hostingModePhase = ServerGame::NotHosting;

   mInfoFlags = 0;                  // Currently only used to specify test mode
   mCurrentLevelIndex = 0;

   if(testMode)
      mInfoFlags = TestModeFlag;

   mTestMode = testMode;

   mNetInterface->setAllowsConnections(true);
   mMasterUpdateTimer.reset(UpdateServerStatusTime);

   mSuspendor = NULL;
}


// Destructor
ServerGame::~ServerGame()
{
   cleanUp();
}

void Game::cleanUp()
{
   // Delete any objects on the delete list
   processDeleteList(0xFFFFFFFF);

   // Delete any game objects that may exist
   while(mGameObjects.size())
      delete mGameObjects.last();

   while(gBotNavMeshZones.size())
      delete gBotNavMeshZones.last().getPointer();
}


// Return true when handled
bool ServerGame::voteStart(GameConnection *client, S32 type, S32 number)
{
   if(gServerGame->mVoteTimer != 0)
   {
      client->s2cDisplayMessage(GameConnection::ColorRed, SFXNone, "Can't start vote when there is pending vote.");
      return true;
   }

   if(client->mVoteTime != 0)
   {
      Vector<StringTableEntry> e;
      Vector<StringPtr> s;
      Vector<S32> i;
      i.push_back(client->mVoteTime / 1000);
      client->s2cDisplayMessageESI(GameConnection::ColorRed, SFXNone, "Can't start vote, try again %i0 seconds later.", e, s, i);
      return true;
   }
   if(type == 4) // change team
      mVoteTimer = gIniSettings.voteLengthToChangeTeam * 1000;
   else
      mVoteTimer = gIniSettings.voteLength * 1000;
   if(mVoteTimer == 0)
      return false;
   mVoteType = type;
   mVoteNumber = number;
   mVoteClientName = client->getClientName();
   for(GameConnection *walk = GameConnection::getClientList(); walk; walk = walk->getNextClient())
   {
      walk->mVote = 0;
   }
   client->mVote = 1;
   client->s2cDisplayMessage(GameConnection::ColorAqua, SFXNone, "Vote started, waiting for others to vote.");
   return true;
}

void ServerGame::voteClient(GameConnection *client, bool voteYes)
{
   if(mVoteTimer == 0)
      client->s2cDisplayMessage(GameConnection::ColorRed, SFXNone, "!!! Nothing to vote");
   else if(client->mVote == (voteYes ? 1 : 2))
      client->s2cDisplayMessage(GameConnection::ColorRed, SFXNone, "!!! Already voted");
   else if(client->mVote == 0)
   {
      if(voteYes)
         client->s2cDisplayMessage(GameConnection::ColorGreen, SFXNone, "Voted Yes");
      else
         client->s2cDisplayMessage(GameConnection::ColorGreen, SFXNone, "Voted No");
   }
   else
   {
      if(voteYes)
         client->s2cDisplayMessage(GameConnection::ColorGreen, SFXNone, "Changed vote to Yes");
      else
         client->s2cDisplayMessage(GameConnection::ColorGreen, SFXNone, "Changed vote to No");
   }
   client->mVote = voteYes ? 1 : 2;
}

S32 ServerGame::getLevelNameCount()
{
   return mLevelInfos.size();
}


class Robot;

S32 ServerGame::getRobotCount()
{
   return Robot::getRobotCount();
}


// This gets called when you first load the host menu
void ServerGame::buildLevelList(Vector<string> &levelList)
{
   mLevelInfos.clear();

   for(S32 i = 0; i < levelList.size(); i++)
      mLevelInfos.push_back(LevelInfo(levelList[i]));
}


void ServerGame::resetLevelLoadIndex()
{
   mLevelLoadIndex = 0;
}


// This is only used while we're building a list of levels to display on the host during loading.
string ServerGame::getLastLevelLoadName()
{
   if(mLevelInfos.size() == 0)     // Could happen if there are no valid levels specified wtih -levels param, for example
      return "";
   else if(mLevelLoadIndex == 0)    // Still not sure when this would happen
      return "";
   else
      return mLevelInfos[mLevelLoadIndex - 1].levelName.getString();
}


// Control whether we're in shut down mode or not
void ServerGame::setShuttingDown(bool shuttingDown, U16 time, ClientRef *who, StringPtr reason)
{
   mShuttingDown = shuttingDown;
   if(shuttingDown)
   {
      mShutdownOriginator = who->clientConnection;

      // If there's no other clients, then just shutdown now
      if(GameConnection::onlyClientIs(mShutdownOriginator))
      {
         logprintf(LogConsumer::ServerFilter, "Server shutdown requested by %s.  No other players, so shutting down now.", 
                                                   mShutdownOriginator->getClientName().getString());
         mShutdownTimer.reset(1);
      }
      else
      {
         logprintf(LogConsumer::ServerFilter, "Server shutdown in %d seconds, requested by %s, for reason [%s].", 
            time, mShutdownOriginator->getClientName().getString(), reason.getString());
         mShutdownTimer.reset(time * 1000);
      }
   }
   else
      logprintf(LogConsumer::ServerFilter, "Server shutdown canceled.");
}


void ServerGame::loadNextLevel()
{
   // Here we cycle through all the levels, reading them in, and grabbing their names for the level list
   // Seems kind of wasteful...  could we quit after we found the name? (probably not easily, and we get the benefit of learning early on which levels are b0rked)
   // How about storing them in memory for rapid recall? People sometimes load hundreds of levels, so it's probably not feasible.
   if(mLevelLoadIndex < mLevelInfos.size())
   {
      string levelName = mLevelInfos[mLevelLoadIndex].levelFileName.getString();

      if(loadLevel(levelName))    // loadLevel returns true if the load was successful
      {
         string lname = trim(getGameType()->mLevelName.getString());
         StringTableEntry name;
         if(lname == "")
            name = mLevelInfos[mLevelLoadIndex].levelFileName;      // Use filename if level name is blank
         else
            name = lname.c_str();

         StringTableEntry type(getGameType()->getGameTypeString());

         // Save some key level parameters
         mLevelInfos[mLevelLoadIndex].setInfo(name, type, getGameType()->minRecPlayers, getGameType()->maxRecPlayers);

         // We got what we need, so get rid of this level.  Delete any objects that may exist
         while(mGameObjects.size())    // Don't just to a .clear() because we want to make sure destructors run and memory gets cleared.
            delete mGameObjects[0];    // But would they anyway?  Apparently not...  using .clear() causes all kinds of hell.

         mScopeAlwaysList.clear();

         logprintf(LogConsumer::LogLevelLoaded, "Loaded level %s of type %s [%s]", name.getString(), type.getString(), levelName.c_str());
         mLevelLoadIndex++;
      }
      else     // Level could not be loaded -- it's either missing or invalid.  Remove it from our level list.
      {
         logprintf(LogConsumer::LogWarning, "Could not load level %s.  Skipping...", levelName.c_str());
         mLevelInfos.erase(mLevelLoadIndex);
      }
   }

   if(mLevelLoadIndex == mLevelInfos.size())
      ServerGame::hostingModePhase = DoneLoadingLevels;
}


// Helps resolve meta-indices such as NEXT_LEVEL.  If you pass it a normal level index, you'll just get that back.
S32 ServerGame::getAbsoluteLevelIndex(S32 indx)
{
   if(indx == NEXT_LEVEL)
      return (mCurrentLevelIndex + 1) % mLevelInfos.size();

   else if(indx == PREVIOUS_LEVEL)
   {
      indx = mCurrentLevelIndex - 1;
      return (indx >= 0) ? indx : mLevelInfos.size() - 1;
   }

   else if(indx == REPLAY_LEVEL)
      return mCurrentLevelIndex;

   else if(indx < 0 || indx >= mLevelInfos.size())    // Out of bounds index specified
      return 0;

   return indx;
}

// Get the level name, as defined in the level file
StringTableEntry ServerGame::getLevelNameFromIndex(S32 indx)
{
   return StringTableEntry( mLevelInfos[getAbsoluteLevelIndex(indx)].levelName.getString() );
}


// Get the filename the level is saved under
string ServerGame::getLevelFileNameFromIndex(S32 indx)
{
   if(indx < 0 || indx >= mLevelInfos.size())
      return "";
   else
      return mLevelInfos[indx].levelFileName.getString();
}


// Return filename of level currently in play
StringTableEntry ServerGame::getCurrentLevelFileName()
{
   return mLevelInfos[mCurrentLevelIndex].levelFileName;
}


// Return name of level currently in play
StringTableEntry ServerGame::getCurrentLevelName()
{
   return mLevelInfos[mCurrentLevelIndex].levelName;
}


// Return type of level currently in play
StringTableEntry ServerGame::getCurrentLevelType()
{
   return mLevelInfos[mCurrentLevelIndex].levelType;
}


// Should return a number between -1 and 1
F32 getCurrentRating(GameConnection *conn)
{
   if(conn->mTotalScore == 0 && conn->mGamesPlayed == 0)
      return .5;
   else if(conn->mTotalScore == 0)
      return (((conn->mGamesPlayed) * conn->mRating)) / (conn->mGamesPlayed);
   else
      return ((conn->mGamesPlayed * conn->mRating) + ((F32) conn->mScore / (F32) conn->mTotalScore)) / (conn->mGamesPlayed + 1);
}


// Highest ratings first
static S32 QSORT_CALLBACK RatingSort(GameConnection **a, GameConnection **b)
{
   return getCurrentRating(*b) - getCurrentRating(*a);
}


extern void testBotNavMeshZoneConnections();

// Pass -1 to go to next level, otherwise pass an absolute level number
void ServerGame::cycleLevel(S32 nextLevel)
{
   cleanUp();
   mLevelSwitchTimer.clear();
   mScopeAlwaysList.clear();

   for(GameConnection *walk = GameConnection::getClientList(); walk; walk = walk->getNextClient())
   {
      walk->resetGhosting();
      walk->mOldLoadout.clear();
      walk->switchedTeamCount = 0;
   }

   if(nextLevel >= FIRST_LEVEL)          // Go to specified level
      mCurrentLevelIndex = (nextLevel < mLevelInfos.size()) ? nextLevel : FIRST_LEVEL;

   else if(nextLevel == NEXT_LEVEL)      // Next level
   {
      S32 players = mPlayerCount;
       
      // If game is supended, then we are waiting for another player to join.  That means that (probably)
      // there are either 0 or 1 players, so the next game will need to be good for 1 or 2 players.
      if(mGameSuspended)
         players++;

      bool first = true;
      bool found = false;

      U32 currLevel = mCurrentLevelIndex;

      // Cycle through the levels looking for one that matches our player counts
      while(first || mCurrentLevelIndex != currLevel)
      {
         mCurrentLevelIndex = (mCurrentLevelIndex + 1) % mLevelInfos.size();

         S32 minPlayers = mLevelInfos[mCurrentLevelIndex].minRecPlayers;
         S32 maxPlayers = mLevelInfos[mCurrentLevelIndex].maxRecPlayers;

         if(maxPlayers <= 0)        // i.e. limit doesn't apply or is invalid (note if limit doesn't apply on the minPlayers, 
            maxPlayers = S32_MAX;   // then it works out because the smallest number of players is 1).

         if(players >= minPlayers && players <= maxPlayers)
         {
            found = true;
            break;
         }

         // else do nothing to play the next level, which we found above
         first = false;
      }

      // We didn't find a suitable level... just proceed to the next one
      if(!found)
      {
         mCurrentLevelIndex++;
         if(S32(mCurrentLevelIndex) >= mLevelInfos.size())
            mCurrentLevelIndex = FIRST_LEVEL;
      }
   } 
   else if(nextLevel == PREVIOUS_LEVEL)
      mCurrentLevelIndex = mCurrentLevelIndex > 0 ? mCurrentLevelIndex - 1 : mLevelInfos.size() - 1;

   //else if(nextLevel == REPLAY_LEVEL)    // Replay level, do nothing
   //   mCurrentLevelIndex += 0;


   gBotNavMeshZones.clear();

   logprintf(LogConsumer::ServerFilter, "Loading %s [%s]... \\", gServerGame->getLevelNameFromIndex(mCurrentLevelIndex).getString(), 
                                             gServerGame->getLevelFileNameFromIndex(mCurrentLevelIndex).c_str());

   // Load the level for real this time (we loaded it once before, when we started the server, but only to grab a few params)
   loadLevel(getLevelFileNameFromIndex(mCurrentLevelIndex));

   if(!getGameType())   // loadLevel can fail (missing file) and not create GameType
   {
      logprintf(LogConsumer::LogWarning, "Warning: Missing game type parameter in level \"%s\"", gServerGame->getLevelFileNameFromIndex(mCurrentLevelIndex).c_str());
      GameType *g = new GameType;
      g->addToGame(this);
   }
   if(getGameType()->makeSureTeamCountIsNotZero())
      logprintf(LogConsumer::LogWarning, "Warning: Missing Team in level \"%s\"", gServerGame->getLevelFileNameFromIndex(mCurrentLevelIndex).c_str());



   logprintf(LogConsumer::ServerFilter, "Done. [%s]", getTimeStamp().c_str());

   // Do some prep work if we have bots and/or zones
   if(getRobotCount() > 0 && gBotNavMeshZones.size() == 0)     // We have bots but no zones
      buildOrLoadBotMeshZones();
   else if(gBotNavMeshZones.size() > 0)                        // We have some pre-generated zones
      BotNavMeshZone::buildBotNavMeshZoneConnections();    

   // Build a list of our current connections
   Vector<GameConnection *> connectionList;
   GameType *gt = getGameType();
   for(GameConnection *walk = GameConnection::getClientList(); walk; walk = walk->getNextClient())
   {
      if(gt && gt->mHaveSoccer)
         walk->s2cSoccerCollide(!gt->mAllowSoccerPickup);
      connectionList.push_back(walk);
   }

   // Now add the connections to the game type, from highest rating to lowest --> will create ratings-based teams
   connectionList.sort(RatingSort);

   for(S32 i = 0; i < connectionList.size(); i++)
   {
      GameConnection *gc = connectionList[i];

      if(mGameType.isValid())
         mGameType->serverAddClient(gc);
      gc->activateGhosting();
   }
}


static void saveBotMeshZones(const char *filename)
{
   F32 gridSize = gServerGame->getGridSize();

   FILE *f = fopen(filename, "w");
   if(!f)
   {
      logprintf("Error saving bot nav mesh zone cache to %s", filename);
      return;
   }

   Vector<Point> pts;
   for(S32 i = 0; i < gBotNavMeshZones.size(); i++)
   {
      pts.clear();
      gBotNavMeshZones[i]->getCollisionPoly(pts);

      s_fprintf(f, "%s", "BotNavMeshZone");

      for(S32 j = 0; j < pts.size(); j++)
         s_fprintf(f, " %g %g ", pts[j].x / gridSize, pts[j].y / gridSize);

      s_fprintf(f, "\n");
   }

   fclose(f);
}


extern ConfigDirectories gConfigDirs;
extern string joindir(const string &path, const string &filename);

const U16 versionNumberBotNavMeshZones = 47525;  // some random version number..

bool readBotNavMeshZones(const char *filename)
{
   FILE *file = fopen(filename, "rb");

   if(file)
   {
      const U32 buffsize = 1024*1024;
      ByteBuffer byteBuffer(buffsize);
      fread(byteBuffer.getBuffer(), 1, buffsize, file);
      fclose(file);
      BitStream s(byteBuffer.getBuffer(), buffsize);

      U16 version = 0;
      U16 size = 0;
      s.read(&version);
      if(version != versionNumberBotNavMeshZones)
         return false;
      s.read(&size);
      for(U16 i=0; i<size; i++)
      {
         BotNavMeshZone *botzone = new BotNavMeshZone();
         botzone->addToGame(gServerGame);
         botzone->unpackUpdate(NULL, &s);
         botzone->computeExtent();
      }
      return true;
   }
   else
      return false;
}

void writeBotNavMeshZones(const char *filename)
{
   FILE *file = fopen(filename, "wb");
   if(file)
   {
      BitStream s;
      s.write(versionNumberBotNavMeshZones);
      s.write(U16(gBotNavMeshZones.size()));

      for(S32 i=0; i < gBotNavMeshZones.size(); i++)
         gBotNavMeshZones[i]->packUpdate(NULL, U32_MAX, &s);

      fwrite(s.getBuffer(), 1, s.getBytePosition(), file);
      fclose(file);
   }
}


void ServerGame::buildOrLoadBotMeshZones()
{
   string cacheFile = joindir(gConfigDirs.cacheDir, mLevelFileHash + ".zones");

   makeSureFolderExists(gConfigDirs.cacheDir);

   if(getGameType()->mScriptName != "" || !gIniSettings.useCache || !readBotNavMeshZones(cacheFile.c_str()))
   {
      //if(!loadLevelFromFile(filename.c_str())) // might not be needed anymore.
      {
         BotNavMeshZone::buildBotMeshZones(this);
            //saveBotMeshZones(filename.c_str());
      }

      //BotNavMeshZone::buildBotNavMeshZoneConnections();      // Create the connecions between zones
      if(getGameType()->mScriptName == "" && gIniSettings.useCache) 
         writeBotNavMeshZones(cacheFile.c_str());
   }
}


// Enter suspended animation mode
void ServerGame::suspendGame()
{
   mGameSuspended = true;
   cycleLevel(NEXT_LEVEL);    // Advance to beginning of next level
}


 // Suspend at player's request
void ServerGame::suspendGame(GameConnection *requestor)
{
   if(getPlayerCount() > 1)        // Should never happen, but will protect against hacked clients
      return;

   mGameSuspended = true;    
   mSuspendor = requestor;
   //mCommanderZoomDelta = CommanderMapZoomTime;     // When suspended, we show cmdr's map, need to make sure it's fully zoomed out

   cycleLevel(REPLAY_LEVEL);  // Restart current level to make setting traps more difficult
}

 
// Resume game after it is no longer suspended
void ServerGame::unsuspendGame(bool remoteRequest)
{
   mGameSuspended = false;
   if(mSuspendor && !remoteRequest)     // If the request is from remote server, don't need to alert that server!
      mSuspendor->s2cUnsuspend();

   mSuspendor = NULL;
}


// Need to handle both forward and backward slashes... will return pathname with trailing delimeter.
inline string getPathFromFilename( const string& filename )
{
   size_t pos1 = filename.rfind("/");
   size_t pos2 = filename.rfind("\\");

   if(pos1 == string::npos)
      pos1 = 0;

   if(pos2 == string::npos)
      pos2 = 0;

   return filename.substr( 0, max(pos1, pos2) + 1 );
}


static string origFilename;      // Name of file we're trying to load
extern OGLCONSOLE_Console gConsole;

bool ServerGame::loadLevel(const string &origFilename2)
{
   origFilename = origFilename2;
   mGridSize = DefaultGridSize;

   mObjectsLoaded = 0;

   string filename = ConfigDirectories::findLevelFile(origFilename);

   if(filename == "")
   {
      logprintf("Unable to find level file \"%s\".  Skipping...", origFilename.c_str());
      return false;
   }

   if(!loadLevelFromFile(filename.c_str()))
   {
      logprintf("Unable to process level file \"%s\".  Skipping...", origFilename.c_str());
      return false;
   }
   else
      mLevelFileHash = md5.getHashFromFile(filename);    // TODO: Combine this with the reading of the file we're doing anyway in initLevelFromFile()

   // We should have a gameType by the time we get here... but in case we don't, we'll add a default one now
   if(!getGameType())
   {
      logprintf(LogConsumer::LogWarning, "Warning: Missing game type parameter in level \"%s\"", origFilename.c_str());
      GameType *g = new GameType;
      g->addToGame(this);
   }


   // If there was a script specified in the level file, now might be a fine time to try running it!
   if(getGameType()->mScriptName != "")
   {
      string name = ConfigDirectories::findLevelGenScript(getGameType()->mScriptName);  // Find full name of levelgen script

      if(name == "")
      {
         logprintf(LogConsumer::LogWarning, "Warning: Could not find script \"%s\" in level\"%s\"", 
                                    getGameType()->mScriptName.c_str(), origFilename.c_str());
         return false;
      }

      // The script file will be the first argument, subsequent args will be passed on to the script.
      // Now we've crammed all our action into the constructor... is this ok design?
      LuaLevelGenerator levelgen = LuaLevelGenerator(name, getGameType()->mScriptArgs, getGridSize(), getGridDatabase(), this, gConsole);
   }

   //  Check after script, script might add Teams
   if(getGameType()->makeSureTeamCountIsNotZero())
      logprintf(LogConsumer::LogWarning, "Warning: Missing Team in level \"%s\"", origFilename.c_str());

   getGameType()->onLevelLoaded();

   return true;
}


// Process a single line of a level file, loaded in gameLoader.cpp
// argc is the number of parameters on the line, argv is the params themselves
void ServerGame::processLevelLoadLine(U32 argc, U32 id, const char **argv)
{
   // This is a legacy from the old Zap! days... we do bots differently in Bitfighter, so we'll just ignore this line if we find it.
   if(!stricmp(argv[0], "BotsPerTeam"))
      return;

   if(!stricmp(argv[0], "SoccerPickup"))
   {
      if(argc < 2)
      {
         logprintf(LogConsumer::LogWarning, "Improperly formed SoccerPickup parameter in level \"%s\"", origFilename.c_str());
         return;
      }
      if(getGameType())
         getGameType()->mAllowSoccerPickup =
            !stricmp(argv[0], "yes") ||
            !stricmp(argv[0], "enable") ||
            !stricmp(argv[0], "on") ||
            !stricmp(argv[0], "activate") ||
            !stricmp(argv[0], "1");
      return;
   }

   if(!stricmp(argv[0], "AllowAddBot"))  // some levels can have "AllowAddBot no" to prevent level from adding robots.
   {
      if(argc < 2)
      {
         logprintf(LogConsumer::LogWarning, "Improperly formed AllowAddBot parameter in level \"%s\"", origFilename.c_str());
         return;
      }
      if(getGameType())
         getGameType()->mAllowAddBot =
            !stricmp(argv[0], "yes") ||
            !stricmp(argv[0], "enable") ||
            !stricmp(argv[0], "on") ||
            !stricmp(argv[0], "1");
      return;
   }

   if(!stricmp(argv[0], "GridSize"))      // GridSize requires a single parameter (an int
   {                                      //    specifiying how many pixels in a grid cell)
      if(argc < 2)
      {
         logprintf(LogConsumer::LogWarning, "Improperly formed GridSize parameter in level \"%s\"", origFilename.c_str());
         return;
      }
      mGridSize = max(min((F32) atof(argv[1]), (F32) MAX_GRID_SIZE), (F32) MIN_GRID_SIZE);
   }
   // True if we haven't yet created a gameType || false if processLevelItem can't do anything with the line
   else if(mGameType.isNull() || !mGameType->processLevelItem(argc, argv))    
   {
      char obj[LevelLoader::MaxArgLen + 1];

      // Kind of hacky, but if we encounter a FlagItem in a Nexus game, we'll convert it to a NexusFlag item.  This seems to make more sense.
      // This will work so long as FlagItem and HuntersFlagItem share a common attribute list.
      if(!stricmp(argv[0], "FlagItem") && !mGameType.isNull() && mGameType->getGameType() == GameType::NexusGame)
         strcpy(obj, "HuntersFlagItem");
      // Also, while we're here, we'll add advanced support for the NexusFlagItem, which HuntersFlagItem will eventually be renamed to...
      else if(!stricmp(argv[0], "NexusFlagItem"))
         strcpy(obj, "HuntersFlagItem");
      else
      {
         strncpy(obj, argv[0], LevelLoader::MaxArgLen);
         obj[LevelLoader::MaxArgLen] = '\0';
      }

      S32 objlen = (S32) strlen(obj);
      // All game types are of form XXXXGameType
      if(objlen >= 8 && !strcmp(obj + objlen - 8, "GameType"))
      {   
         if(mGameType)
         {   
            logprintf(LogConsumer::LogWarning, "Duplicate GameType in level \"%s\"", origFilename.c_str());
            return;
         }
      }
      else
      {   
         if(!mGameType)
         {   
            logprintf(LogConsumer::LogWarning, "Missing GameType in level \"%s\"", origFilename.c_str());
            return;
         }
      }


      TNL::Object *theObject = TNL::Object::create(obj);          // Create an object of the type specified on the line
      GameObject *object = dynamic_cast<GameObject*>(theObject);  // Force our new object to be a GameObject


      if(!object)    // Well... that was a bad idea!
      {
         logprintf(LogConsumer::LogWarning, "Unknown object type \"%s\" in level \"%s\"", obj, origFilename.c_str());
         delete theObject;
      }
      else  // object was valid
      {
         gServerWorldBounds = gServerGame->computeWorldObjectExtents();    // Make sure this is current if we process a robot that needs this for intro code
         object->addToGame(this);

         bool validArgs = object->processArguments(argc - 1, argv + 1);

         if(!validArgs)
         {
            logprintf(LogConsumer::LogWarning, "Object \"%s\" in level \"%s\"", obj, origFilename.c_str());
            object->removeFromGame();
            object->destroySelf();
         }
      }
   }
}


void ServerGame::setGameTime(F32 time)
{
   GameType *gt = getGameType();
   TNLAssert(gt, "Null gametype!");

   if(gt)
      gt->mGameTimer.reset((U32)time * 1000 * 60);
}


extern bool gDedicatedServer;

void ServerGame::addClient(GameConnection *theConnection)
{
   // Send our list of levels and their types to the connecting client
   for(S32 i = 0; i < mLevelInfos.size(); i++)
      theConnection->s2cAddLevel(mLevelInfos[i].levelName, mLevelInfos[i].levelType);

   // If we're shutting down, display a notice to the user
   if(mShuttingDown)
      theConnection->s2cInitiateShutdown(mShutdownTimer.getCurrent() / 1000, mShutdownOriginator->getClientName(), 
                                         "Sorry -- server shutting down", false);

   if(mGameType.isValid())
      mGameType->serverAddClient(theConnection);

   mPlayerCount++;

   if(gDedicatedServer)
      SFXObject::play(SFXPlayerJoined, 1);
}


void ServerGame::removeClient(GameConnection *theConnection)
{
   if(mGameType.isValid())
      mGameType->serverRemoveClient(theConnection);
   mPlayerCount--;

   if(gDedicatedServer)
      SFXObject::play(SFXPlayerLeft, 1);
}


extern S32 moveObjectHitLimit;

// Top-level idle loop for server, runs only on the server by definition
void ServerGame::idle(U32 timeDelta)
{
   if( mShuttingDown && (mShutdownTimer.update(timeDelta) || GameConnection::onlyClientIs(mShutdownOriginator)) )
   {
      endGame();
      return;
   }


   if(mVoteTimer != 0)
   {
      if(timeDelta < mVoteTimer)  // voting continue
      {
         if((mVoteTimer-timeDelta) % 1000 > mVoteTimer % 1000) // show message
         {
            Vector<StringTableEntry> e;
            Vector<StringPtr> s;
            Vector<S32> i;
            StringTableEntry msg;
            i.push_back(mVoteTimer / 1000);
            switch(mVoteType)
            {
            case 0:
               msg = "/YES or /NO : %i0 : Change Level to %e0";
               e.push_back(getLevelNameFromIndex(mVoteNumber));
               break;
            case 1:
               msg = "/YES or /NO : %i0 : Add time %i1 minutes";
               i.push_back(mVoteNumber / 60000);
               break;
            case 2:
               msg = "/YES or /NO : %i0 : Set time %i1 minutes %i2 seconds";
               i.push_back(mVoteNumber / 60000);
               i.push_back((mVoteNumber / 1000) % 60);
               break;
            case 3:
               msg = "/YES or /NO : %i0 : Set score %i1";
               i.push_back(mVoteNumber);
               break;
            case 4:
               msg = "/YES or /NO : %i0 : Change team %e0 to %e1";
               e.push_back(mVoteClientName);
               {
                  GameType *gt = getGameType();
                  if(gt)
                     e.push_back(gt->getTeamName(mVoteNumber));
                  else
                     e.push_back("?");
               }
               break;
            }
            bool WaitingToVote = false;
            for(GameConnection *walk = GameConnection::getClientList(); walk; walk = walk->getNextClient())
            {
               if(walk->mVote == 0 && !walk->isRobot())
               {
                  WaitingToVote = true;
                  walk->s2cDisplayMessageESI(GameConnection::ColorAqua, SFXUIBoop, msg, e, s, i);
               }
            }
            if(!WaitingToVote)
               mVoteTimer = timeDelta + 1;  // no more waiting when everyone have voted.
         }
         mVoteTimer -= timeDelta;
      }
      else                        // Vote ends
      {
         S32 voteYes = 0;
         S32 voteNo = 0;
         S32 voteNothing = 0;
         mVoteTimer = 0;
         for(GameConnection *walk = GameConnection::getClientList(); walk; walk = walk->getNextClient())
         {
            if(walk->mVote == 1)
               voteYes++;
            else if(walk->mVote == 2)
               voteNo++;
            else if(!walk->isRobot())
               voteNothing++;
         }
         bool votePass = voteYes * gIniSettings.voteYesStrength + voteNo * gIniSettings.voteNoStrength + voteNothing * gIniSettings.voteNothingStrength > 0;
         if(votePass)
         {
            GameType *gt = getGameType();
            mVoteTimer = 0;
            switch(mVoteType)
            {
            case 0:
               //cycleLevel(mVoteNumber);
               mNextLevel = mVoteNumber;
               if(gt)
                  gt->gameOverManGameOver();
               break;
            case 1:
               if(gt)
               {
                  gt->mGameTimer.extend(mVoteNumber);                  // Increase "official time"
                  gt->s2cSetTimeRemaining(gt->mGameTimer.getCurrent());    // Broadcast time to clients
               }
               break;
            case 2:
               if(gt)
               {
                  gt->mGameTimer.extend(S32(mVoteNumber - gt->mGameTimer.getCurrent()));
                  gt->s2cSetTimeRemaining(gt->mGameTimer.getCurrent());    // Broadcast time to clients
               }
               break;
            case 3:
               if(gt)
               {
                  gt->mWinningScore = mVoteNumber;
                  gt->s2cChangeScoreToWin(mVoteNumber, mVoteClientName);    // Broadcast score to clients
               }
               break;
            case 4:
               if(gt)
               {
                  for(GameConnection *walk = GameConnection::getClientList(); walk; walk = walk->getNextClient())
                     if(walk->getClientName() == mVoteClientName)
                        gt->changeClientTeam(walk, mVoteNumber);
               }
               break;
            }
         }
         {
            Vector<StringTableEntry> e;
            Vector<StringPtr> s;
            Vector<S32> i;
            i.push_back(voteYes);
            i.push_back(voteNo);
            i.push_back(voteNothing);
            e.push_back(votePass ? "Pass" : "Fail");
            for(GameConnection *walk = GameConnection::getClientList(); walk; walk = walk->getNextClient())
            {
               walk->s2cDisplayMessageESI(GameConnection::ColorAqua, SFXNone, "Vote %e0 - %i0 yes, %i1 no, %i2 not voted", e, s, i);
               if(!votePass && walk->getClientName() == mVoteClientName)
                  walk->mVoteTime = gIniSettings.voteRetryLength * 1000;
            }
         }
      }
   }

   // If there are no players on the server, we can enter "suspended animation" mode, but not during the first half-second of hosting.
   // This will prevent locally hosted game from immediately suspending for a frame, giving the local client a chance to 
   // connect.  A little hacky, but works!
   if(mPlayerCount == 0 && !mGameSuspended && mCurrentTime != 0)
      suspendGame();
   else if( mGameSuspended && ((mPlayerCount > 0 && !mSuspendor) || mPlayerCount > 1) )
      unsuspendGame(false);

   if(timeDelta > 2000)   // prevents timeDelta from going too high, usually when after the server was frozen.
      timeDelta = 100;
   mCurrentTime += timeDelta;
   mNetInterface->checkIncomingPackets();
   checkConnectionToMaster(timeDelta);    // Connect to master server if not connected

   
   mNetInterface->checkBanlistTimeouts(timeDelta);    // Unban players who's bans have expired

   // Periodically update our status on the master, so they know what we're doing...
   if(mMasterUpdateTimer.update(timeDelta))
   {
      MasterServerConnection *masterConn = gServerGame->getConnectionToMaster();
      static StringTableEntry prevCurrentLevelName;   // Using static, so it holds the value when it comes back here.
      static StringTableEntry prevCurrentLevelType;
      static S32 prevRobotCount;
      static U32 prevPlayerCount;
      if(masterConn && masterConn->isEstablished())
      {
         // Only update if something is different.
         if(prevCurrentLevelName != getCurrentLevelName() || prevCurrentLevelType != getCurrentLevelType() || prevRobotCount != getRobotCount() || prevPlayerCount != mPlayerCount)
         {
            //logprintf("UPDATE");
            prevCurrentLevelName = getCurrentLevelName();
            prevCurrentLevelType = getCurrentLevelType();
            prevRobotCount = getRobotCount();
            prevPlayerCount = mPlayerCount;
            masterConn->updateServerStatus(getCurrentLevelName(), getCurrentLevelType(), getRobotCount(), mPlayerCount, mMaxPlayers, mInfoFlags);
            mMasterUpdateTimer.reset(UpdateServerStatusTime);
         }
         else
            mMasterUpdateTimer.reset(CheckServerStatusTime);
      }
      else
      {
         prevPlayerCount = -1;   //Not sure if needed, but if disconnected, we need to update to master.
         mMasterUpdateTimer.reset(CheckServerStatusTime);
      }
   }

   mNetInterface->processConnections();

   // If we have a data transfer going on, process it
   if(!dataSender.isDone())
      dataSender.sendNextLine();


   if(mGameSuspended)     // If game is suspended, we need do nothing more
      return;

   for(GameConnection *walk = GameConnection::getClientList(); walk ; walk = walk->getNextClient())
   {
      if(! walk->isRobot())
      {
         walk->addToTimeCredit(timeDelta);
         walk->updateAuthenticationTimer(timeDelta);
         if(walk->mVoteTime <= timeDelta)
            walk->mVoteTime = 0;
         else
            walk->mVoteTime -= timeDelta;
      }
   }

   // Compute new world extents -- these might change if a ship flies far away, for example...
   // In practice, we could probably just set it and forget it when we load a level.
   // Compute it here to save recomputing it for every robot and other method that relies on it.
   gServerWorldBounds = gServerGame->computeWorldObjectExtents();

   // Visit each game object, handling moves and running its idle method
   for(S32 i = 0; i < mGameObjects.size(); i++)
   {
      if(mGameObjects[i]->getObjectTypeMask() & DeletedType)
         continue;

      // Here is where the time gets set for all the various object moves
      Move thisMove = mGameObjects[i]->getCurrentMove();
      thisMove.time = timeDelta;

      // Give the object its move, then have it idle
      mGameObjects[i]->setCurrentMove(thisMove);
      mGameObjects[i]->idle(GameObject::ServerIdleMainLoop);
   }

   processDeleteList(timeDelta);


   // Load a new level if the time is out on the current one
   if(mLevelSwitchTimer.update(timeDelta))
   {
      // Normalize ratings for this game
      getGameType()->updateRatings();
      cycleLevel(mNextLevel);
      mNextLevel = NEXT_LEVEL;
   }

   // Lastly, play any sounds server might have made...
   SFXObject::process();
}


void ServerGame::gameEnded()
{
   mLevelSwitchTimer.reset(LevelSwitchTime);
}

//-----------------------------------------------------------------------------------
//-----------------------------------------------------------------------------------


// Constructor
ClientGame::ClientGame(const Address &bindAddress) : Game(bindAddress)
{
   mGameUserInterface = new GameUserInterface();
   mUserInterfaceData = new UserInterfaceData();
   mInCommanderMap = false;
   mCommanderZoomDelta = 0;

   // Create some random stars
   for(U32 i = 0; i < NumStars; i++)
   {
      mStars[i].x = TNL::Random::readF();      // Between 0 and 1
      mStars[i].y = TNL::Random::readF();
   }

   // //Create some random hexagons
   //for(U32 i = 0; i < NumStars; i++)
   //{
   //   F32 x = TNL::Random::readF();
   //   F32 y = TNL::Random::readF();
   //   F32 ang = TNL::Random::readF() * Float2Pi;
   //   F32 size = TNL::Random::readF() * .1;


   //   for(S32 j = 0; j < 6; j++)
   //   {
   //      mStars[i * 6 + j].x = x + sin(ang + Float2Pi / 6 * j) * size;      // Between 0 and 1
   //      mStars[i * 6 + j].y = y + cos(ang + Float2Pi / 6 * j) * size;
   //   }
   //}


   mScreenSaverTimer.reset(59 * 1000);         // Fire screen saver supression every 59 seconds
}

ClientGame::~ClientGame()
{
   cleanUp();
   delete mUserInterfaceData;
   delete mGameUserInterface;
}

bool ClientGame::hasValidControlObject()
{
   return mConnectionToServer.isValid() && mConnectionToServer->getControlObject();
}

bool ClientGame::isConnectedToServer()
{
   return mConnectionToServer.isValid() && mConnectionToServer->getConnectionState() == NetConnection::Connected;
}

GameConnection *ClientGame::getConnectionToServer()
{
   return mConnectionToServer;
}

void ClientGame::setConnectionToServer(GameConnection *theConnection)
{
   TNLAssert(theConnection, "Passing null connection.  Bah!");
   TNLAssert(mConnectionToServer.isNull(), "Error, a connection already exists here.");
   mConnectionToServer = theConnection;
   theConnection->mClientGame = this;
}

extern void JoystickUpdateMove(Move *theMove);
extern IniSettings gIniSettings;

U32 prevTimeDelta=0;

void ClientGame::idle(U32 timeDelta)
{
   mCurrentTime += timeDelta;
   mNetInterface->checkIncomingPackets();

   checkConnectionToMaster(timeDelta);   // If no current connection to master, create (or recreate) one

   if(isSuspended())
   {
      mNetInterface->processConnections();
      SFXObject::process();                        // Process sound effects (SFX)
      return;
   }

   // Only update at most MaxMoveTime milliseconds
   if(timeDelta > Move::MaxMoveTime)
      timeDelta = Move::MaxMoveTime;

   if(!mInCommanderMap && mCommanderZoomDelta != 0)                        // Zooming into normal view
   {
      if(timeDelta > mCommanderZoomDelta)
         mCommanderZoomDelta = 0;
      else
         mCommanderZoomDelta -= timeDelta;

      mGameUserInterface->onMouseMoved();     // Keep ship pointed towards mouse
   }
   else if(mInCommanderMap && mCommanderZoomDelta != CommanderMapZoomTime) // Zooming out to commander's map
   {
      mCommanderZoomDelta += timeDelta;
      if(mCommanderZoomDelta > CommanderMapZoomTime)
         mCommanderZoomDelta = CommanderMapZoomTime;

      mGameUserInterface->onMouseMoved();  // Keep ship pointed towards mouse
   }
   // else we're not zooming in or out, which is most of the time


   Move *theMove = mGameUserInterface->getCurrentMove();       // Get move from keyboard input

   // Overwrite theMove if we're using joystick (also does some other essential joystick stuff)
   // We'll also run this while in the menus so if we enter keyboard mode accidentally, it won't
   // kill the joystick.  The design of combining joystick input and move updating really sucks.
   if(gIniSettings.inputMode == Joystick || UserInterface::current == &gOptionsMenuUserInterface)
      JoystickUpdateMove(theMove);


   theMove->time = timeDelta + prevTimeDelta;
   if(theMove->time > Move::MaxMoveTime) 
      theMove->time = Move::MaxMoveTime;

   if(mConnectionToServer.isValid())
   {
      // Disable controls if we are going too fast (usually by being blasted around by a GoFast or mine or whatever)
      GameObject *controlObject = mConnectionToServer->getControlObject();
      Ship *ship = dynamic_cast<Ship *>(controlObject);

     // Don't saturate server with moves...
     if(theMove->time >= 6)     // Why 6?  Can this be related to some other factor?
     { 
         // Limited MaxPendingMoves only allows sending a few moves at a time. changing MaxPendingMoves may break compatibility with old version server/client.
         // If running at 1000 FPS and 300 ping it will try to add more then MaxPendingMoves, losing control horribly.
         // Without the unlimited shield fix, the ship would also go super slow motion with over the limit MaxPendingMoves.
         // With 100 FPS limit, time is never less then 10 milliseconds. (1000 / millisecs = FPS), may be changed in .INI [Settings] MinClientDelay
         mConnectionToServer->addPendingMove(theMove);
         prevTimeDelta = 0;
      }
      else
         prevTimeDelta += timeDelta;
     
     theMove->time = timeDelta;
         

      theMove->prepare();     // Pack and unpack the move for consistent rounding errors

      for(S32 i = 0; i < mGameObjects.size(); i++)
      {
         if(mGameObjects[i]->getObjectTypeMask() & DeletedType)
            continue;

         if(mGameObjects[i] == controlObject)
         {
            mGameObjects[i]->setCurrentMove(*theMove);
            mGameObjects[i]->idle(GameObject::ClientIdleControlMain);  // on client, object is our control object
         }
         else
         {
            Move m = mGameObjects[i]->getCurrentMove();
            m.time = timeDelta;
            mGameObjects[i]->setCurrentMove(m);
            mGameObjects[i]->idle(GameObject::ClientIdleMainRemote);    // on client, object is not our control object
         }
      }

      if(controlObject)
         SFXObject::setListenerParams(controlObject->getRenderPos(),controlObject->getRenderVel());
   }

   processDeleteList(timeDelta);                // Delete any objects marked for deletion
   FXManager::tick((F32)timeDelta * 0.001f);    // Processes sparks and teleporter effects
   SFXObject::process();                        // Process sound effects (SFX)

   mNetInterface->processConnections();         // Here we can pass on our updated ship info to the server

   if(mScreenSaverTimer.update(timeDelta))
   {
      supressScreensaver();
      mScreenSaverTimer.reset();
   }
}


// Client only
void ClientGame::prepareBarrierRenderingGeometry()
{
   for(S32 i = 0; i < mGameObjects.size(); i++)
      if(mGameObjects[i]->getObjectTypeMask() & BarrierType)
      {
         Barrier *barrier = dynamic_cast<Barrier *>(mGameObjects[i]);  
         if(barrier)
         {
            barrier->prepareRenderingGeometry2();
<<<<<<< HEAD
=======
            //for(S32 i = 0; i < barrier->mRenderLineSegments.size(); i++)
            //   logprintf("Point %d: %f, %f", i, barrier->mRenderLineSegments[i].x, barrier->mRenderLineSegments[i].y);

>>>>>>> de3b9914
         }
      }
}


// Fire keyboard event to suppress screen saver
void ClientGame::supressScreensaver()
{

#ifdef TNL_OS_WIN32     // Windows only for now, sadly...
   // Code from Tom Revell's Caffeine screen saver suppression product

   // Build keypress
   tagKEYBDINPUT keyup;
   keyup.wVk = VK_MENU;     // Some key they GLUT doesn't recognize
   keyup.wScan = NULL;
   keyup.dwFlags = KEYEVENTF_KEYUP;
   keyup.time = NULL;
   keyup.dwExtraInfo = NULL;

   tagINPUT array[1];
   array[0].type = INPUT_KEYBOARD;
   array[0].ki = keyup;
   SendInput(1, array, sizeof(INPUT));
#endif
}


void ClientGame::zoomCommanderMap()
{
   mInCommanderMap = !mInCommanderMap;
   if(mInCommanderMap)
      SFXObject::play(SFXUICommUp);
   else
      SFXObject::play(SFXUICommDown);


   GameConnection *conn = getConnectionToServer();

   if(conn)
   {
      if(mInCommanderMap)
         conn->c2sRequestCommanderMap();
      else
         conn->c2sReleaseCommanderMap();
   }
}


// Unused
U32 ClientGame::getPlayerAndRobotCount() 
{ 
   return mGameType ? mGameType->mClientList.size() : (U32)PLAYER_COUNT_UNAVAILABLE; 
}


U32 ClientGame::getPlayerCount()
{
   if(!mGameType)
      return (U32)PLAYER_COUNT_UNAVAILABLE;

   U32 players = 0;

   for(S32 i = 0; i < mGameType->mClientList.size(); i++)
   {
      if(!mGameType->mClientList[i]->isRobot)
         players++;
   }

   return players;
}


extern OptionsMenuUserInterface gOptionsMenuUserInterface;

void ClientGame::drawStars(F32 alphaFrac, Point cameraPos, Point visibleExtent)
{
   const F32 starChunkSize = 1024;        // Smaller numbers = more dense stars
   const F32 starDist = 3500;             // Bigger value = slower moving stars

   Point upperLeft = cameraPos - visibleExtent * 0.5f;   // UL corner of screen in "world" coords
   Point lowerRight = cameraPos + visibleExtent * 0.5f;  // LR corner of screen in "world" coords

   // When zooming out to commander's view, visibleExtent will grow larger and larger.  At some point, drawing all the stars
   // needed to fill the zoomed out screen becomes overwhelming, and bogs the computer down.  So we really need to set some
   // rational limit on where we stop showing stars during the zoom process (recall that stars are hidden when we are done zooming,
   // so this effect should be transparent to the user except at the most extreme of scales, and then, the alternative is slowing 
   // the computer greatly).  Note that 10000 is probably irrationally high.
   if(visibleExtent.x > 10000 || visibleExtent.y > 10000) 
      return;

   upperLeft  *= 1 / starChunkSize;
   lowerRight *= 1 / starChunkSize;

   upperLeft.x = floor(upperLeft.x);      // Round to ints, slightly enlarging the corners to ensure
   upperLeft.y = floor(upperLeft.y);      // the entire screen is "covered" by the bounding box

   lowerRight.x = floor(lowerRight.x) + 0.5;
   lowerRight.y = floor(lowerRight.y) + 0.5;

   // Render some stars
   glPointSize( gLineWidth1 );
   glColor3f(0.8 * alphaFrac, 0.8 * alphaFrac, 1.0 * alphaFrac);

   glEnableClientState(GL_VERTEX_ARRAY);
   glVertexPointer(2, GL_FLOAT, sizeof(Point), &mStars[0]);    // Each star is a pair of floats between 0 and 1

   S32 fx1 = gIniSettings.starsInDistance ? -1 - ((S32) (cameraPos.x / starDist)) : 0;
   S32 fx2 = gIniSettings.starsInDistance ?  1 - ((S32) (cameraPos.x / starDist)) : 0;
   S32 fy1 = gIniSettings.starsInDistance ? -1 - ((S32) (cameraPos.y / starDist)) : 0;
   S32 fy2 = gIniSettings.starsInDistance ?  1 - ((S32) (cameraPos.y / starDist)) : 0;

   glDisableBlendfromLineSmooth;


   for(F32 xPage = upperLeft.x + fx1; xPage < lowerRight.x + fx2; xPage++)
      for(F32 yPage = upperLeft.y + fy1; yPage < lowerRight.y + fy2; yPage++)
      {
         glPushMatrix();
         glScalef(starChunkSize, starChunkSize, 1);   // Creates points with coords btwn 0 and starChunkSize

         if (gIniSettings.starsInDistance)
            glTranslatef(xPage + (cameraPos.x / starDist), yPage + (cameraPos.y / starDist), 0);
         else
            glTranslatef(xPage, yPage, 0);

         glDrawArrays(GL_POINTS, 0, NumStars);
         
         //glColor3f(.1,.1,.1);
         // for(S32 i = 0; i < 50; i++)
         //   glDrawArrays(GL_LINE_LOOP, i * 6, 6);

         glPopMatrix();
      }

   glEnableBlendfromLineSmooth;

   glDisableClientState(GL_VERTEX_ARRAY);
}

S32 QSORT_CALLBACK renderSortCompare(GameObject **a, GameObject **b)
{
   return (*a)->getRenderSortValue() - (*b)->getRenderSortValue();
}


// Called from renderObjectiveArrow() & ship's onMouseMoved() when in commander's map
Point ClientGame::worldToScreenPoint(Point p)
{
   const S32 canvasWidth = gScreenInfo.getGameCanvasWidth();
   const S32 canvasHeight = gScreenInfo.getGameCanvasHeight();

   GameObject *controlObject = mConnectionToServer->getControlObject();

   Ship *ship = dynamic_cast<Ship *>(controlObject);
   if(!ship)
      return Point(0,0);

   Point position = ship->getRenderPos();    // Ship's location (which will be coords of screen's center)
   
   if(mCommanderZoomDelta)    // In commander's map, or zooming in/out
   {
      F32 zoomFrac = getCommanderZoomFraction();
      Point worldCenter = mWorldBounds.getCenter();
      Point worldExtents = mWorldBounds.getExtents();
      worldExtents.x *= canvasWidth / F32(canvasWidth - (UserInterface::horizMargin * 2));
      worldExtents.y *= canvasHeight / F32(canvasHeight - (UserInterface::vertMargin * 2));

      F32 aspectRatio = worldExtents.x / worldExtents.y;
      F32 screenAspectRatio = F32(canvasWidth) / F32(canvasHeight);
      if(aspectRatio > screenAspectRatio)
         worldExtents.y *= aspectRatio / screenAspectRatio;
      else
         worldExtents.x *= screenAspectRatio / aspectRatio;

      Point offset = (worldCenter - position) * zoomFrac + position;
      Point visSize = computePlayerVisArea(ship) * 2;
      Point modVisSize = (worldExtents - visSize) * zoomFrac + visSize;

      Point visScale(canvasWidth / modVisSize.x, canvasHeight / modVisSize.y );

      Point ret = (p - offset) * visScale + Point((gScreenInfo.getGameCanvasWidth() / 2), (gScreenInfo.getGameCanvasHeight() / 2));
      return ret;
   }
   else                       // Normal map view
   {
      Point visExt = computePlayerVisArea(ship);
      Point scaleFactor((gScreenInfo.getGameCanvasWidth() / 2) / visExt.x, (gScreenInfo.getGameCanvasHeight() / 2) / visExt.y);

      Point ret = (p - position) * scaleFactor + Point((gScreenInfo.getGameCanvasWidth() / 2), (gScreenInfo.getGameCanvasHeight() / 2));
      return ret;
   }
}


void ClientGame::renderSuspended()
{
   glColor3f(1,1,0);
   S32 textHeight = 20;
   S32 textGap = 5;
   S32 ypos = gScreenInfo.getGameCanvasHeight() / 2 - 3 * (textHeight + textGap);

   UserInterface::drawCenteredString(ypos, textHeight, "==> Game is currently suspended, waiting for other players <==");
   ypos += textHeight + textGap;
   UserInterface::drawCenteredString(ypos, textHeight, "When another player joins, the game will start automatically.");
   ypos += textHeight + textGap;
   UserInterface::drawCenteredString(ypos, textHeight, "When the game restarts, the level will be reset.");
   ypos += 2 * (textHeight + textGap);
   UserInterface::drawCenteredString(ypos, textHeight, "Press <SPACE> to resume playing now");
}


static Vector<DatabaseObject *> rawRenderObjects;
static Vector<GameObject *> renderObjects;

void ClientGame::renderCommander()
{
   F32 zoomFrac = getCommanderZoomFraction();
   
   const S32 canvasWidth = gScreenInfo.getGameCanvasWidth();
   const S32 canvasHeight = gScreenInfo.getGameCanvasHeight();

   // Set up the view to show the whole level
   mWorldBounds = mGameUserInterface->mShowProgressBar ? getGameType()->mViewBoundsWhileLoading : computeWorldObjectExtents(); 

   Point worldCenter = mWorldBounds.getCenter();
   Point worldExtents = mWorldBounds.getExtents();
   worldExtents.x *= canvasWidth / F32(canvasWidth - (UserInterface::horizMargin * 2));
   worldExtents.y *= canvasHeight / F32(canvasHeight - (UserInterface::vertMargin * 2));

   F32 aspectRatio = worldExtents.x / worldExtents.y;
   F32 screenAspectRatio = F32(canvasWidth) / F32(canvasHeight);
   if(aspectRatio > screenAspectRatio)
      worldExtents.y *= aspectRatio / screenAspectRatio;
   else
      worldExtents.x *= screenAspectRatio / aspectRatio;

   glPushMatrix();

   GameObject *controlObject = mConnectionToServer->getControlObject();
   Ship *u = dynamic_cast<Ship *>(controlObject);      // This is the local player's ship
   
   Point position = u ? u->getRenderPos() : Point(0,0);

   Point visSize = u ? computePlayerVisArea(u) * 2 : worldExtents;
   Point modVisSize = (worldExtents - visSize) * zoomFrac + visSize;

   // Put (0,0) at the center of the screen
   glTranslatef(gScreenInfo.getGameCanvasWidth() / 2, gScreenInfo.getGameCanvasHeight() / 2, 0);    

   Point visScale(canvasWidth / modVisSize.x, canvasHeight / modVisSize.y );
   glScalef(visScale.x, visScale.y, 1);

   Point offset = (worldCenter - position) * zoomFrac + position;
   glTranslatef(-offset.x, -offset.y, 0);

   if(zoomFrac < 0.95)
      drawStars(1 - zoomFrac, offset, modVisSize);
 

   // Render the objects.  Start by putting all command-map-visible objects into renderObjects
   rawRenderObjects.clear();
   mDatabase.findObjects(CommandMapVisType, rawRenderObjects, mWorldBounds);

   // If we're drawing bot zones, add them to our list of render objects
   if(gServerGame && mGameUserInterface->mDebugShowMeshZones)
       gServerGame->mDatabaseForBotZones.findObjects(BotNavMeshZoneType, rawRenderObjects, mWorldBounds);

   
   renderObjects.clear();
   for(S32 i = 0; i < rawRenderObjects.size(); i++)
      renderObjects.push_back(dynamic_cast<GameObject *>(rawRenderObjects[i]));

   if(gServerGame && showDebugBots)
      for(S32 i = 0; i < Robot::robots.size(); i++)
         renderObjects.push_back(Robot::robots[i]);

   if(u)
   {
      // Get info about the current player
      GameType *gt = gClientGame->getGameType();
      S32 playerTeam = -1;

      if(gt)
      {
         playerTeam = u->getTeam();
         Color teamColor = gt->getTeamColor(playerTeam);

         for(S32 i = 0; i < renderObjects.size(); i++)
         {
            // Render ship visibility range, and that of our teammates
            if(renderObjects[i]->getObjectTypeMask() & (ShipType | RobotType))
            {
               Ship *ship = dynamic_cast<Ship *>(renderObjects[i]);

               // Get team of this object
               S32 ourTeam = ship->getTeam();
               if((ourTeam == playerTeam && getGameType()->isTeamGame()) || ship == u)  // On our team (in team game) || the ship is us
               {
                  Point p = ship->getRenderPos();
                  Point visExt = computePlayerVisArea(ship);

                  glColor(teamColor * zoomFrac * 0.35);

                  glBegin(GL_POLYGON);
                     glVertex2f(p.x - visExt.x, p.y - visExt.y);
                     glVertex2f(p.x + visExt.x, p.y - visExt.y);
                     glVertex2f(p.x + visExt.x, p.y + visExt.y);
                     glVertex2f(p.x - visExt.x, p.y + visExt.y);
                  glEnd();
               }
            }
         }

         Vector<DatabaseObject *> spyBugObjects;
         mDatabase.findObjects(SpyBugType, spyBugObjects, mWorldBounds);

         // Render spy bug visibility range second, so ranges appear above ship scanner range
         for(S32 i = 0; i < spyBugObjects.size(); i++)
         {
            if(spyBugObjects[i]->getObjectTypeMask() & SpyBugType)
            {
               SpyBug *sb = dynamic_cast<SpyBug *>(spyBugObjects[i]);

               if(sb->isVisibleToPlayer(playerTeam, getGameType()->mLocalClient ? getGameType()->mLocalClient->name : 
                                                                                  StringTableEntry(""), getGameType()->isTeamGame()))
               {
                  const Point &p = sb->getRenderPos();
                  Point visExt(gSpyBugRange, gSpyBugRange);
                  glColor(teamColor * zoomFrac * 0.45);     // Slightly different color than that used for ships

                  glBegin(GL_POLYGON);
                     glVertex2f(p.x - visExt.x, p.y - visExt.y);
                     glVertex2f(p.x + visExt.x, p.y - visExt.y);
                     glVertex2f(p.x + visExt.x, p.y + visExt.y);
                     glVertex2f(p.x - visExt.x, p.y + visExt.y);
                  glEnd();

                  glColor(teamColor * 0.8);     // Draw a marker in the middle
                  drawCircle(u->getRenderPos(), 2);
               }
            }
         }
      }
   }

   renderObjects.sort(renderSortCompare);

   for(S32 i = 0; i < renderObjects.size(); i++)
      renderObjects[i]->render(0);

   for(S32 i = 0; i < renderObjects.size(); i++)
      // Keep our spy bugs from showing up on enemy commander maps, even if they're known
 //     if(!(renderObjects[i]->getObjectTypeMask() & SpyBugType && playerTeam != renderObjects[i]->getTeam()))
         renderObjects[i]->render(1);

   glPopMatrix();
}

////////////////////////////////////////////////////////////
////////////////////////////////////////////////////////////
////////////////////////////////////////////////////////////
////////////////////////////////////////////////////////////
////////////////////////////////////////////////////////////
////////////////////////////////////////////////////////////
////////////////////////////////////////////////////////////
////////////////////////////////////////////////////////////
////////////////////////////////////////////////////////////
// This is a test of a partial map overlay to assist in navigation
// still needs work, and early indications are that it is not
// a beneficial addition to the game.

void ClientGame::renderOverlayMap()
{
   const S32 canvasWidth = gScreenInfo.getGameCanvasWidth();
   const S32 canvasHeight = gScreenInfo.getGameCanvasHeight();

   GameObject *controlObject = mConnectionToServer->getControlObject();
   Ship *u = dynamic_cast<Ship *>(controlObject);

   Point position = u->getRenderPos();

   S32 mapWidth = canvasWidth / 4;
   S32 mapHeight = canvasHeight / 4;
   S32 mapX = UserInterface::horizMargin;        // This may need to the the UL corner, rather than the LL one
   S32 mapY = canvasHeight - UserInterface::vertMargin - mapHeight;
   F32 mapScale = 0.10;

   glBegin(GL_LINE_LOOP);
      glVertex2f(mapX, mapY);
      glVertex2f(mapX, mapY + mapHeight);
      glVertex2f(mapX + mapWidth, mapY + mapHeight);
      glVertex2f(mapX + mapWidth, mapY);
   glEnd();

   glEnable(GL_SCISSOR_BOX);                    // Crop to overlay map display area
   glScissor(mapX, mapY + mapHeight, mapWidth, mapHeight);  // Set cropping window

   glPushMatrix();   // Set scaling and positioning of the overlay

   glTranslatef(mapX + mapWidth / 2, mapY + mapHeight / 2, 0);          // Move map off to the corner
   glScalef(mapScale, mapScale, 1);                                     // Scale map
   glTranslatef(-position.x, -position.y, 0);                           // Put ship at the center of our overlay map area

   // Render the objects.  Start by putting all command-map-visible objects into renderObjects
   Rect mapBounds(position, position);
   mapBounds.expand(Point(mapWidth * 2, mapHeight * 2));      //TODO: Fix

   rawRenderObjects.clear();
   mDatabase.findObjects(CommandMapVisType, rawRenderObjects, mapBounds);

   renderObjects.clear();
   for(S32 i = 0; i < rawRenderObjects.size(); i++)
      renderObjects.push_back(dynamic_cast<GameObject *>(rawRenderObjects[i]));


   renderObjects.sort(renderSortCompare);

   for(S32 i = 0; i < renderObjects.size(); i++)
      renderObjects[i]->render(0);

   for(S32 i = 0; i < renderObjects.size(); i++)
      // Keep our spy bugs from showing up on enemy commander maps, even if they're known
 //     if(!(renderObjects[i]->getObjectTypeMask() & SpyBugType && playerTeam != renderObjects[i]->getTeam()))
         renderObjects[i]->render(1);

   glPopMatrix();
   glDisable(GL_SCISSOR_BOX);     // Stop cropping
}

////////////////////////////////////////////////////////////
////////////////////////////////////////////////////////////
////////////////////////////////////////////////////////////
////////////////////////////////////////////////////////////
////////////////////////////////////////////////////////////
////////////////////////////////////////////////////////////
////////////////////////////////////////////////////////////
////////////////////////////////////////////////////////////
////////////////////////////////////////////////////////////

// ==> should move render to UIGame?

static Point screenSize, position;


void ClientGame::renderNormal()
{
   if(!hasValidControlObject())
      return;

   GameObject *controlObject = mConnectionToServer->getControlObject();
   Ship *u = dynamic_cast<Ship *>(controlObject);      // This is the local player's ship
   if(!u)
      return;

   position.set(u->getRenderPos());

   glPushMatrix();

   // Put (0,0) at the center of the screen
   glTranslatef(gScreenInfo.getGameCanvasWidth() / 2, gScreenInfo.getGameCanvasHeight() / 2, 0);       

   Point visExt = computePlayerVisArea(dynamic_cast<Ship *>(u));
   glScalef((gScreenInfo.getGameCanvasWidth()  / 2) / visExt.x, 
            (gScreenInfo.getGameCanvasHeight() / 2) / visExt.y, 1);

   glTranslatef(-position.x, -position.y, 0);

   drawStars(1.0, position, visExt * 2);

   // Render all the objects the player can see
   screenSize.set(visExt);
   Rect extentRect(position - screenSize, position + screenSize);

   rawRenderObjects.clear();
   mDatabase.findObjects(AllObjectTypes, rawRenderObjects, extentRect);    // Use extent rects to quickly find objects in visual range
   if(gServerGame && mGameUserInterface->mDebugShowMeshZones)
       gServerGame->mDatabaseForBotZones.findObjects(BotNavMeshZoneType,rawRenderObjects,extentRect);

   renderObjects.clear();
   for(S32 i = 0; i < rawRenderObjects.size(); i++)
      renderObjects.push_back(dynamic_cast<GameObject *>(rawRenderObjects[i]));

   if(gServerGame && showDebugBots)
      for(S32 i = 0; i < Robot::robots.size(); i++)
         renderObjects.push_back(Robot::robots[i]);


   renderObjects.sort(renderSortCompare);

   // Render in three passes, to ensure some objects are drawn above others
   for(S32 j = -1; j < 2; j++)
   {
      for(S32 i = 0; i < renderObjects.size(); i++)
         renderObjects[i]->render(j);
      FXManager::render(j);
   }

   FXTrail::renderTrails();

   Ship *ship = NULL;
   if(mConnectionToServer.isValid())
      ship = dynamic_cast<Ship *>(mConnectionToServer->getControlObject());

   if(ship)
      mGameUserInterface->renderEngineeredItemDeploymentMarker(ship);

   glPopMatrix();

   // Render current ship's energy
   if(ship)
   {
      renderEnergyGuage(ship->mEnergy, Ship::EnergyMax, Ship::EnergyCooldownThreshold);
   }


   //renderOverlayMap();     // Draw a floating overlay map
}


void ClientGame::render()
{
   bool renderObjectsWhileLoading = false;

   if(!renderObjectsWhileLoading && !hasValidControlObject())
      return;

   if(mGameUserInterface->mShowProgressBar)
      renderCommander();
   else if(mGameSuspended)
      renderCommander();
   else if(mCommanderZoomDelta > 0)
      renderCommander();
   else
      renderNormal();
}


};

<|MERGE_RESOLUTION|>--- conflicted
+++ resolved
@@ -1555,12 +1555,9 @@
          if(barrier)
          {
             barrier->prepareRenderingGeometry2();
-<<<<<<< HEAD
-=======
             //for(S32 i = 0; i < barrier->mRenderLineSegments.size(); i++)
             //   logprintf("Point %d: %f, %f", i, barrier->mRenderLineSegments[i].x, barrier->mRenderLineSegments[i].y);
 
->>>>>>> de3b9914
          }
       }
 }

//------------------------------------------------------------------------------
// Copyright Chris Eykamp
// See LICENSE.txt for full copyright information
//------------------------------------------------------------------------------

#ifndef _VERSION_H_
#define _VERSION_H_

#define ZAP_GAME_NAME "Bitfighter"

// Updated from 7 for 019
// Updated to 8 for 019a -- added master-generated IDs written after connect
#define MASTER_PROTOCOL_VERSION 8  // Change this when releasing an incompatible cm/sm protocol (must be int)
                                   // MASTER_PROTOCOL_VERSION = 4, client 015a and older (CS_PROTOCOL_VERSION <= 32) can not connect to our new master.

#define CS_PROTOCOL_VERSION 39     // Change this when releasing an incompatible cs protocol (must be int)
// 016 = 33 
// 017[ab] = 35
// 018[a] = 36
// 019 dev = 37
// 019 = 38
// 020 = 39

// Commit number:  since migration to git, this can be found by:
//    git rev-list --all --count
//
// Then add +1 to the number it gives you for the build number here
#define VERSION_016  3737
#define VERSION_017  4252
#define VERSION_017a 4265
#define VERSION_017b 4537
#define VERSION_018  6059
#define VERSION_018a 6800
#define VERSION_019  8814
#define VERSION_019a 9459
#define VERSION_019b 9517
#define VERSION_019c 9708
#define VERSION_019d 10314
#define VERSION_019e 10572
#define VERSION_019f 11761
<<<<<<< HEAD
#define VERSION_020  11753

#define BUILD_VERSION VERSION_020   // Version of the game according to hg, will be unique every release (must be int)
                                    // Get from "hg summary"

#define ZAP_GAME_RELEASE "020"      // Change this with every release -- for display purposes only, string,
                                    // will also be used for name of installer on windows, so be careful with spaces
                                    // Used for GameRecorder.cpp, buildGameRecorderExtension
=======
#define VERSION_019g 11848

#define BUILD_VERSION VERSION_019g // Version of the game according to git, will be unique every release (must be int)
                                   // Get from "git rev-list --all --count"

#define ZAP_GAME_RELEASE "019g"    // Change this with every release -- for display purposes only, string,
                                   // will also be used for name of installer on windows, so be careful with spaces  
                                   // Used for GameRecorder.cpp, buildGameRecorderExtension
>>>>>>> 5f1a612c

// ZAP_GAME_RELEASE_LONGSTRING is used for version display at main menu
#define ZAP_GAME_RELEASE_LONGSTRING ("Release " ZAP_GAME_RELEASE)
#define ZAP_GAME_DEV_LONGSTRING (ZAP_GAME_RELEASE " development")

#endif
<|MERGE_RESOLUTION|>--- conflicted
+++ resolved
@@ -38,25 +38,15 @@
 #define VERSION_019d 10314
 #define VERSION_019e 10572
 #define VERSION_019f 11761
-<<<<<<< HEAD
+#define VERSION_019g 11848
 #define VERSION_020  11753
 
-#define BUILD_VERSION VERSION_020   // Version of the game according to hg, will be unique every release (must be int)
-                                    // Get from "hg summary"
+#define BUILD_VERSION VERSION_020   // Version of the game according to git, will be unique every release (must be int)
+                                    // Get from "git rev-list --all --count"
 
 #define ZAP_GAME_RELEASE "020"      // Change this with every release -- for display purposes only, string,
                                     // will also be used for name of installer on windows, so be careful with spaces
                                     // Used for GameRecorder.cpp, buildGameRecorderExtension
-=======
-#define VERSION_019g 11848
-
-#define BUILD_VERSION VERSION_019g // Version of the game according to git, will be unique every release (must be int)
-                                   // Get from "git rev-list --all --count"
-
-#define ZAP_GAME_RELEASE "019g"    // Change this with every release -- for display purposes only, string,
-                                   // will also be used for name of installer on windows, so be careful with spaces  
-                                   // Used for GameRecorder.cpp, buildGameRecorderExtension
->>>>>>> 5f1a612c
 
 // ZAP_GAME_RELEASE_LONGSTRING is used for version display at main menu
 #define ZAP_GAME_RELEASE_LONGSTRING ("Release " ZAP_GAME_RELEASE)

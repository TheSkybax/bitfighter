--- conflicted
+++ resolved
@@ -31,12 +31,8 @@
 #define VERSION_019a 9459
 #define VERSION_019b 9517
 #define VERSION_019c 9708
-<<<<<<< HEAD
-#define VERSION_019d 9888
-#define VERSION_020  9923
-=======
 #define VERSION_019d 10314
->>>>>>> 48afd074
+#define VERSION_020  10316
 
 #define BUILD_VERSION VERSION_020   // Version of the game according to hg, will be unique every release (must be int)
                                     // Get from "hg summary"

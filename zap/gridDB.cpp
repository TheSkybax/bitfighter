//-----------------------------------------------------------------------------------
//
// Bitfighter - A multiplayer vector graphics space game
// Based on Zap demo released for Torque Network Library by GarageGames.com
//
// Derivative work copyright (C) 2008-2009 Chris Eykamp
// Original work copyright (C) 2004 GarageGames.com, Inc.
// Other code copyright as noted
//
// This program is free software; you can redistribute it and/or modify
// it under the terms of the GNU General Public License as published by
// the Free Software Foundation; either version 2 of the License, or
// (at your option) any later version.
//
// This program is distributed in the hope that it will be useful (and fun!),
// but WITHOUT ANY WARRANTY; without even the implied warranty of
// MERCHANTABILITY or FITNESS FOR A PARTICULAR PURPOSE.  See the
// GNU General Public License for more details.
//
// You should have received a copy of the GNU General Public License
// along with this program; if not, write to the Free Software
// Foundation, Inc., 59 Temple Place, Suite 330, Boston, MA  02111-1307  USA
//
//------------------------------------------------------------------------------------

#include "gridDB.h"
#include "moveObject.h"    // For def of ActualState
#include "WallSegmentManager.h"

namespace Zap
{

U32 GridDatabase::mQueryId = 0;
ClassChunker<GridDatabase::BucketEntry> *GridDatabase::mChunker = NULL;
U32 GridDatabase::mCountGridDatabase = 0;

static U32 getNextId() 
{
   static U32 nextId = 0;
   return nextId++;
}

// Constructor
GridDatabase::GridDatabase(bool createWallSegmentManager)
{
   if(mChunker == NULL)
      mChunker = new ClassChunker<BucketEntry>();        // Static shared by all databases, reference counted and deleted in destructor

   mCountGridDatabase++;

   for(U32 i = 0; i < BucketRowCount; i++)
      for(U32 j = 0; j < BucketRowCount; j++)
         mBuckets[i][j] = NULL;

   if(createWallSegmentManager)
      mWallSegmentManager = new WallSegmentManager();    // Gets deleted in destructor
   else
      mWallSegmentManager = NULL;

   mDatabaseId = getNextId();
}


// Copy contents of source into this
// GridDatabase::GridDatabase(const GridDatabase &source)
// {
//    mAllObjects.reserve(source.mAllObjects.size());
// 
//    for(S32 i = 0; i < source.mAllObjects.size(); i++)
//       addToDatabase(source.mAllObjects[i]->clone(), source.mAllObjects[i]->getExtent());
// }


// Destructor
GridDatabase::~GridDatabase()       
{
   removeEverythingFromDatabase();

   TNLAssert(mChunker != NULL || mCountGridDatabase != 0, "Running GridDatabase destructor without initalizing?");

   if(mWallSegmentManager)
      delete mWallSegmentManager;

   mCountGridDatabase--;

   if(mCountGridDatabase == 0)
      delete mChunker;
}


// This sort will put points on top of lines on top of polygons...  as they should be
// We'll also put walls on the bottom, as this seems to work best in practice
S32 QSORT_CALLBACK geometricSort(DatabaseObject * &a, DatabaseObject * &b)
{
   if(isWallType(a->getObjectTypeNumber()))
      return 1;
   if(isWallType(b->getObjectTypeNumber()))
      return -1;

   return( b->getGeomType() - a->getGeomType() );
}


static void sortObjects(Vector<DatabaseObject *> &objects)
{
   if(objects.size() >= 2)       // No point sorting unless there are two or more objects!

      // Cannot use Vector.sort() here because I couldn't figure out how to cast shared_ptr as pointer (*)
      //sort(objects.getStlVector().begin(), objects.getStlVector().begin() + objects.size(), geometricSort);
      qsort(&objects[0], objects.size(), sizeof(BfObject *), (qsort_compare_func) geometricSort);
}


// Fill this database with objects from existing database
void GridDatabase::copyObjects(const GridDatabase *source)
{
   // Preallocate some memory to make copying a little more efficient
   mAllObjects.reserve(source->mAllObjects.size());
   mGoalZones.reserve (source->mGoalZones.size());

   for(S32 i = 0; i < source->mAllObjects.size(); i++)
      addToDatabase(source->mAllObjects[i]->clone(), source->mAllObjects[i]->getExtent());

   sortObjects(mAllObjects);
}


void GridDatabase::addToDatabase(DatabaseObject *theObject, const Rect &extents)
{
   TNLAssert(theObject->mDatabase != this,  "Already added to database, trying to add to same database again!");
   TNLAssert(!theObject->mDatabase,         "Already added to database, trying to add to different database!");
   TNLAssert(theObject->mExtent == extents, "Extents not equal!");  // <== if this never trips, should we just use mExtent rather than passing extens?

   if(theObject->mDatabase)      // Should never happen
      return;

   theObject->mDatabase = this;

   static IntRect bins;
   fillBins(extents, bins);

   for(S32 x = bins.minx; bins.maxx - x >= 0; x++)
      for(S32 y = bins.miny; bins.maxy - y >= 0; y++)
      {
         BucketEntry *be = mChunker->alloc();
         be->theObject = theObject;
         be->nextInBucket = mBuckets[x & BucketMask][y & BucketMask];
         mBuckets[x & BucketMask][y & BucketMask] = be;
      }

   // Add the object to our non-spatial "database" as well
   mAllObjects.push_back(theObject);

   if(theObject->getObjectTypeNumber() == GoalZoneTypeNumber)
      mGoalZones.push_back(theObject);

   //sortObjects(mAllObjects);  // problem: Barriers in-game don't have mGeometry (it is NULL)
}


// Bulk add items to database
void GridDatabase::addToDatabase(const Vector<DatabaseObject *> &objects)
{
   for(S32 i = 0; i < objects.size(); i++)
      addToDatabase(objects[i], objects[i]->getExtent());
}


void GridDatabase::removeEverythingFromDatabase()
{
   for(S32 x = 0; x < BucketRowCount; x++)
   {
      for(S32 y = 0; y < BucketRowCount; y++)
      {
         for(BucketEntry *walk = mBuckets[x & BucketMask][y & BucketMask]; walk; )
         {
            BucketEntry *rem = walk;
            walk->theObject->mDatabase = NULL;  // make sure object don't point to this database anymore
            walk = rem->nextInBucket;
            mChunker->free(rem);
         }
         mBuckets[x & BucketMask][y & BucketMask] = NULL;
      }
   }

   mGoalZones.clear();
   mAllObjects.deleteAndClear();
   
   if(mWallSegmentManager)
      mWallSegmentManager->clear();
}


void GridDatabase::removeFromDatabase(DatabaseObject *object, bool deleteObject)
{
   TNLAssert(object->mDatabase == this || object->mDatabase == NULL, "Trying to remove Object from wrong database");
   if(object->mDatabase != this)
      return;

   const Rect &extents = object->mExtent;
   object->mDatabase = NULL;

   static IntRect bins;
   fillBins(extents, bins);

   for(S32 x = bins.minx; bins.maxx - x >= 0; x++)
   {
      for(S32 y = bins.miny; bins.maxy - y >= 0; y++)
      {
         for(BucketEntry **walk = &mBuckets[x & BucketMask][y & BucketMask]; *walk; walk = &((*walk)->nextInBucket))
         {
            if((*walk)->theObject == object)
            {
               BucketEntry *rem = *walk;
               *walk = rem->nextInBucket;
               mChunker->free(rem);
               break;
            }
         }
      }
   }

   // Find and delete object from our non-spatial databases
   for(S32 i = 0; i < mAllObjects.size(); i++)
      if(mAllObjects[i] == object)
      {
         mAllObjects.erase(i);            // mAllObjects is sorted, so we can't use erase_fast
         break;
      }


   if(object->getObjectTypeNumber() == GoalZoneTypeNumber)
      for(S32 i = 0; i < mGoalZones.size(); i++)
         if(mGoalZones[i] == object)
         {
            mGoalZones.erase_fast(i);     // mGoalZones is not sorted, so erase_fast is just fine
            break;
         }

   if(deleteObject)
<<<<<<< HEAD
      delete object;      
=======
      delete object;
>>>>>>> 06e0443f
}


void GridDatabase::findObjects(Vector<DatabaseObject *> &fillVector)
{
   fillVector.resize(mAllObjects.size());

   for(S32 i = 0; i < mAllObjects.size(); i++)
      fillVector[i] = mAllObjects[i];
}


// Faster than above, but results can't be modified
const Vector<DatabaseObject *> *GridDatabase::findObjects_fast() const
{
   return &mAllObjects;
}


// Faster than above, but results can't be modified, and only works with GoalZones at the moment
const Vector<DatabaseObject *> *GridDatabase::findObjects_fast(U8 typeNumber) const
{
   TNLAssert(typeNumber == GoalZoneTypeNumber, "Function only supports GoalZones at the moment!");
   return &mGoalZones;
}


void GridDatabase::findObjects(U8 typeNumber, Vector<DatabaseObject *> &fillVector, const Rect *extents, const IntRect *bins)
{
   static Vector<U8> types;
   types.resize(1);

   types[0] = typeNumber;

   findObjects(types, fillVector, extents, bins);
}


void GridDatabase::findObjects(Vector<U8> typeNumbers, Vector<DatabaseObject *> &fillVector, const Rect *extents, const IntRect *bins)
{
   mQueryId++;    // Used to prevent the same item from being found in multiple buckets

   for(S32 x = bins->minx; bins->maxx - x >= 0; x++)
      for(S32 y = bins->miny; bins->maxy - y >= 0; y++)
         for(BucketEntry *walk = mBuckets[x & BucketMask][y & BucketMask]; walk; walk = walk->nextInBucket)
         {
            DatabaseObject *theObject = walk->theObject;

            if(theObject->mLastQueryId != mQueryId &&                         // Object hasn't been queried; and
               testTypes(typeNumbers, theObject->getObjectTypeNumber()) &&    // is of the right type; and
               (!extents || theObject->mExtent.intersects(*extents)) )        // overlaps our extents (if passed)
            {
               walk->theObject->mLastQueryId = mQueryId;    // Flag the object so we know we've already visited it
               fillVector.push_back(walk->theObject);       // And save it as a found item
            }
         }
}


// Find all objects in database of type typeNumber
void GridDatabase::findObjects(U8 typeNumber, Vector<DatabaseObject *> &fillVector)
{
   // If the user is looking for GoalZones, it will be faster to use our list of GoalZones rather than cycling through the entire item list.
   // At the moment, however, all requests for GoalZones seem to use the findObjects_fast method, so this is here mainly as a reference.
   if(typeNumber == GoalZoneTypeNumber)
   {
      for(S32 i = 0; i < mGoalZones.size(); i++)
         fillVector.push_back(mGoalZones[i]);
      return;
   }

   for(S32 i = 0; i < mAllObjects.size(); i++)
      if(mAllObjects[i]->getObjectTypeNumber() == typeNumber)
         fillVector.push_back(mAllObjects[i]);
}


// Translates extents into bins to search
void GridDatabase::fillBins(const Rect &extents, IntRect &bins)
{
   bins.minx = S32(extents.min.x) >> BucketWidthBitShift;
   bins.miny = S32(extents.min.y) >> BucketWidthBitShift;
   bins.maxx = S32(extents.max.x) >> BucketWidthBitShift;
   bins.maxy = S32(extents.max.y) >> BucketWidthBitShift;

   if(U32(bins.maxx - bins.minx) >= BucketRowCount)
      bins.maxx = bins.minx + BucketRowCount - 1;

   if(U32(bins.maxy - bins.miny) >= BucketRowCount)
      bins.maxy = bins.miny + BucketRowCount - 1;
}


// Find all objects in &extents that are of type typeNumber
void GridDatabase::findObjects(U8 typeNumber, Vector<DatabaseObject *> &fillVector, const Rect &extents)
{
   static IntRect bins;
   fillBins(extents, bins);

   findObjects(typeNumber, fillVector, &extents, &bins);
}


void GridDatabase::findObjects(TestFunc testFunc, Vector<DatabaseObject *> &fillVector, const Rect *extents, const IntRect *bins, bool sameQuery)
{
   TNLAssert(this, "findObjects 'this' is NULL");
   if(!sameQuery)
      mQueryId++;    // Used to prevent the same item from being found in multiple buckets

   for(S32 x = bins->minx; bins->maxx - x >= 0; x++)
      for(S32 y = bins->miny; bins->maxy - y >= 0; y++)
         for(BucketEntry *walk = mBuckets[x & BucketMask][y & BucketMask]; walk; walk = walk->nextInBucket)
         {
            DatabaseObject *theObject = walk->theObject;

            if(theObject->mLastQueryId != mQueryId &&                      // Object hasn't been queried; and
               (testFunc(theObject->getObjectTypeNumber())) &&             // is of the right type; and
               (!extents || theObject->mExtent.intersects(*extents)) )     // overlaps our extents (if passed)
            {
               walk->theObject->mLastQueryId = mQueryId;    // Flag the object so we know we've already visited it
               fillVector.push_back(walk->theObject);       // And save it as a found item
            }
         }
}


// Find all objects in database using derived type test function
void GridDatabase::findObjects(TestFunc testFunc, Vector<DatabaseObject *> &fillVector)
{
   for(S32 i = 0; i < mAllObjects.size(); i++)
      if(testFunc(mAllObjects[i]->getObjectTypeNumber()))
         fillVector.push_back(mAllObjects[i]);
}


// Find all objects in database using derived type test function
void GridDatabase::findObjects(const Vector<U8> &types, Vector<DatabaseObject *> &fillVector, const Rect &extents)
{
   static IntRect bins;
   fillBins(extents, bins);

   findObjects(types, fillVector, &extents, &bins);
}


// Find all objects in database using derived type test function
void GridDatabase::findObjects(const Vector<U8> &types, Vector<DatabaseObject *> &fillVector)
{
   for(S32 i = 0; i < mAllObjects.size(); i++)
      if(testTypes(types, mAllObjects[i]->getObjectTypeNumber()))
         fillVector.push_back(mAllObjects[i]);
}


bool GridDatabase::testTypes(const Vector<U8> &types, U8 objectType) const
{
   for(S32 i = 0; i < types.size(); i++)
      if(types[i] == objectType)
         return true;

   return false;
}


// Find all objects in &extents derived type test function
void GridDatabase::findObjects(TestFunc testFunc, Vector<DatabaseObject *> &fillVector, const Rect &extents, bool sameQuery)
{
   static IntRect bins;
   fillBins(extents, bins);

   findObjects(testFunc, fillVector, &extents, &bins, sameQuery);
}


void GridDatabase::dumpObjects()
{
   for(S32 x = 0; x < BucketRowCount; x++)
      for(S32 y = 0; y < BucketRowCount; y++)
         for(BucketEntry *walk = mBuckets[x & BucketMask][y & BucketMask]; walk; walk = walk->nextInBucket)
         {
            DatabaseObject *theObject = walk->theObject;
            logprintf("Found object in (%d,%d) with extents %s", x, y, theObject->getExtent().toString().c_str());
            logprintf("Obj coords: %s", static_cast<BfObject *>(theObject)->getPos().toString().c_str());
         }
}


// Get the extents of every object in the database
Rect GridDatabase::getExtents()
{
   if(mAllObjects.size() == 0)     // No objects ==> no extents!
      return Rect();

   Rect rect;

   // Think we can delete from HERE...   inserted this comment 27-Jan-2012  #########################################

   // All this rigamarole is to make world extent correct for levels that do not overlap (0,0)
   // The problem is that the GameType is treated as an object, and has the extent (0,0), and
   // a mask of UnknownType.  Fortunately, the GameType tends to be first, so what we do is skip
   // all objects until we find an UnknownType object, then start creating our extent from there.
   // We have to assign theRect to an extent object initially to avoid getting the default coords
   // of (0,0) that are assigned by the constructor.


   S32 first = -1;

   // Look for first non-UnknownType object
   for(S32 i = 0; i < mAllObjects.size() && first == -1; i++)
      if(mAllObjects[i]->getObjectTypeNumber() != UnknownTypeNumber)
      {
         rect = mAllObjects[i]->getExtent();
         first = i;
      }

   TNLAssert(first == 0, "I think this should never happen -- how would an object with UnknownTypeNumber get in the database?? \
                          if it does, please document it and remove this assert, along withthe rect = line below -Wat");

   if(first == -1)      // No suitable objects found, return empty extents
      return Rect();

   // ...to HERE

   rect = mAllObjects[0]->getExtent();

   // Now start unioning the extents of remaining objects.  Should be all of them.
   for(S32 i = /*first + */1; i < mAllObjects.size(); i++)
      rect.unionRect(mAllObjects[i]->getExtent());

   return rect;
}


WallSegmentManager *GridDatabase::getWallSegmentManager() const
{
   return mWallSegmentManager;
}


////////////////////////////////////////
////////////////////////////////////////

// Constructor
DatabaseObject::DatabaseObject() 
{
   initialize();
}


// Copy constructor
DatabaseObject::DatabaseObject(const DatabaseObject &t) : Parent(t)
{  
   initialize();
   mObjectTypeNumber = t.mObjectTypeNumber; 
   mExtent = t.mExtent;
}


// Destructor
DatabaseObject::~DatabaseObject()
{
   TNLAssert(!mDatabase, "Must remove from database when deleting this object");
   // Do nothing
}


// Code that needs to run for both constructor and copy constructor
void DatabaseObject::initialize() 
{
   mLastQueryId = 0; 
   mExtent = Rect(); 
   mDatabase = NULL;
}


// Find objects along a ray, returning first discovered object, along with time of
// that collision and a Point representing the normal angle at intersection point
//             (at least I think that's what's going on here - CE)
DatabaseObject *GridDatabase::findObjectLOS(U8 typeNumber, U32 stateIndex,
                                            const Point &rayStart, const Point &rayEnd, 
                                            float &collisionTime, Point &surfaceNormal)
{
   return findObjectLOS(typeNumber, stateIndex, true, rayStart, rayEnd, collisionTime, surfaceNormal);
}

// Format is a passthrough to polygonLineIntersect().  Will be true for most items, false for walls in editor.
DatabaseObject *GridDatabase::findObjectLOS(U8 typeNumber, U32 stateIndex, bool format,
                                            const Point &rayStart, const Point &rayEnd,
                                            float &collisionTime, Point &surfaceNormal)
{
   Rect queryRect(rayStart, rayEnd);

   static Vector<DatabaseObject *> fillVector;  // Use local here, Most of code expects a global FillVector left unchanged
   fillVector.clear();

   findObjects(typeNumber, fillVector, queryRect);

   Point collisionPoint;

   collisionTime = 1;
   DatabaseObject *retObject = NULL;

   Point center;
   Rect rect;

   for(S32 i = 0; i < fillVector.size(); i++)
   {
      if(!fillVector[i]->isCollisionEnabled())     // Skip collision-disabled objects
         continue;

      const Vector<Point> *poly = fillVector[i]->getCollisionPoly();

      F32 radius, ct;

      if(poly)
      {
         if(poly->size() == 0)    // This can happen in the editor when a wall segment is completely hidden by another
            continue;

         Point normal;
         if(polygonIntersectsSegmentDetailed(&poly->first(), poly->size(), format, rayStart, rayEnd, ct, normal))
         {
            if(ct < collisionTime)
            {
               collisionTime = ct;
               retObject = fillVector[i];
               surfaceNormal = normal;
            }
         }
      }
      else if(fillVector[i]->getCollisionCircle(stateIndex, center, radius))
      {
         if(circleIntersectsSegment(center, radius, rayStart, rayEnd, ct) && ct < collisionTime)
         {
            collisionTime = ct;
            surfaceNormal = (rayStart + (rayEnd - rayStart) * ct) - center;
            retObject = fillVector[i];
         }
      }
   }

   if(retObject)
      surfaceNormal.normalize();

   return retObject;
}


DatabaseObject *GridDatabase::findObjectLOS(TestFunc testFunc, U32 stateIndex, bool format,
                                            const Point &rayStart, const Point &rayEnd, 
                                            float &collisionTime, Point &surfaceNormal)
{
   Rect queryRect(rayStart, rayEnd);

   static Vector<DatabaseObject *> fillVector;  // Use local here, most callers expect our global fillVector to be left unchanged
   fillVector.clear();

   findObjects(testFunc, fillVector, queryRect);

   Point collisionPoint;

   collisionTime = 1;
   DatabaseObject *retObject = NULL;

   Point center;
   Rect rect;

   for(S32 i = 0; i < fillVector.size(); i++)
   {
      if(!fillVector[i]->isCollisionEnabled())     // Skip collision-disabled objects
         continue;

      const Vector<Point> *poly = fillVector[i]->getCollisionPoly();

      F32 radius;
      float ct;

      if(poly)
      {
         if(poly->size() == 0)    // This can happen in the editor when a wall segment is completely hidden by another
            continue;

         Point normal;
         if(polygonIntersectsSegmentDetailed(&poly->get(0), poly->size(), format, rayStart, rayEnd, ct, normal))
         {
            if(ct < collisionTime)
            {
               collisionTime = ct;
               retObject = fillVector[i];
               surfaceNormal = normal;
            }
         }
      }
      else if(fillVector[i]->getCollisionCircle(stateIndex, center, radius))
      {
         if(circleIntersectsSegment(center, radius, rayStart, rayEnd, ct))
         {
            if(ct < collisionTime)
            {
               collisionTime = ct;
               surfaceNormal = (rayStart + (rayEnd - rayStart) * ct) - center;
               retObject = fillVector[i];
            }
         }
      }
   }


   if(retObject)
      surfaceNormal.normalize();

   return retObject;
}


DatabaseObject *GridDatabase::findObjectLOS(TestFunc testFunc, U32 stateIndex,
                                            const Point &rayStart, const Point &rayEnd,
                                            float &collisionTime, Point &surfaceNormal)
{
   return findObjectLOS(testFunc, stateIndex, true, rayStart, rayEnd, collisionTime, surfaceNormal);
}


bool GridDatabase::pointCanSeePoint(const Point &point1, const Point &point2)
{
   F32 time;
   Point coll;

   return( findObjectLOS((TestFunc)isWallType, ActualState, true, point1, point2, time, coll) == NULL );
}


S32 GridDatabase::getObjectCount()
{
   return mAllObjects.size();
}


// Return count of objects of specified type.  Only supports GoalZones at the moment.
S32 GridDatabase::getObjectCount(U8 typeNumber)
{
   TNLAssert(typeNumber == GoalZoneTypeNumber, "Function only supports GoalZones at the moment!");
   return mGoalZones.size();
}


bool GridDatabase::hasObjectOfType(U8 typeNumber)
{
   if(typeNumber == GoalZoneTypeNumber)
      return mGoalZones.size() > 0;

   for(S32 i = 0; i < mAllObjects.size(); i++)
      if(mAllObjects[i]->getObjectTypeNumber() == typeNumber)
         return true;

   return false;
}


// Kind of hacky, kind of useful.  Only used by BotZones, and ony works because all zones are added at one time, the list does not change,
// and the index of the bot zones is stored as an ID by the zone.  If we added and removed zones from our list, this would probably not
// be a reliable way to access a specific item.  We could probably phase this out by passing pointers to zones rather than indices.
DatabaseObject *GridDatabase::getObjectByIndex(S32 index) 
{  
   if(index < 0 || index >= mAllObjects.size())
      return NULL;
   else
      return mAllObjects[index]; 
} 


void DatabaseObject::addToDatabase(GridDatabase *database, const Rect &extent)
{
   if(mDatabase)
      return;

   mExtent = extent;
   addToDatabase(database);
}


void DatabaseObject::addToDatabase(GridDatabase *database)
{
   if(isDatabasable())
      database->addToDatabase(this, mExtent);
}


bool DatabaseObject::isInDatabase()
{
   return mDatabase != NULL;
}


bool DatabaseObject::isDeleted() 
{
   return mObjectTypeNumber == DeletedTypeNumber;
}


void DatabaseObject::removeFromDatabase(bool deleteObject)
{
   if(!mDatabase)
      return;

   getDatabase()->removeFromDatabase(this, deleteObject);
}


bool DatabaseObject::isDatabasable()
{
   return true;
}


const Vector<Point> *DatabaseObject::getCollisionPoly() const
{
   return NULL;
}


bool DatabaseObject::getCollisionCircle(U32 stateIndex, Point &point, F32 &radius) const
{
   return false;
}


bool DatabaseObject::isCollisionEnabled()
{
   return true;
}


U8 DatabaseObject::getObjectTypeNumber() const
{
   return mObjectTypeNumber;
}


GridDatabase *DatabaseObject::getDatabase()
{
   return mDatabase;
}


Rect DatabaseObject::getExtent() const
{
   return mExtent;
}


//extern string itos(int);

// Update object's extents in the database -- will not add object to database if it's not already in it
void DatabaseObject::setExtent(const Rect &extents)
{
   // The following is some debugging code for seeing the ridiculous number of duplicate calls we make to this function
   // This duplication is probably a sign that there is a problem in the model.  Deal with it another day.
   //static string last = "", lastx = "";
   //logprintf("Updating %p extent to %s", this, extents.toString().c_str());
   //lastx = itos((int)(this)) + " " + extents.toString();
   //if(lastx == last) { logprintf("SAME======================="); }
   //last = lastx;

   GridDatabase *gridDB = getDatabase();

   if(gridDB)
   {
      // Remove from the extents database for current extents...
      //gridDB->removeFromDatabase(this, mExtent);    // old extent
      // ...and re-add for the new extent
      //gridDB->addToDatabase(this, extents);


      S32 minxold, minyold, maxxold, maxyold;
      S32 minx, miny, maxx, maxy;

      minxold = S32(mExtent.min.x) >> GridDatabase::BucketWidthBitShift;
      minyold = S32(mExtent.min.y) >> GridDatabase::BucketWidthBitShift;
      maxxold = S32(mExtent.max.x) >> GridDatabase::BucketWidthBitShift;
      maxyold = S32(mExtent.max.y) >> GridDatabase::BucketWidthBitShift;

      minx    = S32(extents.min.x) >> GridDatabase::BucketWidthBitShift;
      miny    = S32(extents.min.y) >> GridDatabase::BucketWidthBitShift;
      maxx    = S32(extents.max.x) >> GridDatabase::BucketWidthBitShift;
      maxy    = S32(extents.max.y) >> GridDatabase::BucketWidthBitShift;

      // Don't do anything if the buckets haven't changed...
      if((minxold - minx) | (minyold - miny) | (maxxold - maxx) | (maxyold - maxy))
      {
         // They are different... remove and readd to database, but don't touch gridDB->mAllObjects
         if(U32(maxx - minx) >= gridDB->BucketRowCount)        maxx    = minx    + gridDB->BucketRowCount - 1;
         if(U32(maxy - miny) >= gridDB->BucketRowCount)        maxy    = miny    + gridDB->BucketRowCount - 1;
         if(U32(maxxold >= minxold) + gridDB->BucketRowCount)  maxxold = minxold + gridDB->BucketRowCount - 1;
         if(U32(maxyold >= minyold) + gridDB->BucketRowCount)  maxyold = minyold + gridDB->BucketRowCount - 1;


         // Don't use x <= maxx, it will endless loop if maxx = S32_MAX and x overflows
         // Instead, use maxx - x >= 0, it will better handle overflows and avoid endless loop (MIN_S32 - MAX_S32 = +1)

         // Remove from the extents database for current extents...
         for(S32 x = minxold; maxxold - x >= 0; x++)
            for(S32 y = minyold; maxyold - y >= 0; y++)
               for(GridDatabase::BucketEntry **walk = &gridDB->mBuckets[x & gridDB->BucketMask][y & gridDB->BucketMask]; 
                                   *walk; walk = &((*walk)->nextInBucket))
                  if((*walk)->theObject == this)
                  {
                     GridDatabase::BucketEntry *rem = *walk;
                     *walk = rem->nextInBucket;
                     gridDB->mChunker->free(rem);
                     break;
                  }
         // ...and re-add for the new extent
         for(S32 x = minx; maxx - x >= 0; x++)
            for(S32 y = miny; maxy - y >= 0; y++)
            {
               GridDatabase::BucketEntry *be = gridDB->mChunker->alloc();
               be->theObject = this;
               be->nextInBucket = gridDB->mBuckets[x & gridDB->BucketMask][y & gridDB->BucketMask];
               gridDB->mBuckets[x & gridDB->BucketMask][y & gridDB->BucketMask] = be;
            }
      }

   }

   mExtent.set(extents);
}


DatabaseObject *DatabaseObject::clone() const
{
   TNLAssert(false, "Clone method not implemented!");
   return NULL;
}



////////////////////////////////////////
////////////////////////////////////////

// idleLinkedList: Used by both BfObject and Game, move this struct elsewhere?
idleLinkedList::idleLinkedList() {prevList = NULL; nextList = NULL;}
idleLinkedList::~idleLinkedList() {unlinkFromIdleList();}
idleLinkedList::idleLinkedList(const idleLinkedList &t)
{
   prevList = NULL;
   nextList = NULL;
   if(t.prevList) 
      linkToIdleList((idleLinkedList *) &t);  // Link our copy to existing list?
}
void idleLinkedList::linkToIdleList(idleLinkedList *list)
{
   if(!prevList)
   {
      nextList = list->nextList;
      prevList = list;
      list->nextList = (BfObject*) this;
      if(nextList)
         nextList->prevList = this;
   }
}
void idleLinkedList::unlinkFromIdleList()
{
   if(prevList)
      prevList->nextList = nextList;
   if(nextList)
   {
      nextList->prevList = prevList;
      nextList = NULL;
   }
   prevList = NULL;
}


};

// Reusable container for searching gridDatabases
// Has to be outside of Zap namespace seems to help with debugging showing what's inside fillVector  (debugger forgets to add Zap::)
Vector<Zap::DatabaseObject *> fillVector;
Vector<Zap::DatabaseObject *> fillVector2;

<|MERGE_RESOLUTION|>--- conflicted
+++ resolved
@@ -238,11 +238,7 @@
          }
 
    if(deleteObject)
-<<<<<<< HEAD
       delete object;      
-=======
-      delete object;
->>>>>>> 06e0443f
 }
 
 

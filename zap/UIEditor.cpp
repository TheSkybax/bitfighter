--- conflicted
+++ resolved
@@ -120,16 +120,7 @@
    mDockPluginScrollOffset = 0;
    mCurrentTeam = 0;
 
-<<<<<<< HEAD
    mPointOfRotation = NULL;
-=======
-   mHitVertex = NONE;
-   mEdgeHit   = NONE;
-
-   mEditorDatabase = shared_ptr<GridDatabase>(new GridDatabase());
-
-   setNeedToSave(false);
->>>>>>> 8d84f2b5
 
    mHitVertex = NONE;
    mEdgeHit = NONE;
@@ -164,23 +155,16 @@
 }
 
 
-<<<<<<< HEAD
 void EditorUserInterface::geomChanged(BfObject *obj)
 {
    obj->onGeomChanged();
 
    if(isWallType(obj->getObjectTypeNumber()))
       rebuildWallGeometry(mLevel.get());
-=======
-void EditorUserInterface::setDatabase(shared_ptr<GridDatabase> database)
-{
-   TNLAssert(database.get(), "Database should not be NULL!");
-   mEditorDatabase = dynamic_pointer_cast<GridDatabase>(database);
->>>>>>> 8d84f2b5
-}
-
-
-void EditorUserInterface::setLevel(const boost::shared_ptr<Level> &level)
+}
+
+
+void EditorUserInterface::setLevel(const shared_ptr<Level> &level)
 {
    TNLAssert(level.get(), "Level should not be NULL!");
    mLevel = level;
@@ -231,13 +215,8 @@
 
 void EditorUserInterface::addDockObject(BfObject *object, F32 xPos, F32 yPos)
 {
-<<<<<<< HEAD
    object->prepareForDock(Point(xPos, yPos), mCurrentTeam);  // Prepare object   
    mDockItems.addToDatabase(object);
-=======
-   object->prepareForDock(getGame(), Point(xPos, yPos), mCurrentTeam);     // Prepare object   
-   mDockItems.push_back(shared_ptr<BfObject>(object));          // Add item to our list of dock objects
->>>>>>> 8d84f2b5
 }
 
 
@@ -335,76 +314,7 @@
    mClipboard.clear();
 
    delete mNewItem.getPointer();
-<<<<<<< HEAD
    delete mPointOfRotation;
-=======
-}
-
-
-// Removes most recent undo state from stack --> won't actually delete items on stack until we need the slot, or we quit
-void EditorUserInterface::deleteUndoState()
-{
-   mLastUndoIndex--;
-   mLastRedoIndex--; 
-}
-
-
-// Save the current state of the editor objects for later undoing
-void EditorUserInterface::saveUndoState(bool forceSelectionOfTargetObject)
-{
-   // Use case: We do 5 actions, save, undo 2, redo 1, then do some new action.  
-   // Our "no need to save" undo point is lost forever.
-   if(mAllUndoneUndoLevel > mLastRedoIndex)     
-      mAllUndoneUndoLevel = NONE;
-
-
-   // Select item so when we undo, it will be selected, which looks better
-   bool unselHitItem = false;
-   if(forceSelectionOfTargetObject && mHitItem && !mHitItem->isSelected())
-   {
-      mHitItem->setSelected(true);
-      unselHitItem = true;
-   }
-
-
-   GridDatabase *newDB = new GridDatabase();    // Make a copy
-
-   newDB->copyObjects(getDatabase());
-
-   mUndoItems[mLastUndoIndex % UNDO_STATES] = shared_ptr<GridDatabase>(newDB);  
-
-   mLastUndoIndex++;
-   mLastRedoIndex = mLastUndoIndex;
-
-   if(mLastUndoIndex % UNDO_STATES == mFirstUndoIndex % UNDO_STATES)           // Undo buffer now full...
-   {
-      mFirstUndoIndex++;
-      mAllUndoneUndoLevel -= 1;     // If this falls below 0, then we can't undo our way out of needing to save
-   }
-   
-   setNeedToSave(mAllUndoneUndoLevel != mLastUndoIndex);
-   mRedoingAnUndo = false;
-   mLastUndoStateWasBarrierWidthChange = false;
-
-   if(unselHitItem)
-      mHitItem->setSelected(false);
-}
-
-
-// Remove and discard the most recently saved undo state 
-void EditorUserInterface::removeUndoState()
-{
-   mLastUndoIndex--;
-   mLastRedoIndex = mLastUndoIndex;
-
-   if(mLastUndoIndex % UNDO_STATES == mFirstUndoIndex % UNDO_STATES)           // Undo buffer now full...
-   {
-      mFirstUndoIndex++;
-      mAllUndoneUndoLevel -= 1;     // If this falls below 0, then we can't undo our way out of needing to save
-   }
-   
-   setNeedToSave(mAllUndoneUndoLevel != mLastUndoIndex);
->>>>>>> 8d84f2b5
 }
 
 
@@ -519,7 +429,7 @@
    Level *level = new Level();
    bool isNewLevel = !level->loadLevelFromFile(fileName, -1);   // load returns true if fileName exists, false if not
 
-   setLevel(boost::shared_ptr<Level>(level));
+   setLevel(shared_ptr<Level>(level));
 
    mLoadTarget = level;
 
@@ -778,7 +688,7 @@
       return;
    }
 
-   // Create new plugin, will be deleted by boost
+   // Create new plugin, will be deleted by shared_ptr
    EditorPlugin *plugin = new EditorPlugin(fullName, args, mLoadTarget, getGame());
 
    mPluginRunner = shared_ptr<EditorPlugin>(plugin);
@@ -1624,11 +1534,7 @@
 }
 
 
-<<<<<<< HEAD
 void EditorUserInterface::markSelectedObjectsAsUnsnapped2(const Vector<DatabaseObject *> *objList)
-=======
-void EditorUserInterface::markSelectedObjectsAsUnsnapped(const Vector<shared_ptr<BfObject> > &objList)
->>>>>>> 8d84f2b5
 {
    for(S32 i = 0; i < objList->size(); i++)
    {
@@ -4758,13 +4664,8 @@
    if(callback != NULL)  // Add a callback for IDs to check for duplicates
       menuItem->setTextEditedCallback(callback);
 
-<<<<<<< HEAD
    // Create our menu, use scoped_ptr since we only need once instance of this menu
    mSimpleTextEntryMenu.reset(new SimpleTextEntryMenuUI(getGame(), getUIManager(), menuTitle, entryType));
-=======
-   // Create our menu, use unique_ptr since we only need once instance of this menu
-   mSimpleTextEntryMenu.reset(new SimpleTextEntryMenuUI(getGame(), menuTitle, entryType));
->>>>>>> 8d84f2b5
    mSimpleTextEntryMenu->addMenuItem(menuItem);                // addMenuItem wraps the menu item in a smart pointer
    mSimpleTextEntryMenu->setAssociatedObject(selectedObject);  // Add our object for usage in the menu item callback
 

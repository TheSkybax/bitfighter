--- conflicted
+++ resolved
@@ -28,12 +28,7 @@
 #include "Colors.h"
 #include "stringUtils.h"
 
-<<<<<<< HEAD
-#include <boost/shared_ptr.hpp>
-=======
-#include <sys/stat.h>
-#include <cmath>
->>>>>>> 8d84f2b5
+#include <memory>
 
 #include "GameRecorderPlayback.h"
 #include "UIGame.h"
@@ -77,7 +72,7 @@
 
    // Kind of silly that we need this, but ClientGame is always idling, and idling causes extents to be checked,
    // and for that we need a non-NULL level.  Should be refactored away, I think.
-   mLevel = boost::shared_ptr<Level>(new Level());
+   mLevel = shared_ptr<Level>(new Level());
 
    // TODO: Make this a ref instead of a pointer
    mClientInfo = new FullClientInfo(this, NULL, mSettings->getPlayerName(), ClientInfo::ClassHuman);  // Deleted in destructor
@@ -1101,7 +1096,7 @@
 void ClientGame::onGameStarting()
 {
    // Start with a fresh level -- this will be populated with info from the server
-   Parent::setLevel(new Level());     // Level will be cleaned up by boost
+   Parent::setLevel(new Level());     // Level will be cleaned up by shared_ptr
 
    mUIManager->onGameStarting();
    

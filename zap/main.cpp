////////////////////////
//To do prior to 1.0 release
//
////////////////////////
// Nitnoid
// Make color defs below constant... need to change associated externs too!

// Some time
// Add mouse coords to diagnostics screen, raw key codes

// Long term
// Admin select level w/ preview(?)

//Test:
// Do ships remember their spawn points?  How about robots?
// Does chat now work properly when ship is dead?  no
// Do LuaShip proxies remain constant over time (i.e. does 013 fix for Buvet.bot now work?)
// Make sure things work when ship is deleted.  Do we get nils back (and not crashes)?


// Ideas for interactive help/tutorial:
//=======================================
// Mine: Explodes when ships fly too close
// Beware: Enemy mines are hard to see!        (plant your own w/ the mine layer weapon)
// Teleport: takes you to another location on the map
// Friendly FF: Lets friendly ships pass
// Enemy FF: Lets enemy ships pass - destroy by shooting the base
// Neutral FF: Claim it for your team by repairing with the repair module
// Friendly Turret: Targets enemies, but won't hurt you (on purpose)
// Enemy Turret: Defends enemy teritory.  Destroy with multiple shots
// Neutral turret: Claim it for your team by repairing with the repair module
// Timer shows time left in game
// Heatlh indicator shows health left
// basic controls:  x/x/x/x to move; use 1,2,3 to select weapons; <c> shows overview map
// Messages will appear here -->
// See current game info by pressing [F2]



// Random point in zone, random zone, isInCaptureZone should return actual capture zone
// backport player count stuff

/*
XXX need to document timers, new luavec stuff XXX

/shutdown enhancements: on screen timer after msg dismissed, instant dismissal of local notice, notice in join menu, shutdown after level, auto shutdown when quitting and players connected

 */
/* Fixes after 015a
<h2>New features</h2>
<ul>
<li>Added /leveldir admin command to change folder where levels are read.  Change affects current session only, and will not be saved in the INI.
<li>Can now specify whether soccer game permits picking up the ball or not
<li>-help cmd line option now displays meaningful help
</ul>

<h2>Bot scripting</h2>
<ul>
<li>Lua added copyMoveFromObject, Lua getCurrLoadout and getReqLoadout can now be used for ships
</ul>

<h2>Bug Fixes</h2>
<ul>
<li>Fix team bitmatch suicide score
<li>Teleporter, added Delay option in levels for teleporters      <<=== what is this??
</ul>

<h2>Other changes</h2>
<li>Deprecated SoccerPickup parameter -- now stored as an option on the Specials line.  Will be completely removed in 017.  Easiest fix is to load
    an affected level into the editor and save; parameter will be properly rewritten
<li>Reduced CPU usage for overlapping asteroids
<li>Removed -jsave and -jplay cmd line options.  It's been ages since they worked, and it's unlikely they ever will
</ul>
*/



//-----------------------------------------------------------------------------------
//
// Bitfighter - A multiplayer vector graphics space game
// Based on Zap demo released for Torque Network Library by GarageGames.com
//
// Derivative work copyright (C) 2008-2009 Chris Eykamp
// Original work copyright (C) 2004 GarageGames.com, Inc.
// Other code copyright as noted
//
// This program is free software; you can redistribute it and/or modify
// it under the terms of the GNU General Public License as published by
// the Free Software Foundation; either version 2 of the License, or
// (at your option) any later version.
//
// This program is distributed in the hope that it will be useful (and fun!),
// but WITHOUT ANY WARRANTY; without even the implied warranty of
// MERCHANTABILITY or FITNESS FOR A PARTICULAR PURPOSE.  See the
// GNU General Public License for more details.
//
// You should have received a copy of the GNU General Public License
// along with this program; if not, write to the Free Software
// Foundation, Inc., 59 Temple Place, Suite 330, Boston, MA  02111-1307  USA
//
//------------------------------------------------------------------------------------

#ifdef _MSC_VER
#pragma warning (disable: 4996)     // Disable POSIX deprecation, certain security warnings that seem to be specific to VC++
#endif

#include "IniFile.h"

#include "tnl.h"
#include "tnlRandom.h"
#include "tnlGhostConnection.h"
#include "tnlJournal.h"

#include "oglconsole.h"

#include "zapjournal.h"

#include <stdarg.h>

using namespace TNL;

#ifndef ZAP_DEDICATED
#include "UINameEntry.h"
#include "UIEditor.h"
#include "UIErrorMessage.h"
#include "ClientGame.h"
#include "Joystick.h"
#include "Event.h"
#include "SDL/SDL.h"
#include "SDL/SDL_opengl.h"
#endif

#include "game.h"
#include "gameNetInterface.h"
#include "masterConnection.h"
#include "config.h"
#include "md5wrapper.h"
#include "version.h"       // For BUILD_VERSION def
#include "Colors.h"
#include "ScreenInfo.h"
#include "stringUtils.h"
#include "BanList.h"

#include <math.h>

#ifdef WIN32
// For writeToConsole()
#include <windows.h>
#include <io.h>
#include <fcntl.h>
#include <shellapi.h>

#define USE_BFUP
#endif

#ifdef TNL_OS_MAC_OSX
#include "Directory.h"
#include <unistd.h>
#endif

namespace Zap
{
extern ClientGame *gClientGame1;
extern ClientGame *gClientGame2;

// Handle any md5 requests
md5wrapper md5;


bool gShowAimVector = false;     // Do we render an aim vector?  This should probably not be a global, but until we find a better place for it...

CIniFile gINI("dummy");          // This is our INI file.  Filename set down in main(), but compiler seems to want an arg here.

// These will be moved to the GameSettings object
CmdLineSettings gCmdLineSettings;
IniSettings gIniSettings;

OGLCONSOLE_Console gConsole;     // For the moment, we'll just have one console for levelgens and bots.  This may change later.


// Some colors -- other candidates include global and local chat colors, which are defined elsewhere.  Include here?
Color gNexusOpenColor(0, 0.7, 0);
Color gNexusClosedColor(0.85, 0.3, 0);
Color gErrorMessageTextColor(Colors::paleRed);
Color gNeutralTeamColor(Colors::gray80);        // Objects that are neutral (on team -1)
Color gHostileTeamColor(Colors::gray50);        // Objects that are "hostile-to-all" (on team -2)
Color gMasterServerBlue(0.8, 0.8, 1);           // Messages about successful master server statii
Color gHelpTextColor(Colors::green);


S32 gMaxPolygonPoints = 32;                     // Max number of points we can have in Walls, Nexuses, LoadoutZones, etc.

DataConnection *dataConn = NULL;

U16 DEFAULT_GAME_PORT = 28000;

Address gBindAddress(IPProtocol, Address::Any, DEFAULT_GAME_PORT);      // Good for now, may be overwritten by INI or cmd line setting
// Above is equivalent to ("IP:Any:28000")

ScreenInfo gScreenInfo;

ZapJournal gZapJournal;          // Our main journaling object

BanList gBanList;         // Our ban list


void exitToOs(S32 errcode)
{
#ifdef TNL_OS_XBOX
   extern void xboxexit();
   xboxexit();
#else
   exit(errcode);
#endif
}


// Exit the game, back to the OS
void exitToOs()
{
   exitToOs(0);
}


void shutdownBitfighter();    // Forward declaration

// If we can't load any levels, here's the plan...
void abortHosting_noLevels()
{
   TNLAssert(gServerGame, "gServerGame should always exist here!");

   if(gServerGame->isDedicated())
   {
      ConfigDirectories *folderManager = gServerGame->getSettings()->getConfigDirs();
      const char *levelDir = folderManager->levelDir.c_str();

      logprintf(LogConsumer::LogError,     "No levels found in folder %s.  Cannot host a game.", levelDir);
      logprintf(LogConsumer::ServerFilter, "No levels found in folder %s.  Cannot host a game.", levelDir);
   }

   delete gServerGame;
   gServerGame = NULL;

#ifndef ZAP_DEDICATED
   if(gClientGame)
   {
      ErrorMessageUserInterface *errUI = gClientGame->getUIManager()->getErrorMsgUserInterface();
      ConfigDirectories *folderManager = gServerGame->getSettings()->getConfigDirs();
      string levelDir = folderManager->levelDir;

      errUI->reset();
      errUI->setTitle("HOUSTON, WE HAVE A PROBLEM");
      errUI->setMessage(1, "No levels were loaded.  Cannot host a game.");
      errUI->setMessage(3, "Check the LevelDir parameter in your INI file,");
      errUI->setMessage(4, "or your command-line parameters to make sure");
      errUI->setMessage(5, "you have correctly specified a folder containing");
      errUI->setMessage(6, "valid level files.");
      errUI->setMessage(8, "Trying to load levels from folder:");
      errUI->setMessage(9, levelDir == "" ? "<<Unresolvable>>" : levelDir.c_str());
      errUI->activate();

      HostMenuUserInterface *menuUI = gClientGame->getUIManager()->getHostMenuUserInterface();
      menuUI->levelLoadDisplayDisplay = false;
      menuUI->levelLoadDisplayFadeTimer.clear();
   }
   else
#endif
   {
      shutdownBitfighter();      // Quit in an orderly fashion
   }
}


// GCC thinks min isn't defined, VC++ thinks it is
#ifndef min
#define min(a,b) ((a) <= (b) ? (a) : (b))
#endif

// This is not a very good way of seeding the prng, but it should generate unique, if not cryptographicly secure, streams.
// We'll get 4 bytes from the time, up to 12 bytes from the name, and any left over slots will be filled with unitialized junk.
void seedRandomNumberGenerator(string name)
{
   U32 seconds = Platform::getRealMilliseconds();
   const S32 timeByteCount = 4;
   const S32 totalByteCount = 16;

   S32 nameBytes = min((S32)name.length(), totalByteCount - timeByteCount);     // # of bytes we get from the provided name

   unsigned char buf[totalByteCount];

   // Bytes from the time
   buf[0] = U8(seconds);
   buf[1] = U8(seconds >> 8);
   buf[2] = U8(seconds >> 16);
   buf[3] = U8(seconds >> 24);

   // Bytes from the name
   for(S32 i = 0; i < nameBytes; i++)
      buf[i + timeByteCount] = name.at(i);

   Random::addEntropy(buf, totalByteCount);     // May be some uninitialized bytes at the end of the buffer, but that's ok
}


////////////////////////////////////////
////////////////////////////////////////
// Call this function when running game in console mode; causes output to be dumped to console, if it was run from one
// Loosely based on http://www.codeproject.com/KB/dialog/ConsoleAdapter.aspx
bool writeToConsole()
{

#if defined(WIN32) && (_WIN32_WINNT >= 0x0500)
   // _WIN32_WINNT is needed in case of compiling for old windows 98 (this code won't work for windows 98)
   if(!AttachConsole(-1))
      return false;

   try
   {
      int m_nCRTOut = _open_osfhandle((intptr_t) GetStdHandle(STD_OUTPUT_HANDLE), _O_TEXT);
      if(m_nCRTOut == -1)
         return false;

      FILE *m_fpCRTOut = _fdopen( m_nCRTOut, "w" );

      if( !m_fpCRTOut )
         return false;

      *stdout = *m_fpCRTOut;

      //// If clear is not done, any cout statement before AllocConsole will 
      //// cause, the cout after AllocConsole to fail, so this is very important
      // But here, we're not using AllocConsole...
      //std::cout.clear();
   }
   catch ( ... )
   {
      return false;
   } 
#endif    
   return true;
}


U32 getServerMaxPlayers()
{
   U32 maxplay;
   if (gCmdLineSettings.maxPlayers > 0)
      maxplay = gCmdLineSettings.maxPlayers;
   else
      maxplay = gIniSettings.maxPlayers;

   if(maxplay > MAX_PLAYERS)
      maxplay = MAX_PLAYERS;

   return maxplay;
}

// Host a game (and maybe even play a bit, too!)
void initHostGame(Address bindAddress, GameSettings *settings, Vector<string> &levelList, bool testMode, bool dedicatedServer)
{
   TNLAssert(!gServerGame, "already exists!");

   gServerGame = new ServerGame(bindAddress, settings, getServerMaxPlayers(), testMode, dedicatedServer);

   gServerGame->setReadyToConnectToMaster(true);
   seedRandomNumberGenerator(settings->getHostName());

   // Don't need to build our level list when in test mode because we're only running that one level stored in editor.tmp
   if(!testMode)
   {
      logprintf(LogConsumer::ServerFilter, "----------\nBitfighter server started [%s]", getTimeStamp().c_str());
      logprintf(LogConsumer::ServerFilter, "hostname=[%s], hostdescr=[%s]", gServerGame->getSettings()->getHostName().c_str(), 
                                                                            gServerGame->getSettings()->getHostDescr().c_str());

      logprintf(LogConsumer::ServerFilter, "Loaded %d levels:", levelList.size());
   }

   if(levelList.size())
   {
      gServerGame->buildBasicLevelInfoList(levelList);     // Take levels in gLevelList and create a set of empty levelInfo records
      gServerGame->resetLevelLoadIndex();

#ifndef ZAP_DEDICATED
      if(gClientGame)
         gClientGame->getUIManager()->getHostMenuUserInterface()->levelLoadDisplayDisplay = true;
#endif
   }
   else  // No levels!
   {
      abortHosting_noLevels();
      return;
   }

   // Do this even if there are no levels, so hostGame error handling will be triggered
   gServerGame->hostingModePhase = ServerGame::LoadingLevels;
}


// All levels loaded, we're ready to go
void hostGame()
{
   ConfigDirectories *folderManager = gServerGame->getSettings()->getConfigDirs();

   if(folderManager->levelDir == "")     // Never did resolve a leveldir... no hosting for you!
   {
      abortHosting_noLevels();           // Not sure this would ever get called...
      return;
   }

   gServerGame->hostingModePhase = ServerGame::Hosting;

   for(S32 i = 0; i < gServerGame->getLevelNameCount(); i++)
      logprintf(LogConsumer::ServerFilter, "\t%s [%s]", gServerGame->getLevelNameFromIndex(i).getString(), 
                gServerGame->getLevelFileNameFromIndex(i).c_str());

   if(gServerGame->getLevelNameCount())                  // Levels loaded --> start game!
      gServerGame->cycleLevel(ServerGame::FIRST_LEVEL);  // Start with the first level

   else        // No levels loaded... we'll crash if we try to start a game
   {
      abortHosting_noLevels();
      return;
   }

#ifndef ZAP_DEDICATED
   if(gClientGame)      // Should be true if this isn't a dedicated server...
   {
      HostMenuUserInterface *ui = gClientGame->getUIManager()->getHostMenuUserInterface();

      ui->levelLoadDisplayDisplay = false;
      ui->levelLoadDisplayFadeTimer.reset();

      gClientGame->joinGame(Address(), false, true);   // ...then we'll play, too!
   }
#endif
}


#ifndef ZAP_DEDICATED
// Draw the screen
void display()
{
   glFlush();

   UserInterface::renderCurrent();

   // Render master connection state if we're not connected
   // TODO: should this go elsewhere?
   if(gClientGame && gClientGame->getConnectionToMaster() &&
         gClientGame->getConnectionToMaster()->getConnectionState() != NetConnection::Connected)
   {
      glColor(Colors::white);
      UserInterface::drawStringf(10, 550, 15, "Master Server - %s", gConnectStatesTable[gClientGame->getConnectionToMaster()->getConnectionState()]);
   }

   // Swap the buffers. This this tells the driver to render the next frame from the contents of the
   // back-buffer, and to set all rendering operations to occur on what was the front-buffer.
   // Double buffering prevents nasty visual tearing from the application drawing on areas of the
   // screen that are being updated at the same time.
   SDL_GL_SwapBuffers();  // Use this if we convert to SDL
}
#endif


void gameIdle(U32 integerTime)
{
#ifndef ZAP_DEDICATED
   if(UserInterface::current)
      UserInterface::current->idle(integerTime);
#endif

   if(!(gServerGame && gServerGame->hostingModePhase == ServerGame::LoadingLevels))    // Don't idle games during level load
   {
#ifndef ZAP_DEDICATED
      if(gClientGame2)
      {
         gIniSettings.inputMode = InputModeJoystick;
         gClientGame1->mUserInterfaceData->get();
         gClientGame2->mUserInterfaceData->set();

         gClientGame = gClientGame2;
         gClientGame->idle(integerTime);

         gIniSettings.inputMode = InputModeKeyboard;
         gClientGame2->mUserInterfaceData->get();
         gClientGame1->mUserInterfaceData->set();
      }
      if(gClientGame1)
      {
         gClientGame = gClientGame1;
         gClientGame->idle(integerTime);
      }
#endif
      if(gServerGame)
         gServerGame->idle(integerTime);
   }
}

// This is the master idle loop that gets registered with GLUT and is called on every game tick.
// This in turn calls the idle functions for all other objects in the game.
void idle()
{
   if(gServerGame)
   {
      if(gServerGame->hostingModePhase == ServerGame::LoadingLevels)
         gServerGame->loadNextLevelInfo();
      else if(gServerGame->hostingModePhase == ServerGame::DoneLoadingLevels)
         hostGame();
   }

/*
   static S64 lastTimer = Platform::getHighPrecisionTimerValue(); // accurate, but possible wrong speed when overclocking or underclocking CPU
   static U32 lastTimer2 = Platform::getRealMilliseconds();  // right speed
   static F64 unusedFraction = 0;
   static S32 timerElapsed2 = 0;

   S64 currentTimer = Platform::getHighPrecisionTimerValue();
   U32 currentTimer2 = Platform::getRealMilliseconds();

   if(lastTimer > currentTimer) lastTimer=currentTimer; //Prevent freezing when currentTimer overflow -- seems very unlikely
   if(lastTimer2 > currentTimer2) lastTimer2=currentTimer2;

   F64 timeElapsed = Platform::getHighPrecisionMilliseconds(currentTimer - lastTimer) + unusedFraction;
   S32 integerTime1 = S32(timeElapsed);

   unusedFraction = timeElapsed - integerTime1;
   lastTimer = currentTimer;
   timerElapsed2 = timerElapsed2 + S32(currentTimer2 - lastTimer2) - integerTime1;
   if(timerElapsed2 < 0)  // getHighPrecisionTimerValue going slower then getRealMilliseconds
   {
      integerTime1 += timerElapsed2;
      timerElapsed2 = 0;
   }
   if(timerElapsed2 > 200)  // getHighPrecisionTimerValue going faster then getRealMilliseconds
   {
      integerTime1 += timerElapsed2 - 200;
      timerElapsed2 = 200;
   }
   lastTimer2 = currentTimer2;
   integerTime += integerTime1;
   */

   static S32 integerTime = 0;   // static, as we need to keep holding the value that was set
   static U32 prevTimer = 0;

   U32 currentTimer = Platform::getRealMilliseconds();
   integerTime += currentTimer - prevTimer;
   prevTimer = currentTimer;

   if(integerTime < -500 || integerTime > 5000)
      integerTime = 10;

   U32 sleepTime = 1;

   bool dedicated = gServerGame && gServerGame->isDedicated();

   if( ( dedicated && integerTime >= S32(1000 / gIniSettings.maxDedicatedFPS)) || 
       (!dedicated && integerTime >= S32(1000 / gIniSettings.maxFPS)) )
   {
      gameIdle(U32(integerTime));

#ifndef ZAP_DEDICATED
      if(!dedicated)
         display();          // Draw the screen if not dedicated
#endif
      integerTime = 0;

      if(!dedicated)
         sleepTime = 0;      
   }


   // So, what's with all the SDL code in here?  I looked at converting from GLUT to SDL, in order to get
   // a richer set of keyboard events.  Looks possible, but SDL appears to be missing some very handy
   // windowing code (e.g. the ability to resize or move a window) that GLUT has.  So until we find a
   // platform independent window library, we'll stick with GLUT, or maybe go to FreeGlut.
   // Note that moving to SDL will require our journaling system to be re-engineered.
   // Note too that SDL will require linking in SDL.lib and SDLMain.lib, and including the SDL.dll in the EXE folder.

#ifndef ZAP_DEDICATED
   // SDL requires an active polling loop.  We could use something like the following:
   SDL_Event event;

   while(SDL_PollEvent(&event))
   {
      if(event.type == SDL_QUIT) // Handle quit here
         exitToOs();

      Event::onEvent(&event);
   }
   // END SDL event polling
#endif


   // Sleep a bit so we don't saturate the system. For a non-dedicated server,
   // sleep(0) helps reduce the impact of OpenGL on windows.

   // If there are no players, set sleepTime to 40 to further reduce impact on the server.
   // We'll only go into this longer sleep on dedicated servers when there are no players.
   if(dedicated && gServerGame->isSuspended())
      sleepTime = 40;     // The higher this number, the less accurate the ping is on server lobby when empty, but the less power consumed.

   Platform::sleep(sleepTime);

}  // end idle()


void dedicatedServerLoop()
{
   for(;;)        // Loop forever!
      idle();     // Idly!
}

////////////////////////////////////////
////////////////////////////////////////

// Our logfiles
StdoutLogConsumer gStdoutLog;     // Logs to console, when there is one

FileLogConsumer gMainLog;
FileLogConsumer gServerLog;       // We'll apply a filter later on, in main()

////////////////////////////////////////
////////////////////////////////////////


extern void saveWindowMode(CIniFile *ini);

// Run when we're quitting the game, returning to the OS.  Saves settings and does some final cleanup to keep things orderly.
// There are currently only 6 ways to get here (i.e. 6 legitimate ways to exit Bitfighter): 
// 1) Hit escape during initial name entry screen
// 2) Hit escape from the main menu
// 3) Choose Quit from main menu
// 4) Host a game with no levels as a dedicated server
// 5) Admin issues a shutdown command to a remote dedicated server
// 6) Click the X on the window to close the game window   <=== NOTE: This scenario fails for me when running a dedicated server on windows.
void shutdownBitfighter()
{
   GameSettings *settings;

   // Avoid this function being called twice when we exit via methods 1-4 above
   if(!gClientGame && !gServerGame)
      exitToOs();

// Grab a pointer to settings wherever we can.  Note that gClientGame and gServerGame refer to the same copy.
#ifndef ZAP_DEDICATED
   if(gClientGame)
   {
      settings = gClientGame->getSettings();
      delete gClientGame;     // Destructor terminates connection to master
      gClientGame = NULL;
   }
#endif

   if(gServerGame)
   {
      settings = gServerGame->getSettings();
      delete gServerGame;     // Destructor terminates connection to master
      gServerGame = NULL;
   }

   TNLAssert(settings, "Should always have a value here!");

   SoundSystem::shutdown();

#ifndef ZAP_DEDICATED
   OGLCONSOLE_Quit();
   Joystick::shutdownJoystick();

   // Save settings to capture window position
   saveWindowMode(&gINI);
   // TODO: reimplement window position saving with SDL
   //   if(gIniSettings.displayMode == DISPLAY_MODE_WINDOWED)
   //      saveWindowPosition(glutGet(GLUT_WINDOW_X), glutGet(GLUT_WINDOW_Y));

   SDL_QuitSubSystem(SDL_INIT_VIDEO);
#endif

<<<<<<< HEAD
   saveSettingsToINI(&gINI, settings);    // Writes settings to the INI, then saves it to disk

   delete settings;
=======
   saveSettingsToINI(&gINI);    // Writes settings to the INI, then saves it to disk
//   gBanList.writeToFile();      // Writes ban list back to file XXX enable this when admin functionality is built in
>>>>>>> fa4b8877

   NetClassRep::logBitUsage();
   logprintf("Bye!");

   exitToOs();    // Do not pass Go
}


#ifndef ZAP_DEDICATED
void InitSdlVideo()
{
   // Information about the current video settings
   const SDL_VideoInfo* info = NULL;

   // Flags we will pass into SDL_SetVideoMode
   S32 flags = 0;

   // Init!
   SDL_Init(0);

   // First, initialize SDL's video subsystem
   if (SDL_InitSubSystem(SDL_INIT_VIDEO) < 0)
   {
      // Failed, exit
      logprintf(LogConsumer::LogFatalError, "SDL Video initialization failed: %s", SDL_GetError());
      exitToOs();
   }

   // Let's get some video information
   info = SDL_GetVideoInfo();

   if(!info)
   {
      // This should probably never happen
      logprintf(LogConsumer::LogFatalError, "SDL Video query failed: %s", SDL_GetError());
      exitToOs();
   }

   // Find the desktop width/height and initialize the ScreenInfo object with it
   gScreenInfo.init(info->current_w, info->current_h);

   // Now, we want to setup our requested
   // window attributes for our OpenGL window.
   // We want *at least* 5 bits of red, green
   // and blue. We also want at least a 16-bit
   // depth buffer.
   //
   // The last thing we do is request a double
   // buffered window. '1' turns on double
   // buffering, '0' turns it off.
   //
   // Note that we do not use SDL_DOUBLEBUF in
   // the flags to SDL_SetVideoMode. That does
   // not affect the GL attribute state, only
   // the standard 2D blitting setup.

   SDL_GL_SetAttribute( SDL_GL_RED_SIZE, 5 );
   SDL_GL_SetAttribute( SDL_GL_GREEN_SIZE, 5 );
   SDL_GL_SetAttribute( SDL_GL_BLUE_SIZE, 5 );
   SDL_GL_SetAttribute( SDL_GL_DEPTH_SIZE, 16 );
   SDL_GL_SetAttribute( SDL_GL_DOUBLEBUFFER, 1 );

   static const char *WINDOW_TITLE = "Bitfighter";
   SDL_WM_SetCaption(WINDOW_TITLE, WINDOW_TITLE);  // Icon name is same as window title -- set here so window will be created with proper name

   SDL_Surface* icon = SDL_LoadBMP("zap_win_icon.bmp");     // <=== TODO: put a real bmp here...
   SDL_WM_SetIcon(icon, NULL);

   // We want to request that SDL provide us with an OpenGL window, possibly in a fullscreen video mode.
   // Note the SDL_DOUBLEBUF flag is not required to enable double buffering when setting an OpenGL
   // video mode. Double buffering is enabled or disabled using the SDL_GL_DOUBLEBUFFER attribute.
   flags = SDL_OPENGL | SDL_HWSURFACE;

   // We don't need a size to initialize
   if(SDL_SetVideoMode(0, 0, 0, flags) == NULL)
   {
      logprintf(LogConsumer::LogWarning, "Unable to create hardware OpenGL window, falling back to software");

      flags = SDL_OPENGL;
      gScreenInfo.setHardwareSurface(false);

      if (SDL_SetVideoMode(0, 0, 0, flags) == NULL)
      {
         logprintf(LogConsumer::LogFatalError, "Unable to create OpenGL window: %s", SDL_GetError());
         exitToOs();
      }
   }
   else
   {
      logprintf("Using hardware OpenGL window");
      gScreenInfo.setHardwareSurface(true);
   }
}
#endif


// Now integrate INI settings with those from the command line and process them
void processStartupParams(GameSettings *settings)
{
   // These options can only be set on cmd line
   if(!gCmdLineSettings.server.empty())
      gBindAddress.set(gCmdLineSettings.server);

   if(!gCmdLineSettings.dedicated.empty())
      gBindAddress.set(gCmdLineSettings.dedicated);

   // Enable some logging...
   gMainLog.setMsgType(LogConsumer::LogConnectionProtocol, gIniSettings.logConnectionProtocol);
   gMainLog.setMsgType(LogConsumer::LogNetConnection, gIniSettings.logNetConnection);
   gMainLog.setMsgType(LogConsumer::LogEventConnection, gIniSettings.logEventConnection);
   gMainLog.setMsgType(LogConsumer::LogGhostConnection, gIniSettings.logGhostConnection);

   gMainLog.setMsgType(LogConsumer::LogNetInterface, gIniSettings.logNetInterface);
   gMainLog.setMsgType(LogConsumer::LogPlatform, gIniSettings.logPlatform);
   gMainLog.setMsgType(LogConsumer::LogNetBase, gIniSettings.logNetBase);
   gMainLog.setMsgType(LogConsumer::LogUDP, gIniSettings.logUDP);

   gMainLog.setMsgType(LogConsumer::LogFatalError, gIniSettings.logFatalError); 
   gMainLog.setMsgType(LogConsumer::LogError, gIniSettings.logError); 
   gMainLog.setMsgType(LogConsumer::LogWarning, gIniSettings.logWarning); 
   gMainLog.setMsgType(LogConsumer::LogConnection, gIniSettings.logConnection); 
   gMainLog.setMsgType(LogConsumer::LogLevelLoaded, gIniSettings.logLevelLoaded); 
   gMainLog.setMsgType(LogConsumer::LogLuaObjectLifecycle, gIniSettings.logLuaObjectLifecycle); 
   gMainLog.setMsgType(LogConsumer::LuaLevelGenerator, gIniSettings.luaLevelGenerator); 
   gMainLog.setMsgType(LogConsumer::LuaBotMessage, gIniSettings.luaBotMessage); 
   gMainLog.setMsgType(LogConsumer::ServerFilter, gIniSettings.serverFilter); 


   settings->initServerPassword(gCmdLineSettings.serverPassword, gIniSettings.serverPassword);
   settings->initAdminPassword(gCmdLineSettings.adminPassword, gIniSettings.adminPassword);
   settings->initLevelChangePassword(gCmdLineSettings.levelChangePassword, gIniSettings.levelChangePassword);

   ConfigDirectories *folderManager = settings->getConfigDirs();

   folderManager->resolveLevelDir(); 

   if(gIniSettings.levelDir == "")                       // If there is nothing in the INI,
      gIniSettings.levelDir = folderManager->levelDir;   // write a good default to the INI

   settings->initHostName(gCmdLineSettings.hostname, gIniSettings.hostname);
   settings->initHostDescr(gCmdLineSettings.hostdescr, gIniSettings.hostdescr);

   if(gCmdLineSettings.hostaddr != "")
      gBindAddress.set(gCmdLineSettings.hostaddr);
   else if(gIniSettings.hostaddr != "")
      gBindAddress.set(gIniSettings.hostaddr);
   // else stick with default defined earlier


   if(gCmdLineSettings.displayMode != DISPLAY_MODE_UNKNOWN)
      gIniSettings.displayMode = gCmdLineSettings.displayMode;    // Simply clobber the gINISettings copy

   if(gCmdLineSettings.xpos != -9999)
      gIniSettings.winXPos = gCmdLineSettings.xpos;
   if(gCmdLineSettings.ypos != -9999)
      gIniSettings.winYPos = gCmdLineSettings.ypos;
   if(gCmdLineSettings.winWidth > 0)
      gIniSettings.winSizeFact = max((F32) gCmdLineSettings.winWidth / (F32) gScreenInfo.getGameCanvasWidth(), gScreenInfo.getMinScalingFactor());

   Game::setMasterAddress(gCmdLineSettings.masterAddress, gIniSettings.masterAddress);    // The INI one will always have a value
   

   if(gCmdLineSettings.name != "")                          // We'll clobber the INI file setting.  Since this
      gIniSettings.name = gCmdLineSettings.name;            // setting is never saved, we won't mess up our INI

   if(gCmdLineSettings.password != "")                      // We'll clobber the INI file setting.  Since this
      gIniSettings.password = gCmdLineSettings.password;    // setting is never saved, we won't mess up our INI


#ifndef ZAP_DEDICATED
   if(!gCmdLineSettings.dedicatedMode)                      // Create ClientGame object
   {
      gClientGame1 = new ClientGame(Address(), settings);   //   Let the system figure out IP address and assign a port
      gClientGame = gClientGame1;

      gClientGame->setLoginPassword(gCmdLineSettings.password, gIniSettings.password, gIniSettings.lastPassword);

       // Put any saved filename into the editor file entry thingy
      gClientGame->getUIManager()->getLevelNameEntryUserInterface()->setString(gIniSettings.lastEditorName);

      //gClientGame2 = new ClientGame(Address());   //  !!! 2-player split-screen game in same game.

      if(gIniSettings.name == "")
      {
         if(gClientGame2)
         {
            gClientGame = gClientGame2;
            gClientGame1->mUserInterfaceData->get();
            gClientGame->getUIManager()->getNameEntryUserInterface()->activate();
            gClientGame2->mUserInterfaceData->get();
            gClientGame1->mUserInterfaceData->set();
            gClientGame = gClientGame1;
         }
         gClientGame->getUIManager()->getNameEntryUserInterface()->activate();
         seedRandomNumberGenerator(gIniSettings.lastName);
      }
      else
      {
         if(gClientGame2)
         {
            gClientGame = gClientGame2;
            gClientGame1->mUserInterfaceData->get();

            gClientGame2->mUserInterfaceData->get();
            gClientGame1->mUserInterfaceData->set();
            gClientGame = gClientGame1;
         }
         gClientGame->getUIManager()->getMainMenuUserInterface()->activate();

         gClientGame->setReadyToConnectToMaster(true);         // Set elsewhere if in dedicated server mode
         seedRandomNumberGenerator(gIniSettings.name);
      }
   }
#endif
}


void setupLogging(const string &logDir)
{
   // Specify which events each logfile will listen for
   S32 events = LogConsumer::AllErrorTypes | LogConsumer::LogConnection | LogConsumer::LuaLevelGenerator | LogConsumer::LuaBotMessage;

   gMainLog.init(joindir(logDir, "bitfighter.log"), "w");
   //gMainLog.setMsgTypes(events);  ==> set from INI settings     
   gMainLog.logprintf("------ Bitfighter Log File ------");

   gStdoutLog.setMsgTypes(events);   // writes to stdout

   gServerLog.init(joindir(logDir, "bitfighter_server.log"), "a");
   gServerLog.setMsgTypes(LogConsumer::AllErrorTypes | LogConsumer::ServerFilter | LogConsumer::StatisticsFilter); 
   gStdoutLog.logprintf("Welcome to Bitfighter!");
}


#ifndef ZAP_DEDICATED
// Actually put us in windowed or full screen mode.  Pass true the first time this is used, false subsequently.
// This has the unfortunate side-effect of triggering a mouse move event.  
void actualizeScreenMode(bool changingInterfaces)
{

   // TODO: reimplement window positioning - difficult with SDL since it doesn't have much access to the
   // window manager; however, it may be possible to do position upon start-up, but not save when exiting

   //   if(gIniSettings.oldDisplayMode == DISPLAY_MODE_WINDOWED && !first)
   //   {
   //      gIniSettings.winXPos = glutGet(GLUT_WINDOW_X);
   //      gIniSettings.winYPos = glutGet(GLUT_WINDOW_Y);
   //
   //      gINI.SetValueI("Settings", "WindowXPos", gIniSettings.winXPos, true);
   //      gINI.SetValueI("Settings", "WindowYPos", gIniSettings.winYPos, true);
   //   }

   if(changingInterfaces)
      gClientGame->getUIManager()->getPrevUI()->onPreDisplayModeChange();
   else
      UserInterface::current->onPreDisplayModeChange();

   DisplayMode displayMode = gIniSettings.displayMode;

   gScreenInfo.resetGameCanvasSize();     // Set GameCanvasSize vars back to their default values

   // When we're in the editor, let's take advantage of the entire screen unstretched
   if(UserInterface::current->getMenuID() == EditorUI && 
         (gIniSettings.displayMode == DISPLAY_MODE_FULL_SCREEN_STRETCHED || gIniSettings.displayMode == DISPLAY_MODE_FULL_SCREEN_UNSTRETCHED))
   {
      // Smaller values give bigger magnification; makes small things easier to see on full screen
      F32 magFactor = 0.85f;      

      // For screens smaller than normal, we need to readjust magFactor to make sure we get the full canvas height crammed onto
      // the screen; otherwise our dock will break.  Since this mode is only used in the editor, we don't really care about
      // screen width; tall skinny screens will work just fine.
      magFactor = max(magFactor, (F32)gScreenInfo.getGameCanvasHeight() / (F32)gScreenInfo.getPhysicalScreenHeight());

      gScreenInfo.setGameCanvasSize(S32(gScreenInfo.getPhysicalScreenWidth() * magFactor), S32(gScreenInfo.getPhysicalScreenHeight() * magFactor));

      displayMode = DISPLAY_MODE_FULL_SCREEN_STRETCHED; 
   }

   S32 sdlVideoFlags = 0;
   S32 sdlWindowWidth, sdlWindowHeight;
   F64 orthoLeft = 0, orthoRight = 0, orthoTop = 0, orthoBottom = 0;

   // Always use OpenGL
   sdlVideoFlags = gScreenInfo.isHardwareSurface() ? SDL_OPENGL | SDL_HWSURFACE : SDL_OPENGL;

   // Set up variables according to display mode
   switch (displayMode)
   {
   case DISPLAY_MODE_FULL_SCREEN_STRETCHED:
      sdlWindowWidth = gScreenInfo.getPhysicalScreenWidth();
      sdlWindowHeight = gScreenInfo.getPhysicalScreenHeight();
      sdlVideoFlags |= SDL_FULLSCREEN;

      orthoRight = gScreenInfo.getGameCanvasWidth();
      orthoBottom = gScreenInfo.getGameCanvasHeight();
      break;

   case DISPLAY_MODE_FULL_SCREEN_UNSTRETCHED:
      sdlWindowWidth = gScreenInfo.getPhysicalScreenWidth();
      sdlWindowHeight = gScreenInfo.getPhysicalScreenHeight();
      sdlVideoFlags |= SDL_FULLSCREEN;

      orthoLeft = -1 * (gScreenInfo.getHorizDrawMargin());
      orthoRight = gScreenInfo.getGameCanvasWidth() + gScreenInfo.getHorizDrawMargin();
      orthoBottom = gScreenInfo.getGameCanvasHeight() + gScreenInfo.getVertDrawMargin();
      orthoTop = -1 * (gScreenInfo.getVertDrawMargin());
      break;

   default:  //  DISPLAY_MODE_WINDOWED
      sdlWindowWidth = (S32) floor((F32)gScreenInfo.getGameCanvasWidth()  * gIniSettings.winSizeFact + 0.5f);
      sdlWindowHeight = (S32) floor((F32)gScreenInfo.getGameCanvasHeight() * gIniSettings.winSizeFact + 0.5f);
      sdlVideoFlags |= SDL_RESIZABLE;

      orthoRight = gScreenInfo.getGameCanvasWidth();
      orthoBottom = gScreenInfo.getGameCanvasHeight();
      break;
   }

   // Set the SDL screen size and change to it
   if(SDL_SetVideoMode(sdlWindowWidth, sdlWindowHeight, 0, sdlVideoFlags) == NULL)
         logprintf(LogConsumer::LogFatalError, "Setting display mode failed: %s", SDL_GetError());

   // Now save the new window dimensions in ScreenInfo
   gScreenInfo.setWindowSize(sdlWindowWidth, sdlWindowHeight);

   glClearColor( 0, 0, 0, 0 );

   glViewport(0, 0, sdlWindowWidth, sdlWindowHeight);

   glMatrixMode(GL_PROJECTION);
   glLoadIdentity();

   // The best understanding I can get for glOrtho is that these are the coordinates you want to appear at the four corners of the
   // physical screen. If you want a "black border" down one side of the screen, you need to make left negative, so that 0 would
   // appear some distance in from the left edge of the physical screen.  The same applies to the other coordinates as well.
   glOrtho(orthoLeft, orthoRight, orthoBottom, orthoTop, 0, 1);

   glMatrixMode(GL_MODELVIEW);
   glLoadIdentity();

   // Do the scissoring
   if (displayMode == DISPLAY_MODE_FULL_SCREEN_UNSTRETCHED)
   {
      glScissor(gScreenInfo.getHorizPhysicalMargin(),    // x
                gScreenInfo.getVertPhysicalMargin(),     // y
                gScreenInfo.getDrawAreaWidth(),          // width
                gScreenInfo.getDrawAreaHeight());        // height

      glEnable(GL_SCISSOR_TEST);    // Turn on clipping to keep the margins clear
   }
   else
      glDisable(GL_SCISSOR_TEST);


   glBlendFunc(GL_SRC_ALPHA, GL_ONE_MINUS_SRC_ALPHA);
   glLineWidth(gDefaultLineWidth);

   if(gIniSettings.useLineSmoothing)
   {
      glEnable(GL_LINE_SMOOTH);
      //glHint(GL_LINE_SMOOTH_HINT, GL_NICEST);
      glEnable(GL_BLEND);
   }


   UserInterface::current->onDisplayModeChange();     // Notify the UI that the screen has changed mode
}


void setJoystick(ControllerTypeType jsType)
{
   // Set joystick type if we found anything other than None or Unknown
   // Otherwise, it makes more sense to remember what the user had last specified

   if (jsType != NoController && jsType != UnknownController && jsType != GenericController)
      gIniSettings.joystickType = jsType;
   // else do nothing and leave the value we read from the INI file alone

   // Set primary input to joystick if any controllers were found, even a generic one
   if(jsType == NoController || jsType == UnknownController)
      gIniSettings.inputMode = InputModeKeyboard;
   else
      gIniSettings.inputMode = InputModeJoystick;
}
#endif


// Function to handle one-time update tasks
// Use this when upgrading, and changing something like the name of an INI parameter.  The old version is stored in
// gIniSettings.version, and the new version is in BUILD_VERSION.
void checkIfThisIsAnUpdate()
{
   if(gIniSettings.version == BUILD_VERSION)
      return;

   // Wipe out all comments; they will be replaced with any updates
   gINI.deleteHeaderComments();
   gINI.deleteAllSectionComments();

   // version specific changes
   // 015a
   if(gIniSettings.version < 1836)
      gIniSettings.useLineSmoothing = true;

   // after 015a
   if(gIniSettings.version < 1840 && gIniSettings.maxBots == 127)
      gIniSettings.maxBots = 10;
}


#ifdef USE_BFUP
#include <direct.h>
#include <stdlib.h>
#include "stringUtils.h"      // For itos

// This block is Windows only, so it can do all sorts of icky stuff...
void launchUpdater(string bitfighterExecutablePathAndFilename)
{
   string updaterPath = ExtractDirectory(bitfighterExecutablePathAndFilename) + "\\updater";
   string updaterFileName = updaterPath + "\\bfup.exe";

   S32 buildVersion = gCmdLineSettings.forceUpdate ? 0 : BUILD_VERSION;

   S64 result = (S64) ShellExecuteA( NULL, NULL, updaterFileName.c_str(), itos(buildVersion).c_str(), updaterPath.c_str(), SW_SHOW );

   string msg = "";

   switch(result)
   {
   case 0:
      msg = "The operating system is out of memory or resources.";
      break;
   case ERROR_FILE_NOT_FOUND:
      msg = "The specified file was not found (tried " + updaterFileName + ").";
      break;
   case ERROR_PATH_NOT_FOUND:
      msg = "The specified path was not found (tried " + updaterFileName + ").";
      break;
   case ERROR_BAD_FORMAT:
      msg = "The .exe file is invalid (non-Win32 .exe or error in .exe image --> tried " + updaterFileName + ").";
      break;
   case SE_ERR_ACCESSDENIED:
      msg = "The operating system denied access to the specified file (tried " + updaterFileName + ").";
      break;
   case SE_ERR_ASSOCINCOMPLETE:
      msg = "The file name association is incomplete or invalid (tried " + updaterFileName + ").";;
      break;
   case SE_ERR_DDEBUSY:
      msg = "The DDE transaction could not be completed because other DDE transactions were being processed.";
      break;
   case SE_ERR_DDEFAIL:
      msg = "The DDE transaction failed.";
      break;
   case SE_ERR_DDETIMEOUT:
      msg = "The DDE transaction could not be completed because the request timed out.";
      break;
   case SE_ERR_DLLNOTFOUND:
      msg = "The specified DLL was not found.";
      break;
   case SE_ERR_NOASSOC:
      msg = "There is no application associated with the given file name extension.";
      break;
   case SE_ERR_OOM:
      msg = "There was not enough memory to complete the operation.";
      break;
   case SE_ERR_SHARE:
      msg = "A sharing violation occurred.";
      break;
   }

   if(msg != "")
      logprintf(LogConsumer::LogError, "Could not launch updater, returned error: %s", msg.c_str());
}
#endif

};  // namespace Zap


using namespace Zap;

////////////////////////////////////////
////////////////////////////////////////
// main()
////////////////////////////////////////
////////////////////////////////////////


#ifdef TNL_OS_XBOX
int zapmain(int argc, char **argv)
#else
int main(int argc, char **argv)
#endif
{

#ifdef TNL_OS_MAC_OSX
   // Move to the application bundle's path (RDW)
   moveToAppPath();
#endif

   GameSettings *settings = new GameSettings(); // Will be deleted in shutdownBitfighter()

   // Put all cmd args into a Vector for easier processing
   Vector<string> argVector(argc - 1);

   for(S32 i = 1; i < argc; i++)
      argVector.push_back(argv[i]);

   ConfigDirectories *folderManager = settings->getConfigDirs();

   gCmdLineSettings.readParams(settings, argVector, 0);   // Read first tranche of cmd line params, needed to resolve folder locations
   folderManager->resolveDirs(settings);                  // Resolve all folders except for levels folder, which is resolved later

   // Before we go any further, we should get our log files in order.  Now we know where they'll be, as the 
   // only way to specify a non-standard location is via the command line, which we've now read.
   setupLogging(folderManager->logDir);

   gCmdLineSettings.readParams(settings, argVector, 1);   // Read remaining cmd line params 

   // Load the INI file
   gINI.SetPath(joindir(folderManager->iniDir, "bitfighter.ini"));
   gIniSettings.init();                   // Init struct that holds INI settings

<<<<<<< HEAD
   loadSettingsFromINI(&gINI, settings);  // Read INI
=======
   loadSettingsFromINI(&gINI);         // Read INI
   gBanList.readFromFile();            // Read ban list file
>>>>>>> fa4b8877

   processStartupParams(settings);        // And merge command line params and INI settings
   Ship::computeMaxFireDelay();           // Look over weapon info and get some ranges, which we'll need before we start sending data

   if(gCmdLineSettings.dedicatedMode)
   {
      Vector<string> levels = LevelListLoader::buildLevelList(folderManager->levelDir, settings->getLevelSkipList());
      initHostGame(gBindAddress, settings, levels, false, true);       // Start hosting
   }

   SoundSystem::init(folderManager->sfxDir, folderManager->musicDir);  // Even dedicated server needs sound these days
   
   checkIfThisIsAnUpdate();


#ifndef ZAP_DEDICATED
   if(gClientGame)     // Only exists when we're starting up in interactive mode, as opposed to running a dedicated server
   {
      FXManager::init();                           // Get ready for sparks!!  C'mon baby!!
      Joystick::populateJoystickStaticData();      // Build static data needed for joysticks
      Joystick::initJoystick();                    // Initialize joystick system
      resetKeyStates();                            // Reset keyboard state mapping to show no keys depressed
      ControllerTypeType controllerType = Joystick::autodetectJoystickType();
      setJoystick(controllerType);                 // Will override INI settings, so process INI first

      
#ifdef TNL_OS_MAC_OSX
      moveToAppPath();        // On OS X, make sure we're in the right directory
#endif

      InitSdlVideo();         // Get our main SDL rendering window all set up
      SDL_EnableUNICODE(1);   // Activate unicode ==> http://sdl.beuc.net/sdl.wiki/SDL_EnableUNICODE
      SDL_EnableKeyRepeat(SDL_DEFAULT_REPEAT_DELAY, SDL_DEFAULT_REPEAT_INTERVAL);      // SDL_DEFAULT_REPEAT_DELAY defined as 500

      atexit(shutdownBitfighter);      // If user clicks the X on their game window, this runs shutdownBitfighter()
      actualizeScreenMode(false);      // Create a display window

      gConsole = OGLCONSOLE_Create();  // Create our console *after* the screen mode has been actualized

#ifdef USE_BFUP
      if(gIniSettings.useUpdater)
         launchUpdater(argv[0]);       // Spawn external updater tool to check for new version of Bitfighter -- Windows only
#endif

   }
#endif
   dedicatedServerLoop();              // Loop forever, running the idle command endlessly

   return 0;
}
<|MERGE_RESOLUTION|>--- conflicted
+++ resolved
@@ -203,7 +203,6 @@
 
 BanList gBanList;         // Our ban list
 
-
 void exitToOs(S32 errcode)
 {
 #ifdef TNL_OS_XBOX
@@ -676,14 +675,10 @@
    SDL_QuitSubSystem(SDL_INIT_VIDEO);
 #endif
 
-<<<<<<< HEAD
    saveSettingsToINI(&gINI, settings);    // Writes settings to the INI, then saves it to disk
+//   gBanList.writeToFile();      // Writes ban list back to file XXX enable this when admin functionality is built in
 
    delete settings;
-=======
-   saveSettingsToINI(&gINI);    // Writes settings to the INI, then saves it to disk
-//   gBanList.writeToFile();      // Writes ban list back to file XXX enable this when admin functionality is built in
->>>>>>> fa4b8877
 
    NetClassRep::logBitUsage();
    logprintf("Bye!");
@@ -1206,12 +1201,7 @@
    gINI.SetPath(joindir(folderManager->iniDir, "bitfighter.ini"));
    gIniSettings.init();                   // Init struct that holds INI settings
 
-<<<<<<< HEAD
    loadSettingsFromINI(&gINI, settings);  // Read INI
-=======
-   loadSettingsFromINI(&gINI);         // Read INI
-   gBanList.readFromFile();            // Read ban list file
->>>>>>> fa4b8877
 
    processStartupParams(settings);        // And merge command line params and INI settings
    Ship::computeMaxFireDelay();           // Look over weapon info and get some ranges, which we'll need before we start sending data

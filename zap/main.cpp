////////////////////////
//To do prior to 1.0 release
//
////////////////////////
// Nitnoid
// Make color defs below constant... need to change associated externs too!

// Some time
// Add mouse coords to diagnostics screen, raw key codes

// Long term
// Admin select level w/ preview(?)

//Test:
// Do ships remember their spawn points?  How about robots?
// Does chat now work properly when ship is dead?  no
// Do LuaShip proxies remain constant over time (i.e. does 013 fix for Buvet.bot now work?)
// Make sure things work when ship is deleted.  Do we get nils back (and not crashes)?


// Ideas for interactive help/tutorial:
//=======================================
// Mine: Explodes when ships fly too close
// Beware: Enemy mines are hard to see!        (plant your own w/ the mine layer weapon)
// Teleport: takes you to another location on the map
// Friendly FF: Lets friendly ships pass
// Enemy FF: Lets enemy ships pass - destroy by shooting the base
// Neutral FF: Claim it for your team by repairing with the repair module
// Friendly Turret: Targets enemies, but won't hurt you (on purpose)
// Enemy Turret: Defends enemy teritory.  Destroy with multiple shots
// Neutral turret: Claim it for your team by repairing with the repair module
// Timer shows time left in game
// Heatlh indicator shows health left
// basic controls:  x/x/x/x to move; use 1,2,3 to select weapons; <c> shows overview map
// Messages will appear here -->
// See current game info by pressing [F2]



// Random point in zone, random zone, isInCaptureZone should return actual capture zone
// backport player count stuff

/*
XXX need to document timers, new luavec stuff XXX

/shutdown enhancements: on screen timer after msg dismissed, instant dismissal of local notice, notice in join menu, shutdown after level, auto shutdown when quitting and players connected

 */
/* Fixes after 016
<h2>New features</h2>
<ul>
<li>
</ul>


// Scripting nots
bot:findItems --> findItems
bot:findGlobalItems --> findItems

printToOglConsole --> printToConsole
include (replaces require)

*/



//-----------------------------------------------------------------------------------
//
// Bitfighter - A multiplayer vector graphics space game
// Based on Zap demo released for Torque Network Library by GarageGames.com
//
// Derivative work copyright (C) 2008-2009 Chris Eykamp
// Original work copyright (C) 2004 GarageGames.com, Inc.
// Other code copyright as noted
//
// This program is free software; you can redistribute it and/or modify
// it under the terms of the GNU General Public License as published by
// the Free Software Foundation; either version 2 of the License, or
// (at your option) any later version.
//
// This program is distributed in the hope that it will be useful (and fun!),
// but WITHOUT ANY WARRANTY; without even the implied warranty of
// MERCHANTABILITY or FITNESS FOR A PARTICULAR PURPOSE.  See the
// GNU General Public License for more details.
//
// You should have received a copy of the GNU General Public License
// along with this program; if not, write to the Free Software
// Foundation, Inc., 59 Temple Place, Suite 330, Boston, MA  02111-1307  USA
//
//------------------------------------------------------------------------------------

#ifdef _MSC_VER
#  pragma warning (disable: 4996)     // Disable POSIX deprecation, certain security warnings that seem to be specific to VC++
#endif

#include "IniFile.h"

#include "tnl.h"
#include "tnlRandom.h"
#include "tnlGhostConnection.h"
#include "tnlJournal.h"

#include "zapjournal.h"

#include "md5wrapper.h"


using namespace TNL;

#ifndef ZAP_DEDICATED
#  include "UIGame.h"
#  include "UINameEntry.h"
#  include "UIEditor.h"
#  include "UIErrorMessage.h"
#  include "Cursor.h"          // For cursor defs
#  include "Joystick.h"
#  include "Event.h"
#  include "SDL.h"

#  ifdef TNL_OS_MOBILE
#    include "SDL_opengles.h"
#  else
#    include "SDL_opengl.h"
#  endif

#  include "VideoSystem.h"
#  include "ClientGame.h"
#endif

#include "ServerGame.h"
#include "version.h"       // For BUILD_VERSION def
#include "Colors.h"
#include "ScreenInfo.h"
#include "stringUtils.h"
#include "BanList.h"
#include "dataConnection.h"
#include "game.h"
#include "SoundSystem.h"
#include "InputCode.h"     // initializeKeyNames()
#include "ClientInfo.h"
#include "Console.h"       // For access to console

#include <math.h>
#include <stdarg.h>

#ifdef WIN32
// For writeToConsole()
#  include <windows.h>
#  include <io.h>
#  include <fcntl.h>
#  include <shellapi.h>

#  define USE_BFUP
#endif

#if defined(TNL_OS_MAC_OSX) || defined(TNL_OS_IOS)
#  include "Directory.h"
#  include <unistd.h>
#endif


#ifdef __MINGW32__
#undef main
#endif


// Maybe don't enable by default?
//#if defined(TNL_OS_LINUX) && defined(ZAP_DEDICATED)
//#define USE_EXCEPTION_BACKTRACE
//#endif

#ifdef USE_EXCEPTION_BACKTRACE
#  include <execinfo.h>
#  include <signal.h>
#endif


namespace Zap
{
#ifndef ZAP_DEDICATED
   extern Vector<ClientGame *> gClientGames;
#endif

// Handle any md5 requests
md5wrapper md5;


bool gShowAimVector = false;     // Do we render an aim vector?  This should probably not be a global, but until we find a better place for it...

CIniFile gINI("dummy");          // This is our INI file.  Filename set down in main(), but compiler seems to want an arg here.
Console gConsole;                // For the moment, we'll just have one console for everything.  This may change later, but probably won't.


// Some colors -- other candidates include global and local chat colors, which are defined elsewhere.  Include here?
Color gNexusOpenColor(0, 0.7, 0);
Color gNexusClosedColor(0.85, 0.3, 0);
Color gErrorMessageTextColor(Colors::paleRed);
Color gNeutralTeamColor(Colors::gray80);        // Objects that are neutral (on team -1)
Color gHostileTeamColor(Colors::gray50);        // Objects that are "hostile-to-all" (on team -2)
Color gMasterServerBlue(0.8, 0.8, 1);           // Messages about successful master server statii
Color gHelpTextColor(Colors::green);
Color EDITOR_WALL_FILL_COLOR(.5, .5, 1); 

S32 gMaxPolygonPoints = 32;                     // Max number of points we can have in Walls, Nexuses, LoadoutZones, etc.

DataConnection *dataConn = NULL;

U16 DEFAULT_GAME_PORT = 28000;

ScreenInfo gScreenInfo;

ZapJournal gZapJournal;          // Our main journaling object

S32 LOADOUT_PRESETS = 3;

void exitToOs(S32 errcode)
{
#ifdef TNL_OS_XBOX
   extern void xboxexit();
   xboxexit();
#else
   exit(errcode);
#endif
}


// Exit the game, back to the OS
void exitToOs()
{
   exitToOs(0);
}


void shutdownBitfighter();    // Forward declaration

// If we can't load any levels, here's the plan...
void abortHosting_noLevels()
{
   TNLAssert(gServerGame, "gServerGame should always exist here!");

   if(gServerGame->isDedicated())  
   {
      FolderManager *folderManager = gServerGame->getSettings()->getFolderManager();
      const char *levelDir = folderManager->levelDir.c_str();

      logprintf(LogConsumer::LogError,     "No levels found in folder %s.  Cannot host a game.", levelDir);
      logprintf(LogConsumer::ServerFilter, "No levels found in folder %s.  Cannot host a game.", levelDir);
   }


#ifndef ZAP_DEDICATED
   for(S32 i = 0; i < gClientGames.size(); i++)
   {
      UIManager *uiManager = gClientGames[i]->getUIManager();

      ErrorMessageUserInterface *errUI = static_cast<ErrorMessageUserInterface *>(uiManager->getUI(ErrorMessageUI));

      FolderManager *folderManager = gServerGame->getSettings()->getFolderManager();
      string levelDir = folderManager->levelDir;

      errUI->reset();
      errUI->setTitle("HOUSTON, WE HAVE A PROBLEM");
      errUI->setMessage(1, "No levels were loaded.  Cannot host a game.");
      errUI->setMessage(3, "Check the LevelDir parameter in your INI file,");
      errUI->setMessage(4, "or your command-line parameters to make sure");
      errUI->setMessage(5, "you have correctly specified a folder containing");
      errUI->setMessage(6, "valid level files.");
      errUI->setMessage(8, "Trying to load levels from folder:");
      errUI->setMessage(9, levelDir == "" ? "<<Unresolvable>>" : levelDir.c_str());

      uiManager->activate(ErrorMessageUI);

      HostMenuUserInterface *menuUI = static_cast<HostMenuUserInterface *>(uiManager->getUI(HostingUI));
      menuUI->levelLoadDisplayDisplay = false;
      menuUI->levelLoadDisplayFadeTimer.clear();
   }
#endif

   delete gServerGame;  // need gServerGame for above message
   gServerGame = NULL;

#ifndef ZAP_DEDICATED
   if(gClientGames.size() == 0)
#endif
      shutdownBitfighter();      // Quit in an orderly fashion
}


// GCC thinks min isn't defined, VC++ thinks it is
#ifndef min
#  define min(a,b) ((a) <= (b) ? (a) : (b))
#endif

// This is not a very good way of seeding the prng, but it should generate unique, if not cryptographicly secure, streams.
// We'll get 4 bytes from the time, up to 12 bytes from the name, and any left over slots will be filled with unitialized junk.
void seedRandomNumberGenerator(string name)
{
   U32 seconds = Platform::getRealMilliseconds();
   const S32 timeByteCount = 4;
   const S32 totalByteCount = 16;

   S32 nameBytes = min((S32)name.length(), totalByteCount - timeByteCount);     // # of bytes we get from the provided name

   unsigned char buf[totalByteCount];

   // Bytes from the time
   buf[0] = U8(seconds);
   buf[1] = U8(seconds >> 8);
   buf[2] = U8(seconds >> 16);
   buf[3] = U8(seconds >> 24);

   // Bytes from the name
   for(S32 i = 0; i < nameBytes; i++)
      buf[i + timeByteCount] = name.at(i);

   Random::addEntropy(buf, totalByteCount);     // May be some uninitialized bytes at the end of the buffer, but that's ok
}


////////////////////////////////////////
////////////////////////////////////////
// Call this function when running game in console mode; causes output to be dumped to console, if it was run from one
// Loosely based on http://www.codeproject.com/KB/dialog/ConsoleAdapter.aspx
bool writeToConsole()
{

#if defined(WIN32) && (_WIN32_WINNT >= 0x0500)
   // _WIN32_WINNT is needed in case of compiling for old windows 98 (this code won't work for windows 98)
   if(!AttachConsole(-1))
      return false;

   try
   {
      int m_nCRTOut = _open_osfhandle((intptr_t) GetStdHandle(STD_OUTPUT_HANDLE), _O_TEXT);
      if(m_nCRTOut == -1)
         return false;

      FILE *m_fpCRTOut = _fdopen( m_nCRTOut, "w" );

      if( !m_fpCRTOut )
         return false;

      *stdout = *m_fpCRTOut;

      //// If clear is not done, any cout statement before AllocConsole will 
      //// cause, the cout after AllocConsole to fail, so this is very important
      // But here, we're not using AllocConsole...
      //std::cout.clear();
   }
   catch ( ... )
   {
      return false;
   } 
#endif    
   return true;
}


// Host a game (and maybe even play a bit, too!)
void initHostGame(GameSettings *settings, const Vector<string> &levelList, bool testMode, bool dedicatedServer)
{
   TNLAssert(!gServerGame, "already exists!");
   if(gServerGame)
   {
      delete gServerGame;
      gServerGame = NULL;
   }

   Address address(IPProtocol, Address::Any, DEFAULT_GAME_PORT);     // Equivalent to ("IP:Any:28000")
   address.set(settings->getHostAddress());                          // May overwrite parts of address, depending on what getHostAddress contains

   gServerGame = new ServerGame(address, settings, testMode, dedicatedServer);

   gServerGame->setReadyToConnectToMaster(true);
   seedRandomNumberGenerator(settings->getHostName());

   // Don't need to build our level list when in test mode because we're only running that one level stored in editor.tmp
   if(!testMode)
   {
      logprintf(LogConsumer::ServerFilter, "----------\nBitfighter server started [%s]", getTimeStamp().c_str());
      logprintf(LogConsumer::ServerFilter, "hostname=[%s], hostdescr=[%s]", gServerGame->getSettings()->getHostName().c_str(), 
                                                                            gServerGame->getSettings()->getHostDescr().c_str());

      logprintf(LogConsumer::ServerFilter, "Loaded %d levels:", levelList.size());
   }

   if(levelList.size())
   {
      gServerGame->buildBasicLevelInfoList(levelList);     // Take levels in gLevelList and create a set of empty levelInfo records
      gServerGame->resetLevelLoadIndex();

#ifndef ZAP_DEDICATED
      for(S32 i = 0; i < gClientGames.size(); i++)
         gClientGames[i]->getUIManager()->getHostMenuUserInterface()->levelLoadDisplayDisplay = true;
#endif
   }
   else  // No levels!
   {
      abortHosting_noLevels();
      return;
   }

   // Do this even if there are no levels, so hostGame error handling will be triggered
   gServerGame->hostingModePhase = ServerGame::LoadingLevels;
}


// All levels loaded, we're ready to go
void hostGame()
{
   if(!gServerGame->startHosting())
   {
      abortHosting_noLevels();
      return;
   }

#ifndef ZAP_DEDICATED
   for(S32 i = 0; i < gClientGames.size(); i++)      // Should be true if this isn't a dedicated server...
   {
      HostMenuUserInterface *ui = gClientGames[i]->getUIManager()->getHostMenuUserInterface();

      ui->levelLoadDisplayDisplay = false;
      ui->levelLoadDisplayFadeTimer.reset();

      gClientGames[i]->joinGame(Address(), false, true);   // ...then we'll play, too!
   }
#endif
}


// Clear screen -- force clear of "black bars" area to avoid flickering on some video cards
static void clearScreen()
{
#ifndef ZAP_DEDICATED

   bool scissorMode = glIsEnabled(GL_SCISSOR_TEST);

   if(scissorMode)
      glDisable(GL_SCISSOR_TEST);

   glClear(GL_COLOR_BUFFER_BIT);

   if(scissorMode)
      glEnable(GL_SCISSOR_TEST);

#endif
}



#ifndef ZAP_DEDICATED

// Draw the screen
void display()
{
   clearScreen();

   glMatrixMode(GL_MODELVIEW);
   glLoadIdentity();

   for(S32 i = 0; i < gClientGames.size(); i++)
   {
      // Do any la-ti-da that we might need to get the viewport setup for the game we're about to run.  For example, if
      // we have two games, we might want to divide the screen into two viewports, configuring each before running the 
      // associated render method which follows...
      // Each viewport should have an aspect ratio of 800x600.  The aspect ratio of the entire window will likely need to be different.
      TNLAssert(i == 0, "You need a little tra-la-la here before you can do that!");
      gClientGames[i]->getUIManager()->renderCurrent();
   }

   // Swap the buffers. This this tells the driver to render the next frame from the contents of the
   // back-buffer, and to set all rendering operations to occur on what was the front-buffer.
   // Double buffering prevents nasty visual tearing from the application drawing on areas of the
   // screen that are being updated at the same time.
#if SDL_VERSION_ATLEAST(2,0,0)
   SDL_GL_SwapWindow(gScreenInfo.sdlWindow);
#else
   SDL_GL_SwapBuffers();  // Use this if we convert to SDL
#endif
}


#endif // ZAP_DEDICATED



void gameIdle(U32 integerTime)
{
#ifndef ZAP_DEDICATED

   // If the main game interface is in the stack, idle that too to keep things current, update timers, etc.
   for(S32 i = 0; i < gClientGames.size(); i++)
   {
      UIManager *uiManager = gClientGames[i]->getUIManager();

      // Idle the currently active UI
      if(uiManager->getCurrentUI())
         uiManager->getCurrentUI()->idle(integerTime);

      // If we're in a UI and GameUI is still running, we need to idle that too
      if(uiManager->cameFrom(GameUI))
         uiManager->getGameUserInterface()->idle(integerTime);
   }
#endif

   // Don't idle games during level load
   if(!(gServerGame && gServerGame->hostingModePhase == ServerGame::LoadingLevels))    
   {
#ifndef ZAP_DEDICATED
      for(S32 i = 0; i < gClientGames.size(); i++)
      {
         //if(gClientGame2)
         //{
         //   gClientGame2->getSettings()->getInputCodeManager()->setInputMode(InputModeJoystick);

         //   gClientGame1->mUserInterfaceData->get();
         //   gClientGame2->mUserInterfaceData->set();

         //   gClientGame = gClientGame2;
         //   gClientGame->idle(integerTime);

         //   gClientGame->getSettings()->getInputCodeManager()->setInputMode(InputModeKeyboard);

         //   gClientGame2->mUserInterfaceData->get();
         //   gClientGame1->mUserInterfaceData->set();
         //}
         //if(gClientGame1)
         //{
         //   gClientGame = gClientGame1;
         //   gClientGame->idle(integerTime);
         //}

         gClientGames[i]->idle(integerTime);
      }
#endif

      if(gServerGame)
      {
         // This block has to be outside gServerGame because deleting an object from within is in rather poor form
         if(!gServerGame->isReadyToShutdown(integerTime))         
            gServerGame->idle(integerTime);

         else                                                     // gServerGame closing down so...
         {
#ifndef ZAP_DEDICATED
            for(S32 i = 0; i < gClientGames.size(); i++)
               gClientGames[i]->closeConnectionToGameServer();    // ...disconnect any local clients

           if(gClientGames.size() > 0)    // If there are any clients running...
            {
               delete gServerGame;        // ...purge gServerGame (leaving the clients running)...
               gServerGame = NULL;
            }
            else                          // ...otherwise...     
#endif
               shutdownBitfighter();      // ...shut down the whole shebang!
         }
      }
   }
}


// This is the master idle loop that gets registered with GLUT and is called on every game tick.
// This in turn calls the idle functions for all other objects in the game.
void idle()
{
   GameSettings *settings;

   if(gServerGame)
   {
      settings = gServerGame->getSettings();

      if(gServerGame->hostingModePhase == ServerGame::LoadingLevels)
         gServerGame->loadNextLevelInfo();
      else if(gServerGame->hostingModePhase == ServerGame::DoneLoadingLevels)
         hostGame();
   }
#ifndef ZAP_DEDICATED
   else     // If there is no server game, and this code is running, there *MUST* be a client game.
      settings = gClientGames[0]->getSettings();
#endif

/*
   static S64 lastTimer = Platform::getHighPrecisionTimerValue(); // accurate, but possible wrong speed when overclocking or underclocking CPU
   static U32 lastTimer2 = Platform::getRealMilliseconds();  // right speed
   static F64 unusedFraction = 0;
   static S32 timerElapsed2 = 0;

   S64 currentTimer = Platform::getHighPrecisionTimerValue();
   U32 currentTimer2 = Platform::getRealMilliseconds();

   if(lastTimer > currentTimer) lastTimer=currentTimer; //Prevent freezing when currentTimer overflow -- seems very unlikely
   if(lastTimer2 > currentTimer2) lastTimer2=currentTimer2;

   F64 timeElapsed = Platform::getHighPrecisionMilliseconds(currentTimer - lastTimer) + unusedFraction;
   S32 integerTime1 = S32(timeElapsed);

   unusedFraction = timeElapsed - integerTime1;
   lastTimer = currentTimer;
   timerElapsed2 = timerElapsed2 + S32(currentTimer2 - lastTimer2) - integerTime1;
   if(timerElapsed2 < 0)  // getHighPrecisionTimerValue going slower then getRealMilliseconds
   {
      integerTime1 += timerElapsed2;
      timerElapsed2 = 0;
   }
   if(timerElapsed2 > 200)  // getHighPrecisionTimerValue going faster then getRealMilliseconds
   {
      integerTime1 += timerElapsed2 - 200;
      timerElapsed2 = 200;
   }
   lastTimer2 = currentTimer2;
   integerTime += integerTime1;
   */

   static S32 integerTime = 0;   // static, as we need to keep holding the value that was set
   static U32 prevTimer = 0;

   U32 currentTimer = Platform::getRealMilliseconds();
   integerTime += currentTimer - prevTimer;
   prevTimer = currentTimer;

   if(integerTime < -500 || integerTime > 5000)
      integerTime = 10;

   U32 sleepTime = 1;

   bool dedicated = gServerGame && gServerGame->isDedicated();


   if( ( dedicated && integerTime >= S32(1000 / settings->getIniSettings()->maxDedicatedFPS)) || 
       (!dedicated && integerTime >= S32(1000 / settings->getIniSettings()->maxFPS)) )
   {
      gameIdle(U32(integerTime));

#ifndef ZAP_DEDICATED
      if(!dedicated)
         display();          // Draw the screen if not dedicated
#endif
      integerTime = 0;

      if(!dedicated)
         sleepTime = 0;      
   }


#ifndef ZAP_DEDICATED
   // SDL requires an active polling loop.  We could use something like the following:
   SDL_Event event;

   while(SDL_PollEvent(&event))
   {
      TNLAssert(gClientGames.size() > 0, "Why are we here if there is no client game??");

      if(event.type == SDL_QUIT) // Handle quit here
         shutdownBitfighter();

      // Pass the event to all clientGames..
      for(S32 i = 0; i < gClientGames.size(); i++)
         Event::onEvent(gClientGames[i], &event);
   }
   // END SDL event polling
#endif


   // Sleep a bit so we don't saturate the system. For a non-dedicated server,
   // sleep(0) helps reduce the impact of OpenGL on windows.

   // If there are no players, set sleepTime to 40 to further reduce impact on the server.
   // We'll only go into this longer sleep on dedicated servers when there are no players.
   if(dedicated && gServerGame->isSuspended())
      sleepTime = 40;     // The higher this number, the less accurate the ping is on server lobby when empty, but the less power consumed.

   Platform::sleep(sleepTime);

}  // end idle()


void dedicatedServerLoop()
{
   for(;;)        // Loop forever!
      idle();     // Idly!
}

////////////////////////////////////////
////////////////////////////////////////

// Include class here to avoid contaminating tnlLog with the filth that is oglConsole
class OglConsoleLogConsumer : public LogConsumer    // Dumps to oglConsole
{
private:
   void writeString(const char *string) { gConsole.output(string); }
};


////////////////////////////////////////
////////////////////////////////////////
// Our logfiles
StdoutLogConsumer gStdoutLog;          // Logs to OS console, when there is one
OglConsoleLogConsumer gOglConsoleLog;  // Logs to our in-game console, when available

FileLogConsumer gMainLog;
FileLogConsumer gServerLog;            // We'll apply a filter later on, in main()

////////////////////////////////////////
////////////////////////////////////////


// Run when we're quitting the game, returning to the OS.  Saves settings and does some final cleanup to keep things orderly.
// There are currently only 6 ways to get here (i.e. 6 legitimate ways to exit Bitfighter): 
// 1) Hit escape during initial name entry screen
// 2) Hit escape from the main menu
// 3) Choose Quit from main menu
// 4) Host a game with no levels as a dedicated server
// 5) Admin issues a shutdown command to a remote dedicated server
// 6) Click the X on the window to close the game window   <=== NOTE: This scenario fails for me when running a dedicated server on windows.
// and one illigitimate way
// 7) Lua panics!!
void shutdownBitfighter()
{
   GameSettings *settings = NULL;

   // Avoid this function being called twice when we exit via methods 1-4 above
#ifndef ZAP_DEDICATED
   if(gClientGames.size() == 0)
#endif
      if(!gServerGame)
         exitToOs();

// Grab a pointer to settings wherever we can.  Note that gClientGame and gServerGame refer to the same object.
#ifndef ZAP_DEDICATED
   if(gClientGames.size() > 0)
      settings = gClientGames[0]->getSettings();

   gClientGames.deleteAndClear();

#endif

   if(gServerGame)
   {
      settings = gServerGame->getSettings();
      delete gServerGame;     // Destructor terminates connection to master
      gServerGame = NULL;
   }


   TNLAssert(settings, "Should always have a value here!");

   EventManager::shutdown();
   LuaScriptRunner::shutdown();
   SoundSystem::shutdown();

   if(!settings->isDedicatedServer())
   {
#ifndef ZAP_DEDICATED
      Joystick::shutdownJoystick();

      // Save current window position if in windowed mode
      if(settings->getIniSettings()->displayMode == DISPLAY_MODE_WINDOWED)
      {
         settings->getIniSettings()->winXPos = VideoSystem::getWindowPositionX();
         settings->getIniSettings()->winYPos = VideoSystem::getWindowPositionY();
      }

      SDL_QuitSubSystem(SDL_INIT_VIDEO);
#endif
   }

   // Avoids annoying shutdown crashes when logging is still trying to output to oglconsole
   gOglConsoleLog.setMsgTypes(LogConsumer::LogNone);

   settings->save();                                  // Write settings to bitfighter.ini

   delete settings;

   NetClassRep::logBitUsage();
   logprintf("Bye!");

   exitToOs();    // Do not pass Go
}


void setupLogging(IniSettings *iniSettings)
{
   gMainLog.setMsgType(LogConsumer::LogConnectionProtocol, iniSettings->logConnectionProtocol);
   gMainLog.setMsgType(LogConsumer::LogNetConnection, iniSettings->logNetConnection);
   gMainLog.setMsgType(LogConsumer::LogEventConnection, iniSettings->logEventConnection);
   gMainLog.setMsgType(LogConsumer::LogGhostConnection, iniSettings->logGhostConnection);

   gMainLog.setMsgType(LogConsumer::LogNetInterface, iniSettings->logNetInterface);
   gMainLog.setMsgType(LogConsumer::LogPlatform, iniSettings->logPlatform);
   gMainLog.setMsgType(LogConsumer::LogNetBase, iniSettings->logNetBase);
   gMainLog.setMsgType(LogConsumer::LogUDP, iniSettings->logUDP);

   gMainLog.setMsgType(LogConsumer::LogFatalError, iniSettings->logFatalError); 
   gMainLog.setMsgType(LogConsumer::LogError, iniSettings->logError); 
   gMainLog.setMsgType(LogConsumer::LogWarning, iniSettings->logWarning); 
   gMainLog.setMsgType(LogConsumer::ConfigurationError, iniSettings->logConfigurationError);
   gMainLog.setMsgType(LogConsumer::LogConnection, iniSettings->logConnection); 
   gMainLog.setMsgType(LogConsumer::LogLevelLoaded, iniSettings->logLevelLoaded); 
   gMainLog.setMsgType(LogConsumer::LogLuaObjectLifecycle, iniSettings->logLuaObjectLifecycle); 
   gMainLog.setMsgType(LogConsumer::LuaLevelGenerator, iniSettings->luaLevelGenerator); 
   gMainLog.setMsgType(LogConsumer::LuaBotMessage, iniSettings->luaBotMessage); 
   gMainLog.setMsgType(LogConsumer::ServerFilter, iniSettings->serverFilter); 
}


void createClientGame(GameSettings *settings)
{
#ifndef ZAP_DEDICATED
   if(!settings->isDedicatedServer())                      // Create ClientGame object
   {
      // Create a new client, and let the system figure out IP address and assign a port
      ClientGame *clientGame = new ClientGame(Address(IPProtocol, Address::Any, settings->getIniSettings()->clientPortNumber), settings);  

      clientGame->setLoginPassword(settings->getPlayerPassword());

       // Put any saved filename into the editor file entry thingy
      clientGame->getUIManager()->getLevelNameEntryUserInterface()->setString(settings->getIniSettings()->lastEditorName);

      seedRandomNumberGenerator(settings->getIniSettings()->lastName);
      clientGame->getClientInfo()->getId()->getRandom();

      gClientGames.push_back(clientGame);

      //gClientGames.push_back(new ClientGame(Address(), settings));   //  !!! 2-player split-screen game in same game.

      // Set the intial UI
      if(settings->shouldShowNameEntryScreenOnStartup())
      {
         for(S32 i = 0; i < gClientGames.size(); i++)
            gClientGames[i]->getUIManager()->activate(NameEntryUI);

         //if(gClientGame)
         //{
         //   gClientGame = gClientGame2;
         //   gClientGame1->mUserInterfaceData->get();
         //   gClientGame->getUIManager()->getNameEntryUserInterface()->activate();  <-- won't work no more!
         //   gClientGame2->mUserInterfaceData->get();
         //   gClientGame1->mUserInterfaceData->set();
         //   gClientGame = gClientGame1;
         //}
         //gClientGame->getUIManager()->getNameEntryUserInterface()->activate();     <-- won't work no more!
         seedRandomNumberGenerator(settings->getIniSettings()->lastName);
      }
      else
      {
         for(S32 i = 0; i < gClientGames.size(); i++)
         {
            gClientGames[i]->getUIManager()->activate(MainUI);
            gClientGames[i]->setReadyToConnectToMaster(true);        
         }

         //if(gClientGame2)
         //{
         //   gClientGame = gClientGame2;
         //   gClientGame1->mUserInterfaceData->get();

         //   gClientGame2->mUserInterfaceData->get();
         //   gClientGame1->mUserInterfaceData->set();
         //   gClientGame = gClientGame1;
         //}
         //gClientGame->getUIManager()->getMainMenuUserInterface()->activate();<-- won't work no more!

         //gClientGame->setReadyToConnectToMaster(true);         // Set elsewhere if in dedicated server mode
         seedRandomNumberGenerator(settings->getPlayerName());
      }
   }
#endif
}


void setupLogging(const string &logDir)
{
   // Specify which events each logfile will listen for
   S32 events = LogConsumer::AllErrorTypes | LogConsumer::LogConnection | LogConsumer::LuaLevelGenerator | LogConsumer::LuaBotMessage;
   S32 consoleEvents = LogConsumer::AllErrorTypes |LogConsumer::LuaLevelGenerator | LogConsumer::LuaBotMessage | LogConsumer::ConsoleMsg;

   gMainLog.init(joindir(logDir, "bitfighter.log"), "w");
   //gMainLog.setMsgTypes(events);  ==> set from INI settings     
   gMainLog.logprintf("------ Bitfighter Log File ------");

   gStdoutLog.setMsgTypes(events);              // writes to stdout
   gOglConsoleLog.setMsgTypes(consoleEvents);   // writes to in-game console

   gServerLog.init(joindir(logDir, "bitfighter_server.log"), "a");
   gServerLog.setMsgTypes(LogConsumer::AllErrorTypes | LogConsumer::ServerFilter | LogConsumer::StatisticsFilter); 
   gStdoutLog.logprintf("Welcome to Bitfighter!");
}


<<<<<<< HEAD
// Function to handle one-time update tasks
// Use this when upgrading, and changing something like the name of an INI parameter.  The old version is stored in
// IniSettings.version, and the new version is in BUILD_VERSION.
void checkIfThisIsAnUpdate(FolderManager *folderManager, GameSettings *settings)
{
   if(settings->getIniSettings()->version == BUILD_VERSION && false)
      return;

   // Wipe out all comments; they will be replaced with any updates
   gINI.deleteHeaderComments();
   gINI.deleteAllSectionComments();

   U32 previousVersion = settings->getIniSettings()->version;     // For readability

   // version specific changes
   // 016:
   if(previousVersion < 1840 && settings->getIniSettings()->maxBots == 127)
      settings->getIniSettings()->maxBots = 10;

   if(previousVersion < 3737)
   {
      settings->getIniSettings()->masterAddress = MASTER_SERVER_LIST_ADDRESS;
      gINI.addSection("EditorPlugins");
      gINI.SetValue("EditorPlugins", "Plugin1", "Ctrl+;|draw_arcs.lua|Make curves!");
   }

   // 017a:
   if(previousVersion < 4262)
   {
#ifdef TNL_OS_MAC_OSX
      settings->getIniSettings()->useFakeFullscreen = true;
#endif
   }

   // Upgrading to 018
   if(previousVersion < 4538)
   {
      // Remove game.ogg from music folder, if it exists...
      if(remove(joindir(folderManager->sfxDir, "game.ogg").c_str()) != 0)
         logprintf(LogConsumer::LogWarning, "Could not remove game.ogg from music folder during upgrade process." );
   }


}


=======
>>>>>>> b474ca91
#ifdef USE_BFUP
#include <direct.h>
#include <stdlib.h>

// This block is Windows only, so it can do all sorts of icky stuff...
void launchWindowsUpdater(string bitfighterExecutablePathAndFilename, bool forceUpdate)
{
   string updaterPath = extractDirectory(bitfighterExecutablePathAndFilename) + "\\updater";
   string updaterFileName = updaterPath + "\\bfup.exe";

   S32 buildVersion = forceUpdate ? 0 : BUILD_VERSION;

   S64 result = (S64) ShellExecuteA( NULL, NULL, updaterFileName.c_str(), itos(buildVersion).c_str(), updaterPath.c_str(), SW_SHOW );

   string msg = "";

   switch(result)
   {
   case 0:
      msg = "The operating system is out of memory or resources.";
      break;
   case ERROR_FILE_NOT_FOUND:
      msg = "The specified file was not found (tried " + updaterFileName + ").";
      break;
   case ERROR_PATH_NOT_FOUND:
      msg = "The specified path was not found (tried " + updaterFileName + ").";
      break;
   case ERROR_BAD_FORMAT:
      msg = "The .exe file is invalid (non-Win32 .exe or error in .exe image --> tried " + updaterFileName + ").";
      break;
   case SE_ERR_ACCESSDENIED:
      msg = "The operating system denied access to the specified file (tried " + updaterFileName + ").";
      break;
   case SE_ERR_ASSOCINCOMPLETE:
      msg = "The file name association is incomplete or invalid (tried " + updaterFileName + ").";;
      break;
   case SE_ERR_DDEBUSY:
      msg = "The DDE transaction could not be completed because other DDE transactions were being processed.";
      break;
   case SE_ERR_DDEFAIL:
      msg = "The DDE transaction failed.";
      break;
   case SE_ERR_DDETIMEOUT:
      msg = "The DDE transaction could not be completed because the request timed out.";
      break;
   case SE_ERR_DLLNOTFOUND:
      msg = "The specified DLL was not found.";
      break;
   case SE_ERR_NOASSOC:
      msg = "There is no application associated with the given file name extension.";
      break;
   case SE_ERR_OOM:
      msg = "There was not enough memory to complete the operation.";
      break;
   case SE_ERR_SHARE:
      msg = "A sharing violation occurred.";
      break;
   }

   if(msg != "")
      logprintf(LogConsumer::LogError, "Could not launch updater, returned error: %s", msg.c_str());
}
#endif


void checkOnlineUpdate(string exePath, GameSettings *settings)
{
   // Windows only
#ifdef USE_BFUP
   // Spawn external updater tool to check for new version of Bitfighter
   if(settings->getIniSettings()->useUpdater)
      launchWindowsUpdater(exePath, settings->getForceUpdate());
#endif   // USE_BFUP

   // Mac OSX only
#ifdef TNL_OS_MAC_OSX
   checkForUpdates();  // From Directory.h
#endif

}


// Function to handle one-time update tasks
// Use this when upgrading, and changing something like the name of an INI parameter.  The old version is stored in
// IniSettings.version, and the new version is in BUILD_VERSION.
void checkIfThisIsAnUpdate(GameSettings *settings)
{
   U32 iniVersion = settings->getIniSettings()->version;

   // If we're at the same version as our INI, no need to update anything
   if(iniVersion == BUILD_VERSION)
      return;

   logprintf("Bitfighter was recently updated.  Migrating user preferences...");

   // Wipe out all comments; they will be automatically replaced with any updates
   gINI.deleteHeaderComments();
   gINI.deleteAllSectionComments();

   // Now for the version specific changes.  This can only grow larger!
   // See version.h for short history of roughly what version corresponds to a game release

   // 016:
   if(iniVersion < 1840 && settings->getIniSettings()->maxBots == 127)
      settings->getIniSettings()->maxBots = 10;

   if(iniVersion < 3737)
   {
      // Master server changed
      settings->getIniSettings()->masterAddress = MASTER_SERVER_LIST_ADDRESS;

      // We added editor plugins
      gINI.addSection("EditorPlugins");
      gINI.SetValue("EditorPlugins", "Plugin1", "Ctrl+;|draw_arcs.lua|Make curves!");
   }

   // 017:
   if(iniVersion < 4262)
   {
#ifdef TNL_OS_MAC_OSX
      settings->getIniSettings()->useFakeFullscreen = true;
#endif
   }

   // 018
   if(iniVersion < 5890)  // roughly.  TODO: change to correct version when about to release
   {
   }


   // Now copy over resources to user's preference directory.
   // This may be different for each platform
#ifdef TNL_OS_MAC_OSX
      // Copy some initialisation files
      prepareFirstLaunch();
#endif

}


};  // namespace Zap


#ifdef USE_EXCEPTION_BACKTRACE
void exceptionHandler(int sig) {
   void *stack[20];
   size_t size;
   char **functions;

   signal(SIGSEGV, NULL);   // turn off our handler


   // get void*'s for all entries on the stack
   size = backtrace(stack, 20);  // note, this uses malloc which may cause this to freeze if it segfault inside malloc

   // print and log all the frames
   logprintf(LogConsumer::LogError, "Error: signal %d:", sig);
   functions = backtrace_symbols(stack, size);

   for(size_t i=0; i < size; i++)
      logprintf(LogConsumer::LogError, "%d: %s", i, functions[i]);

   free(functions);
   //exit(1); // let it die (or use debugger) the normal way, after we turn off our handler
}
#endif


using namespace Zap;

#if defined(_WIN32_WINNT) && _WIN32_WINNT >= 0x0500  // windows 2000 or later
#define USE_HIDING_CONSOLE
#endif

#ifdef USE_HIDING_CONSOLE
// with some help of searching and finding this:
// http://stackoverflow.com/questions/8610489/distinguish-if-program-runs-by-clicking-on-the-icon-typing-its-name-in-the-cons
static bool thisProgramHasCreatedConsoleWindow()
{
   HWND consoleWindow = GetConsoleWindow();
   if (consoleWindow != NULL)
   {
      DWORD windowCreatorProcessId;
      GetWindowThreadProcessId(consoleWindow, &windowCreatorProcessId);
      return (windowCreatorProcessId == GetCurrentProcessId()) ? true : false;
   }
   return false;
}
#endif

////////////////////////////////////////
////////////////////////////////////////
// main()
////////////////////////////////////////
////////////////////////////////////////

#ifdef TNL_OS_XBOX
int zapmain(int argc, char **argv)
#else
int main(int argc, char **argv)
#endif
{

// Enable some heap checking stuff for Windows... slow... do not include in release version!!
//_CrtSetDbgFlag(_CRTDBG_ALLOC_MEM_DF | _CRTDBG_LEAK_CHECK_DF | _CRTDBG_CHECK_ALWAYS_DF );


#ifdef USE_EXCEPTION_BACKTRACE
   signal(SIGSEGV, exceptionHandler);   // install our handler
#endif

   GameSettings *settings = new GameSettings(); // Will be deleted in shutdownBitfighter()

   // Put all cmd args into a Vector for easier processing
   Vector<string> argVector(argc - 1);

   for(S32 i = 1; i < argc; i++)
      argVector.push_back(argv[i]);

#if defined(TNL_OS_MAC_OSX) || defined(TNL_OS_IOS)
   // Move to the application bundle's path (RDW)
   moveToAppPath();

   // Set default -rootdatadir and -sfxdir if they are not set
   setDefaultPaths(argVector);
#endif

   settings->readCmdLineParams(argVector);      // Read cmd line params, needed to resolve folder locations
   settings->resolveDirs();                     // Figures out where all our folders are (except leveldir)

   FolderManager *folderManager = settings->getFolderManager();

   // Before we go any further, we should get our log files in order.  We know where they'll be, as the 
   // only way to specify a non-standard location is via the command line, which we've now read.
   setupLogging(folderManager->logDir);

   InputCodeManager::initializeKeyNames();      // Used by loadSettingsFromINI()

   // Load our INI
   gINI.SetPath(joindir(folderManager->iniDir, "bitfighter.ini"));
   loadSettingsFromINI(&gINI, settings);

   // Time to check if there is an online update (for any relevant platforms)
   checkOnlineUpdate(argv[0], settings);

   // Make any adjustments needed when we run for the first time after an upgrade
   checkIfThisIsAnUpdate(settings);

   // Load Lua stuff
   LuaScriptRunner::setScriptingDir(folderManager->luaDir);    // Get this out of the way, shall we?
   LuaScriptRunner::startLua();                                // Create single "L" instance which all scripts will use


   setupLogging(settings->getIniSettings());    // Turns various logging options on and off

   Ship::computeMaxFireDelay();                 // Look over weapon info and get some ranges, which we'll need before we start sending data

   settings->runCmdLineDirectives();            // If we specified a directive on the cmd line, like -help, attend to that now

   SoundSystem::init(settings->getIniSettings()->sfxSet, folderManager->sfxDir, 
                     folderManager->musicDir, settings->getIniSettings()->getMusicVolLevel());  // Even dedicated server needs sound these days
   
<<<<<<< HEAD
   checkIfThisIsAnUpdate(folderManager, settings);  // Make any adjustments needed when we run for the first time after an upgrade
=======
>>>>>>> b474ca91


   if(settings->isDedicatedServer())
      initHostGame(settings, settings->getLevelList(), false, true);     // Figure out what levels we'll be playing with, and start hosting  
   else
   {
#ifndef ZAP_DEDICATED
      createClientGame(settings);         // Instantiate ClietGame

      InputCodeManager::resetStates();    // Reset keyboard state mapping to show no keys depressed

      Joystick::loadJoystickPresets(settings);    // Load joystick presets from INI first
      SDL_Init(0);                                // Allows Joystick and VideoSystem to work.
      Joystick::initJoystick(settings);           // Initialize joystick system

#ifdef TNL_OS_MAC_OSX
      moveToAppPath();        // On OS X, make sure we're in the right directory
#endif

      VideoSystem::init();                // Initialize video and window system


#if SDL_VERSION_ATLEAST(2,0,0)
      SDL_StartTextInput();
#else
      SDL_EnableUNICODE(1);   // Activate unicode ==> http://sdl.beuc.net/sdl.wiki/SDL_EnableUNICODE
      SDL_EnableKeyRepeat(SDL_DEFAULT_REPEAT_DELAY, SDL_DEFAULT_REPEAT_INTERVAL);      // SDL_DEFAULT_REPEAT_DELAY defined as 500
#endif

      Zap::Cursor::init();

      settings->getIniSettings()->oldDisplayMode = DISPLAY_MODE_UNKNOWN;   // We don't know what the old one was
      VideoSystem::actualizeScreenMode(settings, false, false);            // Create a display window

      gConsole.initialize();     // Initialize console *after* the screen mode has been actualized

      // Now show any error messages from start-up
      Vector<string> configurationErrors = settings->getConfigurationErrors();
      if(configurationErrors.size() > 0)
         for(S32 i = 0; i < gClientGames.size(); i++)
         {
            UIManager *uiManager = gClientGames[i]->getUIManager();
            ErrorMessageUserInterface *ui = uiManager->getErrorMsgUserInterface();

            ui->reset();
            ui->setTitle("CONFIGURATION ERROR");
            for(S32 i = 0; i < configurationErrors.size(); i++)
            {
               string message = itos(i + 1) + ". " + configurationErrors[i];
               ui->setMessage(i + 2, message);
            }

            uiManager->activate(ui);
         }

#endif   // !ZAP_DEDICATED

#if defined(USE_HIDING_CONSOLE) && !defined(TNL_DEBUG)
      // This basically hides the newly created console window only if double-clicked from icon
      // No freeConsole when started from command (cmd) to continues outputting text to console
      if(thisProgramHasCreatedConsoleWindow())
         FreeConsole();
#endif
   }

   dedicatedServerLoop();              // Loop forever, running the idle command endlessly

   return 0;
}
<|MERGE_RESOLUTION|>--- conflicted
+++ resolved
@@ -1,1274 +1,1222 @@
-////////////////////////
-//To do prior to 1.0 release
-//
-////////////////////////
-// Nitnoid
-// Make color defs below constant... need to change associated externs too!
-
-// Some time
-// Add mouse coords to diagnostics screen, raw key codes
-
-// Long term
-// Admin select level w/ preview(?)
-
-//Test:
-// Do ships remember their spawn points?  How about robots?
-// Does chat now work properly when ship is dead?  no
-// Do LuaShip proxies remain constant over time (i.e. does 013 fix for Buvet.bot now work?)
-// Make sure things work when ship is deleted.  Do we get nils back (and not crashes)?
-
-
-// Ideas for interactive help/tutorial:
-//=======================================
-// Mine: Explodes when ships fly too close
-// Beware: Enemy mines are hard to see!        (plant your own w/ the mine layer weapon)
-// Teleport: takes you to another location on the map
-// Friendly FF: Lets friendly ships pass
-// Enemy FF: Lets enemy ships pass - destroy by shooting the base
-// Neutral FF: Claim it for your team by repairing with the repair module
-// Friendly Turret: Targets enemies, but won't hurt you (on purpose)
-// Enemy Turret: Defends enemy teritory.  Destroy with multiple shots
-// Neutral turret: Claim it for your team by repairing with the repair module
-// Timer shows time left in game
-// Heatlh indicator shows health left
-// basic controls:  x/x/x/x to move; use 1,2,3 to select weapons; <c> shows overview map
-// Messages will appear here -->
-// See current game info by pressing [F2]
-
-
-
-// Random point in zone, random zone, isInCaptureZone should return actual capture zone
-// backport player count stuff
-
-/*
-XXX need to document timers, new luavec stuff XXX
-
-/shutdown enhancements: on screen timer after msg dismissed, instant dismissal of local notice, notice in join menu, shutdown after level, auto shutdown when quitting and players connected
-
- */
-/* Fixes after 016
-<h2>New features</h2>
-<ul>
-<li>
-</ul>
-
-
-// Scripting nots
-bot:findItems --> findItems
-bot:findGlobalItems --> findItems
-
-printToOglConsole --> printToConsole
-include (replaces require)
-
-*/
-
-
-
-//-----------------------------------------------------------------------------------
-//
-// Bitfighter - A multiplayer vector graphics space game
-// Based on Zap demo released for Torque Network Library by GarageGames.com
-//
-// Derivative work copyright (C) 2008-2009 Chris Eykamp
-// Original work copyright (C) 2004 GarageGames.com, Inc.
-// Other code copyright as noted
-//
-// This program is free software; you can redistribute it and/or modify
-// it under the terms of the GNU General Public License as published by
-// the Free Software Foundation; either version 2 of the License, or
-// (at your option) any later version.
-//
-// This program is distributed in the hope that it will be useful (and fun!),
-// but WITHOUT ANY WARRANTY; without even the implied warranty of
-// MERCHANTABILITY or FITNESS FOR A PARTICULAR PURPOSE.  See the
-// GNU General Public License for more details.
-//
-// You should have received a copy of the GNU General Public License
-// along with this program; if not, write to the Free Software
-// Foundation, Inc., 59 Temple Place, Suite 330, Boston, MA  02111-1307  USA
-//
-//------------------------------------------------------------------------------------
-
-#ifdef _MSC_VER
-#  pragma warning (disable: 4996)     // Disable POSIX deprecation, certain security warnings that seem to be specific to VC++
-#endif
-
-#include "IniFile.h"
-
-#include "tnl.h"
-#include "tnlRandom.h"
-#include "tnlGhostConnection.h"
-#include "tnlJournal.h"
-
-#include "zapjournal.h"
-
-#include "md5wrapper.h"
-
-
-using namespace TNL;
-
-#ifndef ZAP_DEDICATED
-#  include "UIGame.h"
-#  include "UINameEntry.h"
-#  include "UIEditor.h"
-#  include "UIErrorMessage.h"
-#  include "Cursor.h"          // For cursor defs
-#  include "Joystick.h"
-#  include "Event.h"
-#  include "SDL.h"
-
-#  ifdef TNL_OS_MOBILE
-#    include "SDL_opengles.h"
-#  else
-#    include "SDL_opengl.h"
-#  endif
-
-#  include "VideoSystem.h"
-#  include "ClientGame.h"
-#endif
-
-#include "ServerGame.h"
-#include "version.h"       // For BUILD_VERSION def
-#include "Colors.h"
-#include "ScreenInfo.h"
-#include "stringUtils.h"
-#include "BanList.h"
-#include "dataConnection.h"
-#include "game.h"
-#include "SoundSystem.h"
-#include "InputCode.h"     // initializeKeyNames()
-#include "ClientInfo.h"
-#include "Console.h"       // For access to console
-
-#include <math.h>
-#include <stdarg.h>
-
-#ifdef WIN32
-// For writeToConsole()
-#  include <windows.h>
-#  include <io.h>
-#  include <fcntl.h>
-#  include <shellapi.h>
-
-#  define USE_BFUP
-#endif
-
-#if defined(TNL_OS_MAC_OSX) || defined(TNL_OS_IOS)
-#  include "Directory.h"
-#  include <unistd.h>
-#endif
-
-
-#ifdef __MINGW32__
-#undef main
-#endif
-
-
-// Maybe don't enable by default?
-//#if defined(TNL_OS_LINUX) && defined(ZAP_DEDICATED)
-//#define USE_EXCEPTION_BACKTRACE
-//#endif
-
-#ifdef USE_EXCEPTION_BACKTRACE
-#  include <execinfo.h>
-#  include <signal.h>
-#endif
-
-
-namespace Zap
-{
-#ifndef ZAP_DEDICATED
-   extern Vector<ClientGame *> gClientGames;
-#endif
-
-// Handle any md5 requests
-md5wrapper md5;
-
-
-bool gShowAimVector = false;     // Do we render an aim vector?  This should probably not be a global, but until we find a better place for it...
-
-CIniFile gINI("dummy");          // This is our INI file.  Filename set down in main(), but compiler seems to want an arg here.
-Console gConsole;                // For the moment, we'll just have one console for everything.  This may change later, but probably won't.
-
-
-// Some colors -- other candidates include global and local chat colors, which are defined elsewhere.  Include here?
-Color gNexusOpenColor(0, 0.7, 0);
-Color gNexusClosedColor(0.85, 0.3, 0);
-Color gErrorMessageTextColor(Colors::paleRed);
-Color gNeutralTeamColor(Colors::gray80);        // Objects that are neutral (on team -1)
-Color gHostileTeamColor(Colors::gray50);        // Objects that are "hostile-to-all" (on team -2)
-Color gMasterServerBlue(0.8, 0.8, 1);           // Messages about successful master server statii
-Color gHelpTextColor(Colors::green);
-Color EDITOR_WALL_FILL_COLOR(.5, .5, 1); 
-
-S32 gMaxPolygonPoints = 32;                     // Max number of points we can have in Walls, Nexuses, LoadoutZones, etc.
-
-DataConnection *dataConn = NULL;
-
-U16 DEFAULT_GAME_PORT = 28000;
-
-ScreenInfo gScreenInfo;
-
-ZapJournal gZapJournal;          // Our main journaling object
-
-S32 LOADOUT_PRESETS = 3;
-
-void exitToOs(S32 errcode)
-{
-#ifdef TNL_OS_XBOX
-   extern void xboxexit();
-   xboxexit();
-#else
-   exit(errcode);
-#endif
-}
-
-
-// Exit the game, back to the OS
-void exitToOs()
-{
-   exitToOs(0);
-}
-
-
-void shutdownBitfighter();    // Forward declaration
-
-// If we can't load any levels, here's the plan...
-void abortHosting_noLevels()
-{
-   TNLAssert(gServerGame, "gServerGame should always exist here!");
-
-   if(gServerGame->isDedicated())  
-   {
-      FolderManager *folderManager = gServerGame->getSettings()->getFolderManager();
-      const char *levelDir = folderManager->levelDir.c_str();
-
-      logprintf(LogConsumer::LogError,     "No levels found in folder %s.  Cannot host a game.", levelDir);
-      logprintf(LogConsumer::ServerFilter, "No levels found in folder %s.  Cannot host a game.", levelDir);
-   }
-
-
-#ifndef ZAP_DEDICATED
-   for(S32 i = 0; i < gClientGames.size(); i++)
-   {
-      UIManager *uiManager = gClientGames[i]->getUIManager();
-
-      ErrorMessageUserInterface *errUI = static_cast<ErrorMessageUserInterface *>(uiManager->getUI(ErrorMessageUI));
-
-      FolderManager *folderManager = gServerGame->getSettings()->getFolderManager();
-      string levelDir = folderManager->levelDir;
-
-      errUI->reset();
-      errUI->setTitle("HOUSTON, WE HAVE A PROBLEM");
-      errUI->setMessage(1, "No levels were loaded.  Cannot host a game.");
-      errUI->setMessage(3, "Check the LevelDir parameter in your INI file,");
-      errUI->setMessage(4, "or your command-line parameters to make sure");
-      errUI->setMessage(5, "you have correctly specified a folder containing");
-      errUI->setMessage(6, "valid level files.");
-      errUI->setMessage(8, "Trying to load levels from folder:");
-      errUI->setMessage(9, levelDir == "" ? "<<Unresolvable>>" : levelDir.c_str());
-
-      uiManager->activate(ErrorMessageUI);
-
-      HostMenuUserInterface *menuUI = static_cast<HostMenuUserInterface *>(uiManager->getUI(HostingUI));
-      menuUI->levelLoadDisplayDisplay = false;
-      menuUI->levelLoadDisplayFadeTimer.clear();
-   }
-#endif
-
-   delete gServerGame;  // need gServerGame for above message
-   gServerGame = NULL;
-
-#ifndef ZAP_DEDICATED
-   if(gClientGames.size() == 0)
-#endif
-      shutdownBitfighter();      // Quit in an orderly fashion
-}
-
-
-// GCC thinks min isn't defined, VC++ thinks it is
-#ifndef min
-#  define min(a,b) ((a) <= (b) ? (a) : (b))
-#endif
-
-// This is not a very good way of seeding the prng, but it should generate unique, if not cryptographicly secure, streams.
-// We'll get 4 bytes from the time, up to 12 bytes from the name, and any left over slots will be filled with unitialized junk.
-void seedRandomNumberGenerator(string name)
-{
-   U32 seconds = Platform::getRealMilliseconds();
-   const S32 timeByteCount = 4;
-   const S32 totalByteCount = 16;
-
-   S32 nameBytes = min((S32)name.length(), totalByteCount - timeByteCount);     // # of bytes we get from the provided name
-
-   unsigned char buf[totalByteCount];
-
-   // Bytes from the time
-   buf[0] = U8(seconds);
-   buf[1] = U8(seconds >> 8);
-   buf[2] = U8(seconds >> 16);
-   buf[3] = U8(seconds >> 24);
-
-   // Bytes from the name
-   for(S32 i = 0; i < nameBytes; i++)
-      buf[i + timeByteCount] = name.at(i);
-
-   Random::addEntropy(buf, totalByteCount);     // May be some uninitialized bytes at the end of the buffer, but that's ok
-}
-
-
-////////////////////////////////////////
-////////////////////////////////////////
-// Call this function when running game in console mode; causes output to be dumped to console, if it was run from one
-// Loosely based on http://www.codeproject.com/KB/dialog/ConsoleAdapter.aspx
-bool writeToConsole()
-{
-
-#if defined(WIN32) && (_WIN32_WINNT >= 0x0500)
-   // _WIN32_WINNT is needed in case of compiling for old windows 98 (this code won't work for windows 98)
-   if(!AttachConsole(-1))
-      return false;
-
-   try
-   {
-      int m_nCRTOut = _open_osfhandle((intptr_t) GetStdHandle(STD_OUTPUT_HANDLE), _O_TEXT);
-      if(m_nCRTOut == -1)
-         return false;
-
-      FILE *m_fpCRTOut = _fdopen( m_nCRTOut, "w" );
-
-      if( !m_fpCRTOut )
-         return false;
-
-      *stdout = *m_fpCRTOut;
-
-      //// If clear is not done, any cout statement before AllocConsole will 
-      //// cause, the cout after AllocConsole to fail, so this is very important
-      // But here, we're not using AllocConsole...
-      //std::cout.clear();
-   }
-   catch ( ... )
-   {
-      return false;
-   } 
-#endif    
-   return true;
-}
-
-
-// Host a game (and maybe even play a bit, too!)
-void initHostGame(GameSettings *settings, const Vector<string> &levelList, bool testMode, bool dedicatedServer)
-{
-   TNLAssert(!gServerGame, "already exists!");
-   if(gServerGame)
-   {
-      delete gServerGame;
-      gServerGame = NULL;
-   }
-
-   Address address(IPProtocol, Address::Any, DEFAULT_GAME_PORT);     // Equivalent to ("IP:Any:28000")
-   address.set(settings->getHostAddress());                          // May overwrite parts of address, depending on what getHostAddress contains
-
-   gServerGame = new ServerGame(address, settings, testMode, dedicatedServer);
-
-   gServerGame->setReadyToConnectToMaster(true);
-   seedRandomNumberGenerator(settings->getHostName());
-
-   // Don't need to build our level list when in test mode because we're only running that one level stored in editor.tmp
-   if(!testMode)
-   {
-      logprintf(LogConsumer::ServerFilter, "----------\nBitfighter server started [%s]", getTimeStamp().c_str());
-      logprintf(LogConsumer::ServerFilter, "hostname=[%s], hostdescr=[%s]", gServerGame->getSettings()->getHostName().c_str(), 
-                                                                            gServerGame->getSettings()->getHostDescr().c_str());
-
-      logprintf(LogConsumer::ServerFilter, "Loaded %d levels:", levelList.size());
-   }
-
-   if(levelList.size())
-   {
-      gServerGame->buildBasicLevelInfoList(levelList);     // Take levels in gLevelList and create a set of empty levelInfo records
-      gServerGame->resetLevelLoadIndex();
-
-#ifndef ZAP_DEDICATED
-      for(S32 i = 0; i < gClientGames.size(); i++)
-         gClientGames[i]->getUIManager()->getHostMenuUserInterface()->levelLoadDisplayDisplay = true;
-#endif
-   }
-   else  // No levels!
-   {
-      abortHosting_noLevels();
-      return;
-   }
-
-   // Do this even if there are no levels, so hostGame error handling will be triggered
-   gServerGame->hostingModePhase = ServerGame::LoadingLevels;
-}
-
-
-// All levels loaded, we're ready to go
-void hostGame()
-{
-   if(!gServerGame->startHosting())
-   {
-      abortHosting_noLevels();
-      return;
-   }
-
-#ifndef ZAP_DEDICATED
-   for(S32 i = 0; i < gClientGames.size(); i++)      // Should be true if this isn't a dedicated server...
-   {
-      HostMenuUserInterface *ui = gClientGames[i]->getUIManager()->getHostMenuUserInterface();
-
-      ui->levelLoadDisplayDisplay = false;
-      ui->levelLoadDisplayFadeTimer.reset();
-
-      gClientGames[i]->joinGame(Address(), false, true);   // ...then we'll play, too!
-   }
-#endif
-}
-
-
-// Clear screen -- force clear of "black bars" area to avoid flickering on some video cards
-static void clearScreen()
-{
-#ifndef ZAP_DEDICATED
-
-   bool scissorMode = glIsEnabled(GL_SCISSOR_TEST);
-
-   if(scissorMode)
-      glDisable(GL_SCISSOR_TEST);
-
-   glClear(GL_COLOR_BUFFER_BIT);
-
-   if(scissorMode)
-      glEnable(GL_SCISSOR_TEST);
-
-#endif
-}
-
-
-
-#ifndef ZAP_DEDICATED
-
-// Draw the screen
-void display()
-{
-   clearScreen();
-
-   glMatrixMode(GL_MODELVIEW);
-   glLoadIdentity();
-
-   for(S32 i = 0; i < gClientGames.size(); i++)
-   {
-      // Do any la-ti-da that we might need to get the viewport setup for the game we're about to run.  For example, if
-      // we have two games, we might want to divide the screen into two viewports, configuring each before running the 
-      // associated render method which follows...
-      // Each viewport should have an aspect ratio of 800x600.  The aspect ratio of the entire window will likely need to be different.
-      TNLAssert(i == 0, "You need a little tra-la-la here before you can do that!");
-      gClientGames[i]->getUIManager()->renderCurrent();
-   }
-
-   // Swap the buffers. This this tells the driver to render the next frame from the contents of the
-   // back-buffer, and to set all rendering operations to occur on what was the front-buffer.
-   // Double buffering prevents nasty visual tearing from the application drawing on areas of the
-   // screen that are being updated at the same time.
-#if SDL_VERSION_ATLEAST(2,0,0)
-   SDL_GL_SwapWindow(gScreenInfo.sdlWindow);
-#else
-   SDL_GL_SwapBuffers();  // Use this if we convert to SDL
-#endif
-}
-
-
-#endif // ZAP_DEDICATED
-
-
-
-void gameIdle(U32 integerTime)
-{
-#ifndef ZAP_DEDICATED
-
-   // If the main game interface is in the stack, idle that too to keep things current, update timers, etc.
-   for(S32 i = 0; i < gClientGames.size(); i++)
-   {
-      UIManager *uiManager = gClientGames[i]->getUIManager();
-
-      // Idle the currently active UI
-      if(uiManager->getCurrentUI())
-         uiManager->getCurrentUI()->idle(integerTime);
-
-      // If we're in a UI and GameUI is still running, we need to idle that too
-      if(uiManager->cameFrom(GameUI))
-         uiManager->getGameUserInterface()->idle(integerTime);
-   }
-#endif
-
-   // Don't idle games during level load
-   if(!(gServerGame && gServerGame->hostingModePhase == ServerGame::LoadingLevels))    
-   {
-#ifndef ZAP_DEDICATED
-      for(S32 i = 0; i < gClientGames.size(); i++)
-      {
-         //if(gClientGame2)
-         //{
-         //   gClientGame2->getSettings()->getInputCodeManager()->setInputMode(InputModeJoystick);
-
-         //   gClientGame1->mUserInterfaceData->get();
-         //   gClientGame2->mUserInterfaceData->set();
-
-         //   gClientGame = gClientGame2;
-         //   gClientGame->idle(integerTime);
-
-         //   gClientGame->getSettings()->getInputCodeManager()->setInputMode(InputModeKeyboard);
-
-         //   gClientGame2->mUserInterfaceData->get();
-         //   gClientGame1->mUserInterfaceData->set();
-         //}
-         //if(gClientGame1)
-         //{
-         //   gClientGame = gClientGame1;
-         //   gClientGame->idle(integerTime);
-         //}
-
-         gClientGames[i]->idle(integerTime);
-      }
-#endif
-
-      if(gServerGame)
-      {
-         // This block has to be outside gServerGame because deleting an object from within is in rather poor form
-         if(!gServerGame->isReadyToShutdown(integerTime))         
-            gServerGame->idle(integerTime);
-
-         else                                                     // gServerGame closing down so...
-         {
-#ifndef ZAP_DEDICATED
-            for(S32 i = 0; i < gClientGames.size(); i++)
-               gClientGames[i]->closeConnectionToGameServer();    // ...disconnect any local clients
-
-           if(gClientGames.size() > 0)    // If there are any clients running...
-            {
-               delete gServerGame;        // ...purge gServerGame (leaving the clients running)...
-               gServerGame = NULL;
-            }
-            else                          // ...otherwise...     
-#endif
-               shutdownBitfighter();      // ...shut down the whole shebang!
-         }
-      }
-   }
-}
-
-
-// This is the master idle loop that gets registered with GLUT and is called on every game tick.
-// This in turn calls the idle functions for all other objects in the game.
-void idle()
-{
-   GameSettings *settings;
-
-   if(gServerGame)
-   {
-      settings = gServerGame->getSettings();
-
-      if(gServerGame->hostingModePhase == ServerGame::LoadingLevels)
-         gServerGame->loadNextLevelInfo();
-      else if(gServerGame->hostingModePhase == ServerGame::DoneLoadingLevels)
-         hostGame();
-   }
-#ifndef ZAP_DEDICATED
-   else     // If there is no server game, and this code is running, there *MUST* be a client game.
-      settings = gClientGames[0]->getSettings();
-#endif
-
-/*
-   static S64 lastTimer = Platform::getHighPrecisionTimerValue(); // accurate, but possible wrong speed when overclocking or underclocking CPU
-   static U32 lastTimer2 = Platform::getRealMilliseconds();  // right speed
-   static F64 unusedFraction = 0;
-   static S32 timerElapsed2 = 0;
-
-   S64 currentTimer = Platform::getHighPrecisionTimerValue();
-   U32 currentTimer2 = Platform::getRealMilliseconds();
-
-   if(lastTimer > currentTimer) lastTimer=currentTimer; //Prevent freezing when currentTimer overflow -- seems very unlikely
-   if(lastTimer2 > currentTimer2) lastTimer2=currentTimer2;
-
-   F64 timeElapsed = Platform::getHighPrecisionMilliseconds(currentTimer - lastTimer) + unusedFraction;
-   S32 integerTime1 = S32(timeElapsed);
-
-   unusedFraction = timeElapsed - integerTime1;
-   lastTimer = currentTimer;
-   timerElapsed2 = timerElapsed2 + S32(currentTimer2 - lastTimer2) - integerTime1;
-   if(timerElapsed2 < 0)  // getHighPrecisionTimerValue going slower then getRealMilliseconds
-   {
-      integerTime1 += timerElapsed2;
-      timerElapsed2 = 0;
-   }
-   if(timerElapsed2 > 200)  // getHighPrecisionTimerValue going faster then getRealMilliseconds
-   {
-      integerTime1 += timerElapsed2 - 200;
-      timerElapsed2 = 200;
-   }
-   lastTimer2 = currentTimer2;
-   integerTime += integerTime1;
-   */
-
-   static S32 integerTime = 0;   // static, as we need to keep holding the value that was set
-   static U32 prevTimer = 0;
-
-   U32 currentTimer = Platform::getRealMilliseconds();
-   integerTime += currentTimer - prevTimer;
-   prevTimer = currentTimer;
-
-   if(integerTime < -500 || integerTime > 5000)
-      integerTime = 10;
-
-   U32 sleepTime = 1;
-
-   bool dedicated = gServerGame && gServerGame->isDedicated();
-
-
-   if( ( dedicated && integerTime >= S32(1000 / settings->getIniSettings()->maxDedicatedFPS)) || 
-       (!dedicated && integerTime >= S32(1000 / settings->getIniSettings()->maxFPS)) )
-   {
-      gameIdle(U32(integerTime));
-
-#ifndef ZAP_DEDICATED
-      if(!dedicated)
-         display();          // Draw the screen if not dedicated
-#endif
-      integerTime = 0;
-
-      if(!dedicated)
-         sleepTime = 0;      
-   }
-
-
-#ifndef ZAP_DEDICATED
-   // SDL requires an active polling loop.  We could use something like the following:
-   SDL_Event event;
-
-   while(SDL_PollEvent(&event))
-   {
-      TNLAssert(gClientGames.size() > 0, "Why are we here if there is no client game??");
-
-      if(event.type == SDL_QUIT) // Handle quit here
-         shutdownBitfighter();
-
-      // Pass the event to all clientGames..
-      for(S32 i = 0; i < gClientGames.size(); i++)
-         Event::onEvent(gClientGames[i], &event);
-   }
-   // END SDL event polling
-#endif
-
-
-   // Sleep a bit so we don't saturate the system. For a non-dedicated server,
-   // sleep(0) helps reduce the impact of OpenGL on windows.
-
-   // If there are no players, set sleepTime to 40 to further reduce impact on the server.
-   // We'll only go into this longer sleep on dedicated servers when there are no players.
-   if(dedicated && gServerGame->isSuspended())
-      sleepTime = 40;     // The higher this number, the less accurate the ping is on server lobby when empty, but the less power consumed.
-
-   Platform::sleep(sleepTime);
-
-}  // end idle()
-
-
-void dedicatedServerLoop()
-{
-   for(;;)        // Loop forever!
-      idle();     // Idly!
-}
-
-////////////////////////////////////////
-////////////////////////////////////////
-
-// Include class here to avoid contaminating tnlLog with the filth that is oglConsole
-class OglConsoleLogConsumer : public LogConsumer    // Dumps to oglConsole
-{
-private:
-   void writeString(const char *string) { gConsole.output(string); }
-};
-
-
-////////////////////////////////////////
-////////////////////////////////////////
-// Our logfiles
-StdoutLogConsumer gStdoutLog;          // Logs to OS console, when there is one
-OglConsoleLogConsumer gOglConsoleLog;  // Logs to our in-game console, when available
-
-FileLogConsumer gMainLog;
-FileLogConsumer gServerLog;            // We'll apply a filter later on, in main()
-
-////////////////////////////////////////
-////////////////////////////////////////
-
-
-// Run when we're quitting the game, returning to the OS.  Saves settings and does some final cleanup to keep things orderly.
-// There are currently only 6 ways to get here (i.e. 6 legitimate ways to exit Bitfighter): 
-// 1) Hit escape during initial name entry screen
-// 2) Hit escape from the main menu
-// 3) Choose Quit from main menu
-// 4) Host a game with no levels as a dedicated server
-// 5) Admin issues a shutdown command to a remote dedicated server
-// 6) Click the X on the window to close the game window   <=== NOTE: This scenario fails for me when running a dedicated server on windows.
-// and one illigitimate way
-// 7) Lua panics!!
-void shutdownBitfighter()
-{
-   GameSettings *settings = NULL;
-
-   // Avoid this function being called twice when we exit via methods 1-4 above
-#ifndef ZAP_DEDICATED
-   if(gClientGames.size() == 0)
-#endif
-      if(!gServerGame)
-         exitToOs();
-
-// Grab a pointer to settings wherever we can.  Note that gClientGame and gServerGame refer to the same object.
-#ifndef ZAP_DEDICATED
-   if(gClientGames.size() > 0)
-      settings = gClientGames[0]->getSettings();
-
-   gClientGames.deleteAndClear();
-
-#endif
-
-   if(gServerGame)
-   {
-      settings = gServerGame->getSettings();
-      delete gServerGame;     // Destructor terminates connection to master
-      gServerGame = NULL;
-   }
-
-
-   TNLAssert(settings, "Should always have a value here!");
-
-   EventManager::shutdown();
-   LuaScriptRunner::shutdown();
-   SoundSystem::shutdown();
-
-   if(!settings->isDedicatedServer())
-   {
-#ifndef ZAP_DEDICATED
-      Joystick::shutdownJoystick();
-
-      // Save current window position if in windowed mode
-      if(settings->getIniSettings()->displayMode == DISPLAY_MODE_WINDOWED)
-      {
-         settings->getIniSettings()->winXPos = VideoSystem::getWindowPositionX();
-         settings->getIniSettings()->winYPos = VideoSystem::getWindowPositionY();
-      }
-
-      SDL_QuitSubSystem(SDL_INIT_VIDEO);
-#endif
-   }
-
-   // Avoids annoying shutdown crashes when logging is still trying to output to oglconsole
-   gOglConsoleLog.setMsgTypes(LogConsumer::LogNone);
-
-   settings->save();                                  // Write settings to bitfighter.ini
-
-   delete settings;
-
-   NetClassRep::logBitUsage();
-   logprintf("Bye!");
-
-   exitToOs();    // Do not pass Go
-}
-
-
-void setupLogging(IniSettings *iniSettings)
-{
-   gMainLog.setMsgType(LogConsumer::LogConnectionProtocol, iniSettings->logConnectionProtocol);
-   gMainLog.setMsgType(LogConsumer::LogNetConnection, iniSettings->logNetConnection);
-   gMainLog.setMsgType(LogConsumer::LogEventConnection, iniSettings->logEventConnection);
-   gMainLog.setMsgType(LogConsumer::LogGhostConnection, iniSettings->logGhostConnection);
-
-   gMainLog.setMsgType(LogConsumer::LogNetInterface, iniSettings->logNetInterface);
-   gMainLog.setMsgType(LogConsumer::LogPlatform, iniSettings->logPlatform);
-   gMainLog.setMsgType(LogConsumer::LogNetBase, iniSettings->logNetBase);
-   gMainLog.setMsgType(LogConsumer::LogUDP, iniSettings->logUDP);
-
-   gMainLog.setMsgType(LogConsumer::LogFatalError, iniSettings->logFatalError); 
-   gMainLog.setMsgType(LogConsumer::LogError, iniSettings->logError); 
-   gMainLog.setMsgType(LogConsumer::LogWarning, iniSettings->logWarning); 
-   gMainLog.setMsgType(LogConsumer::ConfigurationError, iniSettings->logConfigurationError);
-   gMainLog.setMsgType(LogConsumer::LogConnection, iniSettings->logConnection); 
-   gMainLog.setMsgType(LogConsumer::LogLevelLoaded, iniSettings->logLevelLoaded); 
-   gMainLog.setMsgType(LogConsumer::LogLuaObjectLifecycle, iniSettings->logLuaObjectLifecycle); 
-   gMainLog.setMsgType(LogConsumer::LuaLevelGenerator, iniSettings->luaLevelGenerator); 
-   gMainLog.setMsgType(LogConsumer::LuaBotMessage, iniSettings->luaBotMessage); 
-   gMainLog.setMsgType(LogConsumer::ServerFilter, iniSettings->serverFilter); 
-}
-
-
-void createClientGame(GameSettings *settings)
-{
-#ifndef ZAP_DEDICATED
-   if(!settings->isDedicatedServer())                      // Create ClientGame object
-   {
-      // Create a new client, and let the system figure out IP address and assign a port
-      ClientGame *clientGame = new ClientGame(Address(IPProtocol, Address::Any, settings->getIniSettings()->clientPortNumber), settings);  
-
-      clientGame->setLoginPassword(settings->getPlayerPassword());
-
-       // Put any saved filename into the editor file entry thingy
-      clientGame->getUIManager()->getLevelNameEntryUserInterface()->setString(settings->getIniSettings()->lastEditorName);
-
-      seedRandomNumberGenerator(settings->getIniSettings()->lastName);
-      clientGame->getClientInfo()->getId()->getRandom();
-
-      gClientGames.push_back(clientGame);
-
-      //gClientGames.push_back(new ClientGame(Address(), settings));   //  !!! 2-player split-screen game in same game.
-
-      // Set the intial UI
-      if(settings->shouldShowNameEntryScreenOnStartup())
-      {
-         for(S32 i = 0; i < gClientGames.size(); i++)
-            gClientGames[i]->getUIManager()->activate(NameEntryUI);
-
-         //if(gClientGame)
-         //{
-         //   gClientGame = gClientGame2;
-         //   gClientGame1->mUserInterfaceData->get();
-         //   gClientGame->getUIManager()->getNameEntryUserInterface()->activate();  <-- won't work no more!
-         //   gClientGame2->mUserInterfaceData->get();
-         //   gClientGame1->mUserInterfaceData->set();
-         //   gClientGame = gClientGame1;
-         //}
-         //gClientGame->getUIManager()->getNameEntryUserInterface()->activate();     <-- won't work no more!
-         seedRandomNumberGenerator(settings->getIniSettings()->lastName);
-      }
-      else
-      {
-         for(S32 i = 0; i < gClientGames.size(); i++)
-         {
-            gClientGames[i]->getUIManager()->activate(MainUI);
-            gClientGames[i]->setReadyToConnectToMaster(true);        
-         }
-
-         //if(gClientGame2)
-         //{
-         //   gClientGame = gClientGame2;
-         //   gClientGame1->mUserInterfaceData->get();
-
-         //   gClientGame2->mUserInterfaceData->get();
-         //   gClientGame1->mUserInterfaceData->set();
-         //   gClientGame = gClientGame1;
-         //}
-         //gClientGame->getUIManager()->getMainMenuUserInterface()->activate();<-- won't work no more!
-
-         //gClientGame->setReadyToConnectToMaster(true);         // Set elsewhere if in dedicated server mode
-         seedRandomNumberGenerator(settings->getPlayerName());
-      }
-   }
-#endif
-}
-
-
-void setupLogging(const string &logDir)
-{
-   // Specify which events each logfile will listen for
-   S32 events = LogConsumer::AllErrorTypes | LogConsumer::LogConnection | LogConsumer::LuaLevelGenerator | LogConsumer::LuaBotMessage;
-   S32 consoleEvents = LogConsumer::AllErrorTypes |LogConsumer::LuaLevelGenerator | LogConsumer::LuaBotMessage | LogConsumer::ConsoleMsg;
-
-   gMainLog.init(joindir(logDir, "bitfighter.log"), "w");
-   //gMainLog.setMsgTypes(events);  ==> set from INI settings     
-   gMainLog.logprintf("------ Bitfighter Log File ------");
-
-   gStdoutLog.setMsgTypes(events);              // writes to stdout
-   gOglConsoleLog.setMsgTypes(consoleEvents);   // writes to in-game console
-
-   gServerLog.init(joindir(logDir, "bitfighter_server.log"), "a");
-   gServerLog.setMsgTypes(LogConsumer::AllErrorTypes | LogConsumer::ServerFilter | LogConsumer::StatisticsFilter); 
-   gStdoutLog.logprintf("Welcome to Bitfighter!");
-}
-
-
-<<<<<<< HEAD
-// Function to handle one-time update tasks
-// Use this when upgrading, and changing something like the name of an INI parameter.  The old version is stored in
-// IniSettings.version, and the new version is in BUILD_VERSION.
-void checkIfThisIsAnUpdate(FolderManager *folderManager, GameSettings *settings)
-{
-   if(settings->getIniSettings()->version == BUILD_VERSION && false)
-      return;
-
-   // Wipe out all comments; they will be replaced with any updates
-   gINI.deleteHeaderComments();
-   gINI.deleteAllSectionComments();
-
-   U32 previousVersion = settings->getIniSettings()->version;     // For readability
-
-   // version specific changes
-   // 016:
-   if(previousVersion < 1840 && settings->getIniSettings()->maxBots == 127)
-      settings->getIniSettings()->maxBots = 10;
-
-   if(previousVersion < 3737)
-   {
-      settings->getIniSettings()->masterAddress = MASTER_SERVER_LIST_ADDRESS;
-      gINI.addSection("EditorPlugins");
-      gINI.SetValue("EditorPlugins", "Plugin1", "Ctrl+;|draw_arcs.lua|Make curves!");
-   }
-
-   // 017a:
-   if(previousVersion < 4262)
-   {
-#ifdef TNL_OS_MAC_OSX
-      settings->getIniSettings()->useFakeFullscreen = true;
-#endif
-   }
-
-   // Upgrading to 018
-   if(previousVersion < 4538)
-   {
-      // Remove game.ogg from music folder, if it exists...
-      if(remove(joindir(folderManager->sfxDir, "game.ogg").c_str()) != 0)
-         logprintf(LogConsumer::LogWarning, "Could not remove game.ogg from music folder during upgrade process." );
-   }
-
-
-}
-
-
-=======
->>>>>>> b474ca91
-#ifdef USE_BFUP
-#include <direct.h>
-#include <stdlib.h>
-
-// This block is Windows only, so it can do all sorts of icky stuff...
-void launchWindowsUpdater(string bitfighterExecutablePathAndFilename, bool forceUpdate)
-{
-   string updaterPath = extractDirectory(bitfighterExecutablePathAndFilename) + "\\updater";
-   string updaterFileName = updaterPath + "\\bfup.exe";
-
-   S32 buildVersion = forceUpdate ? 0 : BUILD_VERSION;
-
-   S64 result = (S64) ShellExecuteA( NULL, NULL, updaterFileName.c_str(), itos(buildVersion).c_str(), updaterPath.c_str(), SW_SHOW );
-
-   string msg = "";
-
-   switch(result)
-   {
-   case 0:
-      msg = "The operating system is out of memory or resources.";
-      break;
-   case ERROR_FILE_NOT_FOUND:
-      msg = "The specified file was not found (tried " + updaterFileName + ").";
-      break;
-   case ERROR_PATH_NOT_FOUND:
-      msg = "The specified path was not found (tried " + updaterFileName + ").";
-      break;
-   case ERROR_BAD_FORMAT:
-      msg = "The .exe file is invalid (non-Win32 .exe or error in .exe image --> tried " + updaterFileName + ").";
-      break;
-   case SE_ERR_ACCESSDENIED:
-      msg = "The operating system denied access to the specified file (tried " + updaterFileName + ").";
-      break;
-   case SE_ERR_ASSOCINCOMPLETE:
-      msg = "The file name association is incomplete or invalid (tried " + updaterFileName + ").";;
-      break;
-   case SE_ERR_DDEBUSY:
-      msg = "The DDE transaction could not be completed because other DDE transactions were being processed.";
-      break;
-   case SE_ERR_DDEFAIL:
-      msg = "The DDE transaction failed.";
-      break;
-   case SE_ERR_DDETIMEOUT:
-      msg = "The DDE transaction could not be completed because the request timed out.";
-      break;
-   case SE_ERR_DLLNOTFOUND:
-      msg = "The specified DLL was not found.";
-      break;
-   case SE_ERR_NOASSOC:
-      msg = "There is no application associated with the given file name extension.";
-      break;
-   case SE_ERR_OOM:
-      msg = "There was not enough memory to complete the operation.";
-      break;
-   case SE_ERR_SHARE:
-      msg = "A sharing violation occurred.";
-      break;
-   }
-
-   if(msg != "")
-      logprintf(LogConsumer::LogError, "Could not launch updater, returned error: %s", msg.c_str());
-}
-#endif
-
-
-void checkOnlineUpdate(string exePath, GameSettings *settings)
-{
-   // Windows only
-#ifdef USE_BFUP
-   // Spawn external updater tool to check for new version of Bitfighter
-   if(settings->getIniSettings()->useUpdater)
-      launchWindowsUpdater(exePath, settings->getForceUpdate());
-#endif   // USE_BFUP
-
-   // Mac OSX only
-#ifdef TNL_OS_MAC_OSX
-   checkForUpdates();  // From Directory.h
-#endif
-
-}
-
-
-// Function to handle one-time update tasks
-// Use this when upgrading, and changing something like the name of an INI parameter.  The old version is stored in
-// IniSettings.version, and the new version is in BUILD_VERSION.
-void checkIfThisIsAnUpdate(GameSettings *settings)
-{
-   U32 iniVersion = settings->getIniSettings()->version;
-
-   // If we're at the same version as our INI, no need to update anything
-   if(iniVersion == BUILD_VERSION)
-      return;
-
-   logprintf("Bitfighter was recently updated.  Migrating user preferences...");
-
-   // Wipe out all comments; they will be automatically replaced with any updates
-   gINI.deleteHeaderComments();
-   gINI.deleteAllSectionComments();
-
-   // Now for the version specific changes.  This can only grow larger!
-   // See version.h for short history of roughly what version corresponds to a game release
-
-   // 016:
-   if(iniVersion < 1840 && settings->getIniSettings()->maxBots == 127)
-      settings->getIniSettings()->maxBots = 10;
-
-   if(iniVersion < 3737)
-   {
-      // Master server changed
-      settings->getIniSettings()->masterAddress = MASTER_SERVER_LIST_ADDRESS;
-
-      // We added editor plugins
-      gINI.addSection("EditorPlugins");
-      gINI.SetValue("EditorPlugins", "Plugin1", "Ctrl+;|draw_arcs.lua|Make curves!");
-   }
-
-   // 017:
-   if(iniVersion < 4262)
-   {
-#ifdef TNL_OS_MAC_OSX
-      settings->getIniSettings()->useFakeFullscreen = true;
-#endif
-   }
-
-   // 018
-   if(iniVersion < 5890)  // roughly.  TODO: change to correct version when about to release
-   {
-   }
-
-
-   // Now copy over resources to user's preference directory.
-   // This may be different for each platform
-#ifdef TNL_OS_MAC_OSX
-      // Copy some initialisation files
-      prepareFirstLaunch();
-#endif
-
-}
-
-
-};  // namespace Zap
-
-
-#ifdef USE_EXCEPTION_BACKTRACE
-void exceptionHandler(int sig) {
-   void *stack[20];
-   size_t size;
-   char **functions;
-
-   signal(SIGSEGV, NULL);   // turn off our handler
-
-
-   // get void*'s for all entries on the stack
-   size = backtrace(stack, 20);  // note, this uses malloc which may cause this to freeze if it segfault inside malloc
-
-   // print and log all the frames
-   logprintf(LogConsumer::LogError, "Error: signal %d:", sig);
-   functions = backtrace_symbols(stack, size);
-
-   for(size_t i=0; i < size; i++)
-      logprintf(LogConsumer::LogError, "%d: %s", i, functions[i]);
-
-   free(functions);
-   //exit(1); // let it die (or use debugger) the normal way, after we turn off our handler
-}
-#endif
-
-
-using namespace Zap;
-
-#if defined(_WIN32_WINNT) && _WIN32_WINNT >= 0x0500  // windows 2000 or later
-#define USE_HIDING_CONSOLE
-#endif
-
-#ifdef USE_HIDING_CONSOLE
-// with some help of searching and finding this:
-// http://stackoverflow.com/questions/8610489/distinguish-if-program-runs-by-clicking-on-the-icon-typing-its-name-in-the-cons
-static bool thisProgramHasCreatedConsoleWindow()
-{
-   HWND consoleWindow = GetConsoleWindow();
-   if (consoleWindow != NULL)
-   {
-      DWORD windowCreatorProcessId;
-      GetWindowThreadProcessId(consoleWindow, &windowCreatorProcessId);
-      return (windowCreatorProcessId == GetCurrentProcessId()) ? true : false;
-   }
-   return false;
-}
-#endif
-
-////////////////////////////////////////
-////////////////////////////////////////
-// main()
-////////////////////////////////////////
-////////////////////////////////////////
-
-#ifdef TNL_OS_XBOX
-int zapmain(int argc, char **argv)
-#else
-int main(int argc, char **argv)
-#endif
-{
-
-// Enable some heap checking stuff for Windows... slow... do not include in release version!!
-//_CrtSetDbgFlag(_CRTDBG_ALLOC_MEM_DF | _CRTDBG_LEAK_CHECK_DF | _CRTDBG_CHECK_ALWAYS_DF );
-
-
-#ifdef USE_EXCEPTION_BACKTRACE
-   signal(SIGSEGV, exceptionHandler);   // install our handler
-#endif
-
-   GameSettings *settings = new GameSettings(); // Will be deleted in shutdownBitfighter()
-
-   // Put all cmd args into a Vector for easier processing
-   Vector<string> argVector(argc - 1);
-
-   for(S32 i = 1; i < argc; i++)
-      argVector.push_back(argv[i]);
-
-#if defined(TNL_OS_MAC_OSX) || defined(TNL_OS_IOS)
-   // Move to the application bundle's path (RDW)
-   moveToAppPath();
-
-   // Set default -rootdatadir and -sfxdir if they are not set
-   setDefaultPaths(argVector);
-#endif
-
-   settings->readCmdLineParams(argVector);      // Read cmd line params, needed to resolve folder locations
-   settings->resolveDirs();                     // Figures out where all our folders are (except leveldir)
-
-   FolderManager *folderManager = settings->getFolderManager();
-
-   // Before we go any further, we should get our log files in order.  We know where they'll be, as the 
-   // only way to specify a non-standard location is via the command line, which we've now read.
-   setupLogging(folderManager->logDir);
-
-   InputCodeManager::initializeKeyNames();      // Used by loadSettingsFromINI()
-
-   // Load our INI
-   gINI.SetPath(joindir(folderManager->iniDir, "bitfighter.ini"));
-   loadSettingsFromINI(&gINI, settings);
-
-   // Time to check if there is an online update (for any relevant platforms)
-   checkOnlineUpdate(argv[0], settings);
-
-   // Make any adjustments needed when we run for the first time after an upgrade
-   checkIfThisIsAnUpdate(settings);
-
-   // Load Lua stuff
-   LuaScriptRunner::setScriptingDir(folderManager->luaDir);    // Get this out of the way, shall we?
-   LuaScriptRunner::startLua();                                // Create single "L" instance which all scripts will use
-
-
-   setupLogging(settings->getIniSettings());    // Turns various logging options on and off
-
-   Ship::computeMaxFireDelay();                 // Look over weapon info and get some ranges, which we'll need before we start sending data
-
-   settings->runCmdLineDirectives();            // If we specified a directive on the cmd line, like -help, attend to that now
-
-   SoundSystem::init(settings->getIniSettings()->sfxSet, folderManager->sfxDir, 
-                     folderManager->musicDir, settings->getIniSettings()->getMusicVolLevel());  // Even dedicated server needs sound these days
-   
-<<<<<<< HEAD
-   checkIfThisIsAnUpdate(folderManager, settings);  // Make any adjustments needed when we run for the first time after an upgrade
-=======
->>>>>>> b474ca91
-
-
-   if(settings->isDedicatedServer())
-      initHostGame(settings, settings->getLevelList(), false, true);     // Figure out what levels we'll be playing with, and start hosting  
-   else
-   {
-#ifndef ZAP_DEDICATED
-      createClientGame(settings);         // Instantiate ClietGame
-
-      InputCodeManager::resetStates();    // Reset keyboard state mapping to show no keys depressed
-
-      Joystick::loadJoystickPresets(settings);    // Load joystick presets from INI first
-      SDL_Init(0);                                // Allows Joystick and VideoSystem to work.
-      Joystick::initJoystick(settings);           // Initialize joystick system
-
-#ifdef TNL_OS_MAC_OSX
-      moveToAppPath();        // On OS X, make sure we're in the right directory
-#endif
-
-      VideoSystem::init();                // Initialize video and window system
-
-
-#if SDL_VERSION_ATLEAST(2,0,0)
-      SDL_StartTextInput();
-#else
-      SDL_EnableUNICODE(1);   // Activate unicode ==> http://sdl.beuc.net/sdl.wiki/SDL_EnableUNICODE
-      SDL_EnableKeyRepeat(SDL_DEFAULT_REPEAT_DELAY, SDL_DEFAULT_REPEAT_INTERVAL);      // SDL_DEFAULT_REPEAT_DELAY defined as 500
-#endif
-
-      Zap::Cursor::init();
-
-      settings->getIniSettings()->oldDisplayMode = DISPLAY_MODE_UNKNOWN;   // We don't know what the old one was
-      VideoSystem::actualizeScreenMode(settings, false, false);            // Create a display window
-
-      gConsole.initialize();     // Initialize console *after* the screen mode has been actualized
-
-      // Now show any error messages from start-up
-      Vector<string> configurationErrors = settings->getConfigurationErrors();
-      if(configurationErrors.size() > 0)
-         for(S32 i = 0; i < gClientGames.size(); i++)
-         {
-            UIManager *uiManager = gClientGames[i]->getUIManager();
-            ErrorMessageUserInterface *ui = uiManager->getErrorMsgUserInterface();
-
-            ui->reset();
-            ui->setTitle("CONFIGURATION ERROR");
-            for(S32 i = 0; i < configurationErrors.size(); i++)
-            {
-               string message = itos(i + 1) + ". " + configurationErrors[i];
-               ui->setMessage(i + 2, message);
-            }
-
-            uiManager->activate(ui);
-         }
-
-#endif   // !ZAP_DEDICATED
-
-#if defined(USE_HIDING_CONSOLE) && !defined(TNL_DEBUG)
-      // This basically hides the newly created console window only if double-clicked from icon
-      // No freeConsole when started from command (cmd) to continues outputting text to console
-      if(thisProgramHasCreatedConsoleWindow())
-         FreeConsole();
-#endif
-   }
-
-   dedicatedServerLoop();              // Loop forever, running the idle command endlessly
-
-   return 0;
-}
+////////////////////////
+//To do prior to 1.0 release
+//
+////////////////////////
+// Nitnoid
+// Make color defs below constant... need to change associated externs too!
+
+// Some time
+// Add mouse coords to diagnostics screen, raw key codes
+
+// Long term
+// Admin select level w/ preview(?)
+
+//Test:
+// Do ships remember their spawn points?  How about robots?
+// Does chat now work properly when ship is dead?  no
+// Do LuaShip proxies remain constant over time (i.e. does 013 fix for Buvet.bot now work?)
+// Make sure things work when ship is deleted.  Do we get nils back (and not crashes)?
+
+
+// Ideas for interactive help/tutorial:
+//=======================================
+// Mine: Explodes when ships fly too close
+// Beware: Enemy mines are hard to see!        (plant your own w/ the mine layer weapon)
+// Teleport: takes you to another location on the map
+// Friendly FF: Lets friendly ships pass
+// Enemy FF: Lets enemy ships pass - destroy by shooting the base
+// Neutral FF: Claim it for your team by repairing with the repair module
+// Friendly Turret: Targets enemies, but won't hurt you (on purpose)
+// Enemy Turret: Defends enemy teritory.  Destroy with multiple shots
+// Neutral turret: Claim it for your team by repairing with the repair module
+// Timer shows time left in game
+// Heatlh indicator shows health left
+// basic controls:  x/x/x/x to move; use 1,2,3 to select weapons; <c> shows overview map
+// Messages will appear here -->
+// See current game info by pressing [F2]
+
+
+
+// Random point in zone, random zone, isInCaptureZone should return actual capture zone
+// backport player count stuff
+
+/*
+XXX need to document timers, new luavec stuff XXX
+
+/shutdown enhancements: on screen timer after msg dismissed, instant dismissal of local notice, notice in join menu, shutdown after level, auto shutdown when quitting and players connected
+
+ */
+/* Fixes after 016
+<h2>New features</h2>
+<ul>
+<li>
+</ul>
+
+
+// Scripting nots
+bot:findItems --> findItems
+bot:findGlobalItems --> findItems
+
+printToOglConsole --> printToConsole
+include (replaces require)
+
+*/
+
+
+
+//-----------------------------------------------------------------------------------
+//
+// Bitfighter - A multiplayer vector graphics space game
+// Based on Zap demo released for Torque Network Library by GarageGames.com
+//
+// Derivative work copyright (C) 2008-2009 Chris Eykamp
+// Original work copyright (C) 2004 GarageGames.com, Inc.
+// Other code copyright as noted
+//
+// This program is free software; you can redistribute it and/or modify
+// it under the terms of the GNU General Public License as published by
+// the Free Software Foundation; either version 2 of the License, or
+// (at your option) any later version.
+//
+// This program is distributed in the hope that it will be useful (and fun!),
+// but WITHOUT ANY WARRANTY; without even the implied warranty of
+// MERCHANTABILITY or FITNESS FOR A PARTICULAR PURPOSE.  See the
+// GNU General Public License for more details.
+//
+// You should have received a copy of the GNU General Public License
+// along with this program; if not, write to the Free Software
+// Foundation, Inc., 59 Temple Place, Suite 330, Boston, MA  02111-1307  USA
+//
+//------------------------------------------------------------------------------------
+
+#ifdef _MSC_VER
+#  pragma warning (disable: 4996)     // Disable POSIX deprecation, certain security warnings that seem to be specific to VC++
+#endif
+
+#include "IniFile.h"
+
+#include "tnl.h"
+#include "tnlRandom.h"
+#include "tnlGhostConnection.h"
+#include "tnlJournal.h"
+
+#include "zapjournal.h"
+
+#include "md5wrapper.h"
+
+
+using namespace TNL;
+
+#ifndef ZAP_DEDICATED
+#  include "UIGame.h"
+#  include "UINameEntry.h"
+#  include "UIEditor.h"
+#  include "UIErrorMessage.h"
+#  include "Cursor.h"          // For cursor defs
+#  include "Joystick.h"
+#  include "Event.h"
+#  include "SDL.h"
+
+#  ifdef TNL_OS_MOBILE
+#    include "SDL_opengles.h"
+#  else
+#    include "SDL_opengl.h"
+#  endif
+
+#  include "VideoSystem.h"
+#  include "ClientGame.h"
+#endif
+
+#include "ServerGame.h"
+#include "version.h"       // For BUILD_VERSION def
+#include "Colors.h"
+#include "ScreenInfo.h"
+#include "stringUtils.h"
+#include "BanList.h"
+#include "dataConnection.h"
+#include "game.h"
+#include "SoundSystem.h"
+#include "InputCode.h"     // initializeKeyNames()
+#include "ClientInfo.h"
+#include "Console.h"       // For access to console
+
+#include <math.h>
+#include <stdarg.h>
+
+#ifdef WIN32
+// For writeToConsole()
+#  include <windows.h>
+#  include <io.h>
+#  include <fcntl.h>
+#  include <shellapi.h>
+
+#  define USE_BFUP
+#endif
+
+#if defined(TNL_OS_MAC_OSX) || defined(TNL_OS_IOS)
+#  include "Directory.h"
+#  include <unistd.h>
+#endif
+
+
+#ifdef __MINGW32__
+#undef main
+#endif
+
+
+// Maybe don't enable by default?
+//#if defined(TNL_OS_LINUX) && defined(ZAP_DEDICATED)
+//#define USE_EXCEPTION_BACKTRACE
+//#endif
+
+#ifdef USE_EXCEPTION_BACKTRACE
+#  include <execinfo.h>
+#  include <signal.h>
+#endif
+
+
+namespace Zap
+{
+#ifndef ZAP_DEDICATED
+   extern Vector<ClientGame *> gClientGames;
+#endif
+
+// Handle any md5 requests
+md5wrapper md5;
+
+
+bool gShowAimVector = false;     // Do we render an aim vector?  This should probably not be a global, but until we find a better place for it...
+
+CIniFile gINI("dummy");          // This is our INI file.  Filename set down in main(), but compiler seems to want an arg here.
+Console gConsole;                // For the moment, we'll just have one console for everything.  This may change later, but probably won't.
+
+
+// Some colors -- other candidates include global and local chat colors, which are defined elsewhere.  Include here?
+Color gNexusOpenColor(0, 0.7, 0);
+Color gNexusClosedColor(0.85, 0.3, 0);
+Color gErrorMessageTextColor(Colors::paleRed);
+Color gNeutralTeamColor(Colors::gray80);        // Objects that are neutral (on team -1)
+Color gHostileTeamColor(Colors::gray50);        // Objects that are "hostile-to-all" (on team -2)
+Color gMasterServerBlue(0.8, 0.8, 1);           // Messages about successful master server statii
+Color gHelpTextColor(Colors::green);
+Color EDITOR_WALL_FILL_COLOR(.5, .5, 1); 
+
+S32 gMaxPolygonPoints = 32;                     // Max number of points we can have in Walls, Nexuses, LoadoutZones, etc.
+
+DataConnection *dataConn = NULL;
+
+U16 DEFAULT_GAME_PORT = 28000;
+
+ScreenInfo gScreenInfo;
+
+ZapJournal gZapJournal;          // Our main journaling object
+
+S32 LOADOUT_PRESETS = 3;
+
+void exitToOs(S32 errcode)
+{
+#ifdef TNL_OS_XBOX
+   extern void xboxexit();
+   xboxexit();
+#else
+   exit(errcode);
+#endif
+}
+
+
+// Exit the game, back to the OS
+void exitToOs()
+{
+   exitToOs(0);
+}
+
+
+void shutdownBitfighter();    // Forward declaration
+
+// If we can't load any levels, here's the plan...
+void abortHosting_noLevels()
+{
+   TNLAssert(gServerGame, "gServerGame should always exist here!");
+
+   if(gServerGame->isDedicated())  
+   {
+      FolderManager *folderManager = gServerGame->getSettings()->getFolderManager();
+      const char *levelDir = folderManager->levelDir.c_str();
+
+      logprintf(LogConsumer::LogError,     "No levels found in folder %s.  Cannot host a game.", levelDir);
+      logprintf(LogConsumer::ServerFilter, "No levels found in folder %s.  Cannot host a game.", levelDir);
+   }
+
+
+#ifndef ZAP_DEDICATED
+   for(S32 i = 0; i < gClientGames.size(); i++)
+   {
+      UIManager *uiManager = gClientGames[i]->getUIManager();
+
+      ErrorMessageUserInterface *errUI = static_cast<ErrorMessageUserInterface *>(uiManager->getUI(ErrorMessageUI));
+
+      FolderManager *folderManager = gServerGame->getSettings()->getFolderManager();
+      string levelDir = folderManager->levelDir;
+
+      errUI->reset();
+      errUI->setTitle("HOUSTON, WE HAVE A PROBLEM");
+      errUI->setMessage(1, "No levels were loaded.  Cannot host a game.");
+      errUI->setMessage(3, "Check the LevelDir parameter in your INI file,");
+      errUI->setMessage(4, "or your command-line parameters to make sure");
+      errUI->setMessage(5, "you have correctly specified a folder containing");
+      errUI->setMessage(6, "valid level files.");
+      errUI->setMessage(8, "Trying to load levels from folder:");
+      errUI->setMessage(9, levelDir == "" ? "<<Unresolvable>>" : levelDir.c_str());
+
+      uiManager->activate(ErrorMessageUI);
+
+      HostMenuUserInterface *menuUI = static_cast<HostMenuUserInterface *>(uiManager->getUI(HostingUI));
+      menuUI->levelLoadDisplayDisplay = false;
+      menuUI->levelLoadDisplayFadeTimer.clear();
+   }
+#endif
+
+   delete gServerGame;  // need gServerGame for above message
+   gServerGame = NULL;
+
+#ifndef ZAP_DEDICATED
+   if(gClientGames.size() == 0)
+#endif
+      shutdownBitfighter();      // Quit in an orderly fashion
+}
+
+
+// GCC thinks min isn't defined, VC++ thinks it is
+#ifndef min
+#  define min(a,b) ((a) <= (b) ? (a) : (b))
+#endif
+
+// This is not a very good way of seeding the prng, but it should generate unique, if not cryptographicly secure, streams.
+// We'll get 4 bytes from the time, up to 12 bytes from the name, and any left over slots will be filled with unitialized junk.
+void seedRandomNumberGenerator(string name)
+{
+   U32 seconds = Platform::getRealMilliseconds();
+   const S32 timeByteCount = 4;
+   const S32 totalByteCount = 16;
+
+   S32 nameBytes = min((S32)name.length(), totalByteCount - timeByteCount);     // # of bytes we get from the provided name
+
+   unsigned char buf[totalByteCount];
+
+   // Bytes from the time
+   buf[0] = U8(seconds);
+   buf[1] = U8(seconds >> 8);
+   buf[2] = U8(seconds >> 16);
+   buf[3] = U8(seconds >> 24);
+
+   // Bytes from the name
+   for(S32 i = 0; i < nameBytes; i++)
+      buf[i + timeByteCount] = name.at(i);
+
+   Random::addEntropy(buf, totalByteCount);     // May be some uninitialized bytes at the end of the buffer, but that's ok
+}
+
+
+////////////////////////////////////////
+////////////////////////////////////////
+// Call this function when running game in console mode; causes output to be dumped to console, if it was run from one
+// Loosely based on http://www.codeproject.com/KB/dialog/ConsoleAdapter.aspx
+bool writeToConsole()
+{
+
+#if defined(WIN32) && (_WIN32_WINNT >= 0x0500)
+   // _WIN32_WINNT is needed in case of compiling for old windows 98 (this code won't work for windows 98)
+   if(!AttachConsole(-1))
+      return false;
+
+   try
+   {
+      int m_nCRTOut = _open_osfhandle((intptr_t) GetStdHandle(STD_OUTPUT_HANDLE), _O_TEXT);
+      if(m_nCRTOut == -1)
+         return false;
+
+      FILE *m_fpCRTOut = _fdopen( m_nCRTOut, "w" );
+
+      if( !m_fpCRTOut )
+         return false;
+
+      *stdout = *m_fpCRTOut;
+
+      //// If clear is not done, any cout statement before AllocConsole will 
+      //// cause, the cout after AllocConsole to fail, so this is very important
+      // But here, we're not using AllocConsole...
+      //std::cout.clear();
+   }
+   catch ( ... )
+   {
+      return false;
+   } 
+#endif    
+   return true;
+}
+
+
+// Host a game (and maybe even play a bit, too!)
+void initHostGame(GameSettings *settings, const Vector<string> &levelList, bool testMode, bool dedicatedServer)
+{
+   TNLAssert(!gServerGame, "already exists!");
+   if(gServerGame)
+   {
+      delete gServerGame;
+      gServerGame = NULL;
+   }
+
+   Address address(IPProtocol, Address::Any, DEFAULT_GAME_PORT);     // Equivalent to ("IP:Any:28000")
+   address.set(settings->getHostAddress());                          // May overwrite parts of address, depending on what getHostAddress contains
+
+   gServerGame = new ServerGame(address, settings, testMode, dedicatedServer);
+
+   gServerGame->setReadyToConnectToMaster(true);
+   seedRandomNumberGenerator(settings->getHostName());
+
+   // Don't need to build our level list when in test mode because we're only running that one level stored in editor.tmp
+   if(!testMode)
+   {
+      logprintf(LogConsumer::ServerFilter, "----------\nBitfighter server started [%s]", getTimeStamp().c_str());
+      logprintf(LogConsumer::ServerFilter, "hostname=[%s], hostdescr=[%s]", gServerGame->getSettings()->getHostName().c_str(), 
+                                                                            gServerGame->getSettings()->getHostDescr().c_str());
+
+      logprintf(LogConsumer::ServerFilter, "Loaded %d levels:", levelList.size());
+   }
+
+   if(levelList.size())
+   {
+      gServerGame->buildBasicLevelInfoList(levelList);     // Take levels in gLevelList and create a set of empty levelInfo records
+      gServerGame->resetLevelLoadIndex();
+
+#ifndef ZAP_DEDICATED
+      for(S32 i = 0; i < gClientGames.size(); i++)
+         gClientGames[i]->getUIManager()->getHostMenuUserInterface()->levelLoadDisplayDisplay = true;
+#endif
+   }
+   else  // No levels!
+   {
+      abortHosting_noLevels();
+      return;
+   }
+
+   // Do this even if there are no levels, so hostGame error handling will be triggered
+   gServerGame->hostingModePhase = ServerGame::LoadingLevels;
+}
+
+
+// All levels loaded, we're ready to go
+void hostGame()
+{
+   if(!gServerGame->startHosting())
+   {
+      abortHosting_noLevels();
+      return;
+   }
+
+#ifndef ZAP_DEDICATED
+   for(S32 i = 0; i < gClientGames.size(); i++)      // Should be true if this isn't a dedicated server...
+   {
+      HostMenuUserInterface *ui = gClientGames[i]->getUIManager()->getHostMenuUserInterface();
+
+      ui->levelLoadDisplayDisplay = false;
+      ui->levelLoadDisplayFadeTimer.reset();
+
+      gClientGames[i]->joinGame(Address(), false, true);   // ...then we'll play, too!
+   }
+#endif
+}
+
+
+// Clear screen -- force clear of "black bars" area to avoid flickering on some video cards
+static void clearScreen()
+{
+#ifndef ZAP_DEDICATED
+
+   bool scissorMode = glIsEnabled(GL_SCISSOR_TEST);
+
+   if(scissorMode)
+      glDisable(GL_SCISSOR_TEST);
+
+   glClear(GL_COLOR_BUFFER_BIT);
+
+   if(scissorMode)
+      glEnable(GL_SCISSOR_TEST);
+
+#endif
+}
+
+
+
+#ifndef ZAP_DEDICATED
+
+// Draw the screen
+void display()
+{
+   clearScreen();
+
+   glMatrixMode(GL_MODELVIEW);
+   glLoadIdentity();
+
+   for(S32 i = 0; i < gClientGames.size(); i++)
+   {
+      // Do any la-ti-da that we might need to get the viewport setup for the game we're about to run.  For example, if
+      // we have two games, we might want to divide the screen into two viewports, configuring each before running the 
+      // associated render method which follows...
+      // Each viewport should have an aspect ratio of 800x600.  The aspect ratio of the entire window will likely need to be different.
+      TNLAssert(i == 0, "You need a little tra-la-la here before you can do that!");
+      gClientGames[i]->getUIManager()->renderCurrent();
+   }
+
+   // Swap the buffers. This this tells the driver to render the next frame from the contents of the
+   // back-buffer, and to set all rendering operations to occur on what was the front-buffer.
+   // Double buffering prevents nasty visual tearing from the application drawing on areas of the
+   // screen that are being updated at the same time.
+#if SDL_VERSION_ATLEAST(2,0,0)
+   SDL_GL_SwapWindow(gScreenInfo.sdlWindow);
+#else
+   SDL_GL_SwapBuffers();  // Use this if we convert to SDL
+#endif
+}
+
+
+#endif // ZAP_DEDICATED
+
+
+
+void gameIdle(U32 integerTime)
+{
+#ifndef ZAP_DEDICATED
+
+   // If the main game interface is in the stack, idle that too to keep things current, update timers, etc.
+   for(S32 i = 0; i < gClientGames.size(); i++)
+   {
+      UIManager *uiManager = gClientGames[i]->getUIManager();
+
+      // Idle the currently active UI
+      if(uiManager->getCurrentUI())
+         uiManager->getCurrentUI()->idle(integerTime);
+
+      // If we're in a UI and GameUI is still running, we need to idle that too
+      if(uiManager->cameFrom(GameUI))
+         uiManager->getGameUserInterface()->idle(integerTime);
+   }
+#endif
+
+   // Don't idle games during level load
+   if(!(gServerGame && gServerGame->hostingModePhase == ServerGame::LoadingLevels))    
+   {
+#ifndef ZAP_DEDICATED
+      for(S32 i = 0; i < gClientGames.size(); i++)
+      {
+         //if(gClientGame2)
+         //{
+         //   gClientGame2->getSettings()->getInputCodeManager()->setInputMode(InputModeJoystick);
+
+         //   gClientGame1->mUserInterfaceData->get();
+         //   gClientGame2->mUserInterfaceData->set();
+
+         //   gClientGame = gClientGame2;
+         //   gClientGame->idle(integerTime);
+
+         //   gClientGame->getSettings()->getInputCodeManager()->setInputMode(InputModeKeyboard);
+
+         //   gClientGame2->mUserInterfaceData->get();
+         //   gClientGame1->mUserInterfaceData->set();
+         //}
+         //if(gClientGame1)
+         //{
+         //   gClientGame = gClientGame1;
+         //   gClientGame->idle(integerTime);
+         //}
+
+         gClientGames[i]->idle(integerTime);
+      }
+#endif
+
+      if(gServerGame)
+      {
+         // This block has to be outside gServerGame because deleting an object from within is in rather poor form
+         if(!gServerGame->isReadyToShutdown(integerTime))         
+            gServerGame->idle(integerTime);
+
+         else                                                     // gServerGame closing down so...
+         {
+#ifndef ZAP_DEDICATED
+            for(S32 i = 0; i < gClientGames.size(); i++)
+               gClientGames[i]->closeConnectionToGameServer();    // ...disconnect any local clients
+
+           if(gClientGames.size() > 0)    // If there are any clients running...
+            {
+               delete gServerGame;        // ...purge gServerGame (leaving the clients running)...
+               gServerGame = NULL;
+            }
+            else                          // ...otherwise...     
+#endif
+               shutdownBitfighter();      // ...shut down the whole shebang!
+         }
+      }
+   }
+}
+
+
+// This is the master idle loop that gets registered with GLUT and is called on every game tick.
+// This in turn calls the idle functions for all other objects in the game.
+void idle()
+{
+   GameSettings *settings;
+
+   if(gServerGame)
+   {
+      settings = gServerGame->getSettings();
+
+      if(gServerGame->hostingModePhase == ServerGame::LoadingLevels)
+         gServerGame->loadNextLevelInfo();
+      else if(gServerGame->hostingModePhase == ServerGame::DoneLoadingLevels)
+         hostGame();
+   }
+#ifndef ZAP_DEDICATED
+   else     // If there is no server game, and this code is running, there *MUST* be a client game.
+      settings = gClientGames[0]->getSettings();
+#endif
+
+/*
+   static S64 lastTimer = Platform::getHighPrecisionTimerValue(); // accurate, but possible wrong speed when overclocking or underclocking CPU
+   static U32 lastTimer2 = Platform::getRealMilliseconds();  // right speed
+   static F64 unusedFraction = 0;
+   static S32 timerElapsed2 = 0;
+
+   S64 currentTimer = Platform::getHighPrecisionTimerValue();
+   U32 currentTimer2 = Platform::getRealMilliseconds();
+
+   if(lastTimer > currentTimer) lastTimer=currentTimer; //Prevent freezing when currentTimer overflow -- seems very unlikely
+   if(lastTimer2 > currentTimer2) lastTimer2=currentTimer2;
+
+   F64 timeElapsed = Platform::getHighPrecisionMilliseconds(currentTimer - lastTimer) + unusedFraction;
+   S32 integerTime1 = S32(timeElapsed);
+
+   unusedFraction = timeElapsed - integerTime1;
+   lastTimer = currentTimer;
+   timerElapsed2 = timerElapsed2 + S32(currentTimer2 - lastTimer2) - integerTime1;
+   if(timerElapsed2 < 0)  // getHighPrecisionTimerValue going slower then getRealMilliseconds
+   {
+      integerTime1 += timerElapsed2;
+      timerElapsed2 = 0;
+   }
+   if(timerElapsed2 > 200)  // getHighPrecisionTimerValue going faster then getRealMilliseconds
+   {
+      integerTime1 += timerElapsed2 - 200;
+      timerElapsed2 = 200;
+   }
+   lastTimer2 = currentTimer2;
+   integerTime += integerTime1;
+   */
+
+   static S32 integerTime = 0;   // static, as we need to keep holding the value that was set
+   static U32 prevTimer = 0;
+
+   U32 currentTimer = Platform::getRealMilliseconds();
+   integerTime += currentTimer - prevTimer;
+   prevTimer = currentTimer;
+
+   if(integerTime < -500 || integerTime > 5000)
+      integerTime = 10;
+
+   U32 sleepTime = 1;
+
+   bool dedicated = gServerGame && gServerGame->isDedicated();
+
+
+   if( ( dedicated && integerTime >= S32(1000 / settings->getIniSettings()->maxDedicatedFPS)) || 
+       (!dedicated && integerTime >= S32(1000 / settings->getIniSettings()->maxFPS)) )
+   {
+      gameIdle(U32(integerTime));
+
+#ifndef ZAP_DEDICATED
+      if(!dedicated)
+         display();          // Draw the screen if not dedicated
+#endif
+      integerTime = 0;
+
+      if(!dedicated)
+         sleepTime = 0;      
+   }
+
+
+#ifndef ZAP_DEDICATED
+   // SDL requires an active polling loop.  We could use something like the following:
+   SDL_Event event;
+
+   while(SDL_PollEvent(&event))
+   {
+      TNLAssert(gClientGames.size() > 0, "Why are we here if there is no client game??");
+
+      if(event.type == SDL_QUIT) // Handle quit here
+         shutdownBitfighter();
+
+      // Pass the event to all clientGames..
+      for(S32 i = 0; i < gClientGames.size(); i++)
+         Event::onEvent(gClientGames[i], &event);
+   }
+   // END SDL event polling
+#endif
+
+
+   // Sleep a bit so we don't saturate the system. For a non-dedicated server,
+   // sleep(0) helps reduce the impact of OpenGL on windows.
+
+   // If there are no players, set sleepTime to 40 to further reduce impact on the server.
+   // We'll only go into this longer sleep on dedicated servers when there are no players.
+   if(dedicated && gServerGame->isSuspended())
+      sleepTime = 40;     // The higher this number, the less accurate the ping is on server lobby when empty, but the less power consumed.
+
+   Platform::sleep(sleepTime);
+
+}  // end idle()
+
+
+void dedicatedServerLoop()
+{
+   for(;;)        // Loop forever!
+      idle();     // Idly!
+}
+
+////////////////////////////////////////
+////////////////////////////////////////
+
+// Include class here to avoid contaminating tnlLog with the filth that is oglConsole
+class OglConsoleLogConsumer : public LogConsumer    // Dumps to oglConsole
+{
+private:
+   void writeString(const char *string) { gConsole.output(string); }
+};
+
+
+////////////////////////////////////////
+////////////////////////////////////////
+// Our logfiles
+StdoutLogConsumer gStdoutLog;          // Logs to OS console, when there is one
+OglConsoleLogConsumer gOglConsoleLog;  // Logs to our in-game console, when available
+
+FileLogConsumer gMainLog;
+FileLogConsumer gServerLog;            // We'll apply a filter later on, in main()
+
+////////////////////////////////////////
+////////////////////////////////////////
+
+
+// Run when we're quitting the game, returning to the OS.  Saves settings and does some final cleanup to keep things orderly.
+// There are currently only 6 ways to get here (i.e. 6 legitimate ways to exit Bitfighter): 
+// 1) Hit escape during initial name entry screen
+// 2) Hit escape from the main menu
+// 3) Choose Quit from main menu
+// 4) Host a game with no levels as a dedicated server
+// 5) Admin issues a shutdown command to a remote dedicated server
+// 6) Click the X on the window to close the game window   <=== NOTE: This scenario fails for me when running a dedicated server on windows.
+// and one illigitimate way
+// 7) Lua panics!!
+void shutdownBitfighter()
+{
+   GameSettings *settings = NULL;
+
+   // Avoid this function being called twice when we exit via methods 1-4 above
+#ifndef ZAP_DEDICATED
+   if(gClientGames.size() == 0)
+#endif
+      if(!gServerGame)
+         exitToOs();
+
+// Grab a pointer to settings wherever we can.  Note that gClientGame and gServerGame refer to the same object.
+#ifndef ZAP_DEDICATED
+   if(gClientGames.size() > 0)
+      settings = gClientGames[0]->getSettings();
+
+   gClientGames.deleteAndClear();
+
+#endif
+
+   if(gServerGame)
+   {
+      settings = gServerGame->getSettings();
+      delete gServerGame;     // Destructor terminates connection to master
+      gServerGame = NULL;
+   }
+
+
+   TNLAssert(settings, "Should always have a value here!");
+
+   EventManager::shutdown();
+   LuaScriptRunner::shutdown();
+   SoundSystem::shutdown();
+
+   if(!settings->isDedicatedServer())
+   {
+#ifndef ZAP_DEDICATED
+      Joystick::shutdownJoystick();
+
+      // Save current window position if in windowed mode
+      if(settings->getIniSettings()->displayMode == DISPLAY_MODE_WINDOWED)
+      {
+         settings->getIniSettings()->winXPos = VideoSystem::getWindowPositionX();
+         settings->getIniSettings()->winYPos = VideoSystem::getWindowPositionY();
+      }
+
+      SDL_QuitSubSystem(SDL_INIT_VIDEO);
+#endif
+   }
+
+   // Avoids annoying shutdown crashes when logging is still trying to output to oglconsole
+   gOglConsoleLog.setMsgTypes(LogConsumer::LogNone);
+
+   settings->save();                                  // Write settings to bitfighter.ini
+
+   delete settings;
+
+   NetClassRep::logBitUsage();
+   logprintf("Bye!");
+
+   exitToOs();    // Do not pass Go
+}
+
+
+void setupLogging(IniSettings *iniSettings)
+{
+   gMainLog.setMsgType(LogConsumer::LogConnectionProtocol, iniSettings->logConnectionProtocol);
+   gMainLog.setMsgType(LogConsumer::LogNetConnection, iniSettings->logNetConnection);
+   gMainLog.setMsgType(LogConsumer::LogEventConnection, iniSettings->logEventConnection);
+   gMainLog.setMsgType(LogConsumer::LogGhostConnection, iniSettings->logGhostConnection);
+
+   gMainLog.setMsgType(LogConsumer::LogNetInterface, iniSettings->logNetInterface);
+   gMainLog.setMsgType(LogConsumer::LogPlatform, iniSettings->logPlatform);
+   gMainLog.setMsgType(LogConsumer::LogNetBase, iniSettings->logNetBase);
+   gMainLog.setMsgType(LogConsumer::LogUDP, iniSettings->logUDP);
+
+   gMainLog.setMsgType(LogConsumer::LogFatalError, iniSettings->logFatalError); 
+   gMainLog.setMsgType(LogConsumer::LogError, iniSettings->logError); 
+   gMainLog.setMsgType(LogConsumer::LogWarning, iniSettings->logWarning); 
+   gMainLog.setMsgType(LogConsumer::ConfigurationError, iniSettings->logConfigurationError);
+   gMainLog.setMsgType(LogConsumer::LogConnection, iniSettings->logConnection); 
+   gMainLog.setMsgType(LogConsumer::LogLevelLoaded, iniSettings->logLevelLoaded); 
+   gMainLog.setMsgType(LogConsumer::LogLuaObjectLifecycle, iniSettings->logLuaObjectLifecycle); 
+   gMainLog.setMsgType(LogConsumer::LuaLevelGenerator, iniSettings->luaLevelGenerator); 
+   gMainLog.setMsgType(LogConsumer::LuaBotMessage, iniSettings->luaBotMessage); 
+   gMainLog.setMsgType(LogConsumer::ServerFilter, iniSettings->serverFilter); 
+}
+
+
+void createClientGame(GameSettings *settings)
+{
+#ifndef ZAP_DEDICATED
+   if(!settings->isDedicatedServer())                      // Create ClientGame object
+   {
+      // Create a new client, and let the system figure out IP address and assign a port
+      ClientGame *clientGame = new ClientGame(Address(IPProtocol, Address::Any, settings->getIniSettings()->clientPortNumber), settings);  
+
+      clientGame->setLoginPassword(settings->getPlayerPassword());
+
+       // Put any saved filename into the editor file entry thingy
+      clientGame->getUIManager()->getLevelNameEntryUserInterface()->setString(settings->getIniSettings()->lastEditorName);
+
+      seedRandomNumberGenerator(settings->getIniSettings()->lastName);
+      clientGame->getClientInfo()->getId()->getRandom();
+
+      gClientGames.push_back(clientGame);
+
+      //gClientGames.push_back(new ClientGame(Address(), settings));   //  !!! 2-player split-screen game in same game.
+
+      // Set the intial UI
+      if(settings->shouldShowNameEntryScreenOnStartup())
+      {
+         for(S32 i = 0; i < gClientGames.size(); i++)
+            gClientGames[i]->getUIManager()->activate(NameEntryUI);
+
+         //if(gClientGame)
+         //{
+         //   gClientGame = gClientGame2;
+         //   gClientGame1->mUserInterfaceData->get();
+         //   gClientGame->getUIManager()->getNameEntryUserInterface()->activate();  <-- won't work no more!
+         //   gClientGame2->mUserInterfaceData->get();
+         //   gClientGame1->mUserInterfaceData->set();
+         //   gClientGame = gClientGame1;
+         //}
+         //gClientGame->getUIManager()->getNameEntryUserInterface()->activate();     <-- won't work no more!
+         seedRandomNumberGenerator(settings->getIniSettings()->lastName);
+      }
+      else
+      {
+         for(S32 i = 0; i < gClientGames.size(); i++)
+         {
+            gClientGames[i]->getUIManager()->activate(MainUI);
+            gClientGames[i]->setReadyToConnectToMaster(true);        
+         }
+
+         //if(gClientGame2)
+         //{
+         //   gClientGame = gClientGame2;
+         //   gClientGame1->mUserInterfaceData->get();
+
+         //   gClientGame2->mUserInterfaceData->get();
+         //   gClientGame1->mUserInterfaceData->set();
+         //   gClientGame = gClientGame1;
+         //}
+         //gClientGame->getUIManager()->getMainMenuUserInterface()->activate();<-- won't work no more!
+
+         //gClientGame->setReadyToConnectToMaster(true);         // Set elsewhere if in dedicated server mode
+         seedRandomNumberGenerator(settings->getPlayerName());
+      }
+   }
+#endif
+}
+
+
+void setupLogging(const string &logDir)
+{
+   // Specify which events each logfile will listen for
+   S32 events = LogConsumer::AllErrorTypes | LogConsumer::LogConnection | LogConsumer::LuaLevelGenerator | LogConsumer::LuaBotMessage;
+   S32 consoleEvents = LogConsumer::AllErrorTypes |LogConsumer::LuaLevelGenerator | LogConsumer::LuaBotMessage | LogConsumer::ConsoleMsg;
+
+   gMainLog.init(joindir(logDir, "bitfighter.log"), "w");
+   //gMainLog.setMsgTypes(events);  ==> set from INI settings     
+   gMainLog.logprintf("------ Bitfighter Log File ------");
+
+   gStdoutLog.setMsgTypes(events);              // writes to stdout
+   gOglConsoleLog.setMsgTypes(consoleEvents);   // writes to in-game console
+
+   gServerLog.init(joindir(logDir, "bitfighter_server.log"), "a");
+   gServerLog.setMsgTypes(LogConsumer::AllErrorTypes | LogConsumer::ServerFilter | LogConsumer::StatisticsFilter); 
+   gStdoutLog.logprintf("Welcome to Bitfighter!");
+}
+
+
+#ifdef USE_BFUP
+#include <direct.h>
+#include <stdlib.h>
+
+// This block is Windows only, so it can do all sorts of icky stuff...
+void launchWindowsUpdater(string bitfighterExecutablePathAndFilename, bool forceUpdate)
+{
+   string updaterPath = extractDirectory(bitfighterExecutablePathAndFilename) + "\\updater";
+   string updaterFileName = updaterPath + "\\bfup.exe";
+
+   S32 buildVersion = forceUpdate ? 0 : BUILD_VERSION;
+
+   S64 result = (S64) ShellExecuteA( NULL, NULL, updaterFileName.c_str(), itos(buildVersion).c_str(), updaterPath.c_str(), SW_SHOW );
+
+   string msg = "";
+
+   switch(result)
+   {
+   case 0:
+      msg = "The operating system is out of memory or resources.";
+      break;
+   case ERROR_FILE_NOT_FOUND:
+      msg = "The specified file was not found (tried " + updaterFileName + ").";
+      break;
+   case ERROR_PATH_NOT_FOUND:
+      msg = "The specified path was not found (tried " + updaterFileName + ").";
+      break;
+   case ERROR_BAD_FORMAT:
+      msg = "The .exe file is invalid (non-Win32 .exe or error in .exe image --> tried " + updaterFileName + ").";
+      break;
+   case SE_ERR_ACCESSDENIED:
+      msg = "The operating system denied access to the specified file (tried " + updaterFileName + ").";
+      break;
+   case SE_ERR_ASSOCINCOMPLETE:
+      msg = "The file name association is incomplete or invalid (tried " + updaterFileName + ").";;
+      break;
+   case SE_ERR_DDEBUSY:
+      msg = "The DDE transaction could not be completed because other DDE transactions were being processed.";
+      break;
+   case SE_ERR_DDEFAIL:
+      msg = "The DDE transaction failed.";
+      break;
+   case SE_ERR_DDETIMEOUT:
+      msg = "The DDE transaction could not be completed because the request timed out.";
+      break;
+   case SE_ERR_DLLNOTFOUND:
+      msg = "The specified DLL was not found.";
+      break;
+   case SE_ERR_NOASSOC:
+      msg = "There is no application associated with the given file name extension.";
+      break;
+   case SE_ERR_OOM:
+      msg = "There was not enough memory to complete the operation.";
+      break;
+   case SE_ERR_SHARE:
+      msg = "A sharing violation occurred.";
+      break;
+   }
+
+   if(msg != "")
+      logprintf(LogConsumer::LogError, "Could not launch updater, returned error: %s", msg.c_str());
+}
+#endif
+
+
+void checkOnlineUpdate(string exePath, GameSettings *settings)
+{
+   // Windows only
+#ifdef USE_BFUP
+   // Spawn external updater tool to check for new version of Bitfighter
+   if(settings->getIniSettings()->useUpdater)
+      launchWindowsUpdater(exePath, settings->getForceUpdate());
+#endif   // USE_BFUP
+
+   // Mac OSX only
+#ifdef TNL_OS_MAC_OSX
+   checkForUpdates();  // From Directory.h
+#endif
+
+}
+
+
+// Function to handle one-time update tasks
+// Use this when upgrading, and changing something like the name of an INI parameter.  The old version is stored in
+// IniSettings.version, and the new version is in BUILD_VERSION.
+void checkIfThisIsAnUpdate(GameSettings *settings)
+{
+   U32 iniVersion = settings->getIniSettings()->version;
+
+   // If we're at the same version as our INI, no need to update anything
+   if(iniVersion == BUILD_VERSION)
+      return;
+
+   logprintf("Bitfighter was recently updated.  Migrating user preferences...");
+
+   // Wipe out all comments; they will be automatically replaced with any updates
+   gINI.deleteHeaderComments();
+   gINI.deleteAllSectionComments();
+
+   // Now for the version specific changes.  This can only grow larger!
+   // See version.h for short history of roughly what version corresponds to a game release
+
+   // 016:
+   if(iniVersion < 1840 && settings->getIniSettings()->maxBots == 127)
+      settings->getIniSettings()->maxBots = 10;
+
+   if(iniVersion < 3737)
+   {
+      // Master server changed
+      settings->getIniSettings()->masterAddress = MASTER_SERVER_LIST_ADDRESS;
+
+      // We added editor plugins
+      gINI.addSection("EditorPlugins");
+      gINI.SetValue("EditorPlugins", "Plugin1", "Ctrl+;|draw_arcs.lua|Make curves!");
+   }
+
+   // 017:
+   if(iniVersion < 4262)
+   {
+#ifdef TNL_OS_MAC_OSX
+      settings->getIniSettings()->useFakeFullscreen = true;
+#endif
+   }
+
+   // 018
+   if(iniVersion < 5890)  // roughly.  TODO: change to correct version when about to release
+   {
+   }
+
+
+   // Now copy over resources to user's preference directory.
+   // This may be different for each platform
+#ifdef TNL_OS_MAC_OSX
+      // Copy some initialisation files
+      prepareFirstLaunch();
+#endif
+
+}
+
+
+};  // namespace Zap
+
+
+#ifdef USE_EXCEPTION_BACKTRACE
+void exceptionHandler(int sig) {
+   void *stack[20];
+   size_t size;
+   char **functions;
+
+   signal(SIGSEGV, NULL);   // turn off our handler
+
+
+   // get void*'s for all entries on the stack
+   size = backtrace(stack, 20);  // note, this uses malloc which may cause this to freeze if it segfault inside malloc
+
+   // print and log all the frames
+   logprintf(LogConsumer::LogError, "Error: signal %d:", sig);
+   functions = backtrace_symbols(stack, size);
+
+   for(size_t i=0; i < size; i++)
+      logprintf(LogConsumer::LogError, "%d: %s", i, functions[i]);
+
+   free(functions);
+   //exit(1); // let it die (or use debugger) the normal way, after we turn off our handler
+}
+#endif
+
+
+using namespace Zap;
+
+#if defined(_WIN32_WINNT) && _WIN32_WINNT >= 0x0500  // windows 2000 or later
+#  define USE_HIDING_CONSOLE
+#endif
+
+#ifdef USE_HIDING_CONSOLE
+// with some help of searching and finding this:
+// http://stackoverflow.com/questions/8610489/distinguish-if-program-runs-by-clicking-on-the-icon-typing-its-name-in-the-cons
+static bool thisProgramHasCreatedConsoleWindow()
+{
+   HWND consoleWindow = GetConsoleWindow();
+   if (consoleWindow != NULL)
+   {
+      DWORD windowCreatorProcessId;
+      GetWindowThreadProcessId(consoleWindow, &windowCreatorProcessId);
+      return (windowCreatorProcessId == GetCurrentProcessId()) ? true : false;
+   }
+   return false;
+}
+#endif
+
+////////////////////////////////////////
+////////////////////////////////////////
+// main()
+////////////////////////////////////////
+////////////////////////////////////////
+
+#ifdef TNL_OS_XBOX
+int zapmain(int argc, char **argv)
+#else
+int main(int argc, char **argv)
+#endif
+{
+
+// Enable some heap checking stuff for Windows... slow... do not include in release version!!
+//_CrtSetDbgFlag(_CRTDBG_ALLOC_MEM_DF | _CRTDBG_LEAK_CHECK_DF | _CRTDBG_CHECK_ALWAYS_DF );
+
+
+#ifdef USE_EXCEPTION_BACKTRACE
+   signal(SIGSEGV, exceptionHandler);   // install our handler
+#endif
+
+   GameSettings *settings = new GameSettings(); // Will be deleted in shutdownBitfighter()
+
+   // Put all cmd args into a Vector for easier processing
+   Vector<string> argVector(argc - 1);
+
+   for(S32 i = 1; i < argc; i++)
+      argVector.push_back(argv[i]);
+   
+#if defined(TNL_OS_MAC_OSX) || defined(TNL_OS_IOS)
+   // Move to the application bundle's path (RDW)
+   moveToAppPath();
+
+   // Set default -rootdatadir and -sfxdir if they are not set
+   setDefaultPaths(argVector);
+#endif
+
+   settings->readCmdLineParams(argVector);      // Read cmd line params, needed to resolve folder locations
+   settings->resolveDirs();                     // Figures out where all our folders are (except leveldir)
+
+   FolderManager *folderManager = settings->getFolderManager();
+   // Before we go any further, we should get our log files in order.  We know where they'll be, as the 
+   // only way to specify a non-standard location is via the command line, which we've now read.
+   setupLogging(folderManager->logDir);
+
+   InputCodeManager::initializeKeyNames();      // Used by loadSettingsFromINI()
+
+   // Load our INI
+   gINI.SetPath(joindir(folderManager->iniDir, "bitfighter.ini"));
+   loadSettingsFromINI(&gINI, settings);
+
+   // Time to check if there is an online update (for any relevant platforms)
+   checkOnlineUpdate(argv[0], settings);
+
+   // Make any adjustments needed when we run for the first time after an upgrade
+   checkIfThisIsAnUpdate(settings);
+
+   // Load Lua stuff
+   LuaScriptRunner::setScriptingDir(folderManager->luaDir);    // Get this out of the way, shall we?
+   LuaScriptRunner::startLua();                                // Create single "L" instance which all scripts will use
+
+
+   setupLogging(settings->getIniSettings());    // Turns various logging options on and off
+
+   Ship::computeMaxFireDelay();                 // Look over weapon info and get some ranges, which we'll need before we start sending data
+
+   settings->runCmdLineDirectives();            // If we specified a directive on the cmd line, like -help, attend to that now
+
+   SoundSystem::init(settings->getIniSettings()->sfxSet, folderManager->sfxDir, 
+                     folderManager->musicDir, settings->getIniSettings()->getMusicVolLevel());  // Even dedicated server needs sound these days
+   
+
+
+   if(settings->isDedicatedServer())
+      initHostGame(settings, settings->getLevelList(), false, true);     // Figure out what levels we'll be playing with, and start hosting  
+   else
+   {
+#ifndef ZAP_DEDICATED
+      createClientGame(settings);         // Instantiate ClietGame
+
+      InputCodeManager::resetStates();    // Reset keyboard state mapping to show no keys depressed
+
+      Joystick::loadJoystickPresets(settings);    // Load joystick presets from INI first
+      SDL_Init(0);                                // Allows Joystick and VideoSystem to work.
+      Joystick::initJoystick(settings);           // Initialize joystick system
+
+#ifdef TNL_OS_MAC_OSX
+      moveToAppPath();        // On OS X, make sure we're in the right directory
+#endif
+
+      VideoSystem::init();                // Initialize video and window system
+
+
+#if SDL_VERSION_ATLEAST(2,0,0)
+      SDL_StartTextInput();
+#else
+      SDL_EnableUNICODE(1);   // Activate unicode ==> http://sdl.beuc.net/sdl.wiki/SDL_EnableUNICODE
+      SDL_EnableKeyRepeat(SDL_DEFAULT_REPEAT_DELAY, SDL_DEFAULT_REPEAT_INTERVAL);      // SDL_DEFAULT_REPEAT_DELAY defined as 500
+#endif
+
+      Zap::Cursor::init();
+
+      settings->getIniSettings()->oldDisplayMode = DISPLAY_MODE_UNKNOWN;   // We don't know what the old one was
+      VideoSystem::actualizeScreenMode(settings, false, false);            // Create a display window
+
+      gConsole.initialize();     // Initialize console *after* the screen mode has been actualized
+
+
+      // Now show any error messages from start-up
+      Vector<string> configurationErrors = settings->getConfigurationErrors();
+      if(configurationErrors.size() > 0)
+         for(S32 i = 0; i < gClientGames.size(); i++)
+         {
+            UIManager *uiManager = gClientGames[i]->getUIManager();
+            ErrorMessageUserInterface *ui = uiManager->getErrorMsgUserInterface();
+
+            ui->reset();
+            ui->setTitle("CONFIGURATION ERROR");
+            for(S32 i = 0; i < configurationErrors.size(); i++)
+            {
+               string message = itos(i + 1) + ". " + configurationErrors[i];
+               ui->setMessage(i + 2, message);
+            }
+
+            uiManager->activate(ui);
+         }
+
+#endif   // !ZAP_DEDICATED
+
+#if defined(USE_HIDING_CONSOLE) && !defined(TNL_DEBUG)
+      // This basically hides the newly created console window only if double-clicked from icon
+      // No freeConsole when started from command (cmd) to continues outputting text to console
+      if(thisProgramHasCreatedConsoleWindow())
+         FreeConsole();
+#endif
+   }
+
+   dedicatedServerLoop();              // Loop forever, running the idle command endlessly
+
+   return 0;
+}
+